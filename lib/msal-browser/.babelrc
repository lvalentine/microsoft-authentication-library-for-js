--- conflicted
+++ resolved
@@ -10,12 +10,6 @@
     ],
     "plugins": [
         "@babel/proposal-class-properties",
-<<<<<<< HEAD
-        "@babel/proposal-object-rest-spread",
-        "@babel/plugin-proposal-optional-chaining",
-        "istanbul"
-=======
         "@babel/proposal-object-rest-spread"
->>>>>>> 4a10d7c5
     ]
 }