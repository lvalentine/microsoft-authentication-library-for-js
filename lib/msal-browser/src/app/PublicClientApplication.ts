/*
 * Copyright (c) Microsoft Corporation. All rights reserved.
 * Licensed under the MIT License.
 */

import { AccountInfo, AuthenticationResult, RequestThumbprint } from "@azure/msal-common";
import { Configuration } from "../config/Configuration";
import { DEFAULT_REQUEST, InteractionType } from "../utils/BrowserConstants";
import { IPublicClientApplication } from "./IPublicClientApplication";
import { RedirectRequest } from "../request/RedirectRequest";
import { PopupRequest } from "../request/PopupRequest";
import { ClientApplication } from "./ClientApplication";
import { SilentRequest } from "../request/SilentRequest";
import { EventType } from "../event/EventType";
import { BrowserAuthError } from "../error/BrowserAuthError";
import { SilentCacheClient } from "../interaction_client/SilentCacheClient";

/**
 * The PublicClientApplication class is the object exposed by the library to perform authentication and authorization functions in Single Page Applications
 * to obtain JWT tokens as described in the OAuth 2.0 Authorization Code Flow with PKCE specification.
 */
export class PublicClientApplication extends ClientApplication implements IPublicClientApplication {

    // Active requests
    private activeSilentTokenRequests: Map<string, Promise<AuthenticationResult>>;

    /**
     * @constructor
     * Constructor for the PublicClientApplication used to instantiate the PublicClientApplication object
     *
     * Important attributes in the Configuration object for auth are:
     * - clientID: the application ID of your application. You can obtain one by registering your application with our Application registration portal : https://portal.azure.com/#blade/Microsoft_AAD_IAM/ActiveDirectoryMenuBlade/RegisteredAppsPreview
     * - authority: the authority URL for your application.
     * - redirect_uri: the uri of your application registered in the portal.
     *
     * In Azure AD, authority is a URL indicating the Azure active directory that MSAL uses to obtain tokens.
     * It is of the form https://login.microsoftonline.com/{Enter_the_Tenant_Info_Here}
     * If your application supports Accounts in one organizational directory, replace "Enter_the_Tenant_Info_Here" value with the Tenant Id or Tenant name (for example, contoso.microsoft.com).
     * If your application supports Accounts in any organizational directory, replace "Enter_the_Tenant_Info_Here" value with organizations.
     * If your application supports Accounts in any organizational directory and personal Microsoft accounts, replace "Enter_the_Tenant_Info_Here" value with common.
     * To restrict support to Personal Microsoft accounts only, replace "Enter_the_Tenant_Info_Here" value with consumers.
     *
     * In Azure B2C, authority is of the form https://{instance}/tfp/{tenant}/{policyName}/
     * Full B2C functionality will be available in this library in future versions.
     *
     * @param configuration object for the MSAL PublicClientApplication instance
     */
    constructor(configuration: Configuration) {
        super(configuration);

        this.activeSilentTokenRequests = new Map();
    }

    /**
     * Use when initiating the login process by redirecting the user's browser to the authorization endpoint. This function redirects the page, so
     * any code that follows this function will not execute.
     *
     * IMPORTANT: It is NOT recommended to have code that is dependent on the resolution of the Promise. This function will navigate away from the current
     * browser window. It currently returns a Promise in order to reflect the asynchronous nature of the code running in this function.
     *
     * @param request
     */
    async loginRedirect(request?: RedirectRequest): Promise<void> {
        const correlationId: string = (request && request.correlationId) || this.browserCrypto.createNewGuid();
        this.logger.verbose("loginRedirect called", correlationId);
        return this.acquireTokenRedirect({
            correlationId,
            ...(request || DEFAULT_REQUEST)
        });
    }

    /**
     * Use when initiating the login process via opening a popup window in the user's browser
     *
     * @param request
     *
     * @returns A promise that is fulfilled when this function has completed, or rejected if an error was raised.
     */
    loginPopup(request?: PopupRequest): Promise<AuthenticationResult> {
        const correlationId: string = (request && request.correlationId) || this.browserCrypto.createNewGuid();
        this.logger.verbose("loginPopup called", correlationId);
        return this.acquireTokenPopup({
            correlationId,
            ...(request || DEFAULT_REQUEST)
        });
    }

    /**
     * Silently acquire an access token for a given set of scopes. Returns currently processing promise if parallel requests are made.
     *
     * @param {@link (SilentRequest:type)}
     * @returns {Promise.<AuthenticationResult>} - a promise that is fulfilled when this function has completed, or rejected if an error was raised. Returns the {@link AuthResponse} object
     */
    async acquireTokenSilent(request: SilentRequest): Promise<AuthenticationResult> {
<<<<<<< HEAD
        const endMeasurement = this.performanceManager.startMeasurement("acquireTokenSilent");
=======
        request.correlationId = request.correlationId || this.browserCrypto.createNewGuid();
>>>>>>> 03a715f4
        this.preflightBrowserEnvironmentCheck(InteractionType.Silent);
        this.logger.verbose("acquireTokenSilent called", request.correlationId);
        const account = request.account || this.getActiveAccount();
        if (!account) {
            throw BrowserAuthError.createNoAccountError();
        }
        const thumbprint: RequestThumbprint = {
            clientId: this.config.auth.clientId,
            authority: request.authority || "",
            scopes: request.scopes,
            homeAccountIdentifier: account.homeAccountId,
            authenticationScheme: request.authenticationScheme,
            resourceRequestMethod: request.resourceRequestMethod,
            resourceRequestUri: request.resourceRequestUri,
            shrClaims: request.shrClaims,
            sshJwk: request.sshJwk,
            sshKid: request.sshKid
        };
        const silentRequestKey = JSON.stringify(thumbprint);
        const cachedResponse = this.activeSilentTokenRequests.get(silentRequestKey);
        if (typeof cachedResponse === "undefined") {
            this.logger.verbose("acquireTokenSilent called for the first time, storing active request", request.correlationId);
            const response = this.acquireTokenSilentAsync(request, account)
                .then((result) => {
                    this.activeSilentTokenRequests.delete(silentRequestKey);
                    endMeasurement();
                    return result;
                })
                .catch((error) => {
                    this.activeSilentTokenRequests.delete(silentRequestKey);
                    endMeasurement();
                    throw error;
                });
            this.activeSilentTokenRequests.set(silentRequestKey, response);
            return response;
        } else {
            this.logger.verbose("acquireTokenSilent has been called previously, returning the result from the first call", request.correlationId);
            endMeasurement();
            return cachedResponse;
        }
    }

    /**
     * Silently acquire an access token for a given set of scopes. Will use cached token if available, otherwise will attempt to acquire a new token from the network via refresh token.
     * @param {@link (SilentRequest:type)}
     * @param {@link (AccountInfo:type)}
     * @returns {Promise.<AuthenticationResult>} - a promise that is fulfilled when this function has completed, or rejected if an error was raised. Returns the {@link AuthResponse} 
     */
    private async acquireTokenSilentAsync(request: SilentRequest, account: AccountInfo): Promise<AuthenticationResult>{
        const endMeasurement = this.performanceManager.startMeasurement("acquireTokenSilentAsync");
        const silentCacheClient = new SilentCacheClient(this.config, this.browserStorage, this.browserCrypto, this.logger, this.eventHandler, this.navigationClient, request.correlationId);
        const silentRequest = silentCacheClient.initializeSilentRequest(request, account);
        this.eventHandler.emitEvent(EventType.ACQUIRE_TOKEN_START, InteractionType.Silent, request);

        return silentCacheClient.acquireToken(silentRequest)
            .then((result: AuthenticationResult) => {
                endMeasurement();
                return result;
            })
            .catch(async () => {
                try {
                    const tokenRenewalResult = await this.acquireTokenByRefreshToken(silentRequest);
                    this.eventHandler.emitEvent(EventType.ACQUIRE_TOKEN_SUCCESS, InteractionType.Silent, tokenRenewalResult);
                    endMeasurement();
                    return tokenRenewalResult;
                } catch (tokenRenewalError) {
                    this.eventHandler.emitEvent(EventType.ACQUIRE_TOKEN_FAILURE, InteractionType.Silent, null, tokenRenewalError);
                    endMeasurement();
                    throw tokenRenewalError;
                }
            });
    }
}<|MERGE_RESOLUTION|>--- conflicted
+++ resolved
@@ -92,11 +92,8 @@
      * @returns {Promise.<AuthenticationResult>} - a promise that is fulfilled when this function has completed, or rejected if an error was raised. Returns the {@link AuthResponse} object
      */
     async acquireTokenSilent(request: SilentRequest): Promise<AuthenticationResult> {
-<<<<<<< HEAD
         const endMeasurement = this.performanceManager.startMeasurement("acquireTokenSilent");
-=======
         request.correlationId = request.correlationId || this.browserCrypto.createNewGuid();
->>>>>>> 03a715f4
         this.preflightBrowserEnvironmentCheck(InteractionType.Silent);
         this.logger.verbose("acquireTokenSilent called", request.correlationId);
         const account = request.account || this.getActiveAccount();
