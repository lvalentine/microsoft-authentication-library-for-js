/*
 * Copyright (c) Microsoft Corporation. All rights reserved.
 * Licensed under the MIT License.
 */

import { AccessTokenCacheItem } from "./cache/AccessTokenCacheItem";
import { AccessTokenKey } from "./cache/AccessTokenKey";
import { AccessTokenValue } from "./cache/AccessTokenValue";
import { ServerRequestParameters } from "./ServerRequestParameters";
import { Authority } from "./authority/Authority";
import { ClientInfo } from "./ClientInfo";
import { IdToken } from "./IdToken";
import { Logger } from "./Logger";
import { AuthCache } from "./cache/AuthCache";
import { Account } from "./Account";
import { ScopeSet } from "./ScopeSet";
import { StringUtils } from "./utils/StringUtils";
import { WindowUtils } from "./utils/WindowUtils";
import { TokenUtils } from "./utils/TokenUtils";
import { TimeUtils } from "./utils/TimeUtils";
import { UrlUtils } from "./utils/UrlUtils";
import { RequestUtils } from "./utils/RequestUtils";
import { ResponseUtils } from "./utils/ResponseUtils";
import { AuthorityFactory } from "./authority/AuthorityFactory";
import { Configuration, buildConfiguration, TelemetryOptions } from "./Configuration";
import { AuthenticationParameters } from "./AuthenticationParameters";
import { ClientConfigurationError } from "./error/ClientConfigurationError";
import { AuthError } from "./error/AuthError";
import { ClientAuthError, ClientAuthErrorMessage } from "./error/ClientAuthError";
import { ServerError } from "./error/ServerError";
import { InteractionRequiredAuthError } from "./error/InteractionRequiredAuthError";
import { AuthResponse, buildResponseStateOnly } from "./AuthResponse";
import TelemetryManager from "./telemetry/TelemetryManager";
import { TelemetryPlatform, TelemetryConfig } from "./telemetry/TelemetryTypes";
import ApiEvent, { API_CODE, API_EVENT_IDENTIFIER } from "./telemetry/ApiEvent";
import { Constants,
    ServerHashParamKeys,
    InteractionType,
    libraryVersion,
    TemporaryCacheKeys,
    PersistentCacheKeys,
    ErrorCacheKeys
} from "./utils/Constants";
import { CryptoUtils } from "./utils/CryptoUtils";

// default authority
const DEFAULT_AUTHORITY = "https://login.microsoftonline.com/common";

/**
 * Interface to handle iFrame generation, Popup Window creation and redirect handling
 */
declare global {
    interface Window {
        msal: Object;
        CustomEvent: CustomEvent;
        Event: Event;
        activeRenewals: {};
        renewStates: Array<string>;
        callbackMappedToRenewStates : {};
        promiseMappedToRenewStates: {};
        openedWindows: Array<Window>;
        requestType: string;
    }
}

/**
 * @hidden
 * @ignore
 * response_type from OpenIDConnect
 * References: https://openid.net/specs/oauth-v2-multiple-response-types-1_0.html & https://tools.ietf.org/html/rfc6749#section-4.2.1
 * Since we support only implicit flow in this library, we restrict the response_type support to only 'token' and 'id_token'
 *
 */
const ResponseTypes = {
    id_token: "id_token",
    token: "token",
    id_token_token: "id_token token"
};

/**
 * @hidden
 * @ignore
 */
export interface CacheResult {
    errorDesc: string;
    token: string;
    error: string;
}

/**
 * @hidden
 * @ignore
 * Data type to hold information about state returned from the server
 */
export type ResponseStateInfo = {
    state: string;
    stateMatch: boolean;
    requestType: string;
};

/**
 * A type alias for an authResponseCallback function.
 * {@link (authResponseCallback:type)}
 * @param authErr error created for failure cases
 * @param response response containing token strings in success cases, or just state value in error cases
 */
export type authResponseCallback = (authErr: AuthError, response?: AuthResponse) => void;

/**
 * A type alias for a tokenReceivedCallback function.
 * {@link (tokenReceivedCallback:type)}
 * @returns response of type {@link (AuthResponse:type)}
 * The function that will get the call back once this API is completed (either successfully or with a failure).
 */
export type tokenReceivedCallback = (response: AuthResponse) => void;

/**
 * A type alias for a errorReceivedCallback function.
 * {@link (errorReceivedCallback:type)}
 * @returns response of type {@link (AuthError:class)}
 * @returns {string} account state
 */
export type errorReceivedCallback = (authErr: AuthError, accountState: string) => void;

/**
 * UserAgentApplication class
 *
 * Object Instance that the developer can use to make loginXX OR acquireTokenXX functions
 */
export class UserAgentApplication {

    // input Configuration by the developer/user
    private config: Configuration;

    // callbacks for token/error
    private authResponseCallback: authResponseCallback = null;
    private tokenReceivedCallback: tokenReceivedCallback = null;
    private errorReceivedCallback: errorReceivedCallback = null;

    // Added for readability as these params are very frequently used
    private logger: Logger;
    private clientId: string;
    private inCookie: boolean;
    private telemetryManager: TelemetryManager;

    // Cache and Account info referred across token grant flow
    protected cacheStorage: AuthCache;
    private account: Account;

    // state variables
    private silentAuthenticationState: string;
    private silentLogin: boolean;
    private redirectResponse: AuthResponse;
    private redirectError: AuthError;

    // Authority Functionality
    protected authorityInstance: Authority;

    /**
     * setter for the authority URL
     * @param {string} authority
     */
    // If the developer passes an authority, create an instance
    public set authority(val) {
        this.authorityInstance = AuthorityFactory.CreateInstance(val, this.config.auth.validateAuthority);
    }

    /**
     * Method to manage the authority URL.
     *
     * @returns {string} authority
     */
    public get authority(): string {
        return this.authorityInstance.CanonicalAuthority;
    }

    /**
     * Get the current authority instance from the MSAL configuration object
     *
     * @returns {@link Authority} authority instance
     */
    public getAuthorityInstance(): Authority {
        return this.authorityInstance;
    }

    /**
     * @constructor
     * Constructor for the UserAgentApplication used to instantiate the UserAgentApplication object
     *
     * Important attributes in the Configuration object for auth are:
     * - clientID: the application ID of your application.
     * You can obtain one by registering your application with our Application registration portal : https://portal.azure.com/#blade/Microsoft_AAD_IAM/ActiveDirectoryMenuBlade/RegisteredAppsPreview
     * - authority: the authority URL for your application.
     *
     * In Azure AD, authority is a URL indicating the Azure active directory that MSAL uses to obtain tokens.
     * It is of the form https://login.microsoftonline.com/&lt;Enter_the_Tenant_Info_Here&gt;.
     * If your application supports Accounts in one organizational directory, replace "Enter_the_Tenant_Info_Here" value with the Tenant Id or Tenant name (for example, contoso.microsoft.com).
     * If your application supports Accounts in any organizational directory, replace "Enter_the_Tenant_Info_Here" value with organizations.
     * If your application supports Accounts in any organizational directory and personal Microsoft accounts, replace "Enter_the_Tenant_Info_Here" value with common.
     * To restrict support to Personal Microsoft accounts only, replace "Enter_the_Tenant_Info_Here" value with consumers.
     *
     *
     * In Azure B2C, authority is of the form https://&lt;instance&gt;/tfp/&lt;tenant&gt;/&lt;policyName&gt;/
     *
     * @param {@link (Configuration:type)} configuration object for the MSAL UserAgentApplication instance
     */
    constructor(configuration: Configuration) {

        // Set the Configuration
        this.config = buildConfiguration(configuration);

        this.logger = this.config.system.logger;
        this.clientId = this.config.auth.clientId;
        this.inCookie = this.config.cache.storeAuthStateInCookie;

        this.telemetryManager = this.getTelemetryManagerFromConfig(this.config.system.telemetry, this.clientId);

        AuthorityFactory.setKnownAuthorities(this.config.auth.validateAuthority, this.config.auth.knownAuthorities);

        // if no authority is passed, set the default: "https://login.microsoftonline.com/common"
        this.authority = this.config.auth.authority || DEFAULT_AUTHORITY;

        // cache keys msal - typescript throws an error if any value other than "localStorage" or "sessionStorage" is passed
        this.cacheStorage = new AuthCache(this.clientId, this.config.cache.cacheLocation, this.inCookie);

        // Initialize window handling code
        window.activeRenewals = {};
        window.renewStates = [];
        window.callbackMappedToRenewStates = { };
        window.promiseMappedToRenewStates = { };
        window.msal = this;

        const urlHash = window.location.hash;
        const urlContainsHash = UrlUtils.urlContainsHash(urlHash);

        // check if back button is pressed
        WindowUtils.checkIfBackButtonIsPressed(this.cacheStorage);

        // On the server 302 - Redirect, handle this
        if (urlContainsHash && !WindowUtils.isInIframe() && !WindowUtils.isInPopup()) {
            this.handleRedirectAuthenticationResponse(urlHash);
        }
    }

    // #region Redirect Callbacks
    /**
     * @hidden
     * @ignore
     * Set the callback functions for the redirect flow to send back the success or error object.
     * @param {@link (tokenReceivedCallback:type)} successCallback - Callback which contains the AuthResponse object, containing data from the server.
     * @param {@link (errorReceivedCallback:type)} errorCallback - Callback which contains a AuthError object, containing error data from either the server
     * or the library, depending on the origin of the error.
     */
    handleRedirectCallback(tokenReceivedCallback: tokenReceivedCallback, errorReceivedCallback: errorReceivedCallback): void;
    handleRedirectCallback(authCallback: authResponseCallback): void;
    handleRedirectCallback(authOrTokenCallback: authResponseCallback | tokenReceivedCallback, errorReceivedCallback?: errorReceivedCallback): void {
        if (!authOrTokenCallback) {
            throw ClientConfigurationError.createInvalidCallbackObjectError(authOrTokenCallback);
        }

        // Set callbacks
        if (errorReceivedCallback) {
            this.tokenReceivedCallback = authOrTokenCallback as tokenReceivedCallback;
            this.errorReceivedCallback = errorReceivedCallback;
            this.logger.warning("This overload for callback is deprecated - please change the format of the callbacks to a single callback as shown: (err: AuthError, response: AuthResponse).");
        } else {
            this.authResponseCallback = authOrTokenCallback as authResponseCallback;
        }

<<<<<<< HEAD
        this.redirectCallbacksSet = true;

        // On the server 302 - Redirect, handle this
        const cachedHash = this.cacheStorage.getItem(TemporaryCacheKeys.URL_HASH);
        if (cachedHash) {
            this.processCallBack(cachedHash, null); 
=======
        if (this.redirectError) {
            this.authErrorHandler(Constants.interactionTypeRedirect, this.redirectError, this.redirectResponse);
        } else if (this.redirectResponse) {
            this.authResponseHandler(Constants.interactionTypeRedirect, this.redirectResponse);
>>>>>>> d558bdbf
        }
    }

    /**
     * Public API to verify if the URL contains the hash with known properties
     * @param hash
     */
    public urlContainsHash(hash: string) {
        return UrlUtils.urlContainsHash(hash);
    }

    private authResponseHandler(interactionType: InteractionType, response: AuthResponse, resolve?: any) : void {
        if (interactionType === Constants.interactionTypeRedirect) {
            if (this.errorReceivedCallback) {
                this.tokenReceivedCallback(response);
            } else if (this.authResponseCallback) {
                this.authResponseCallback(null, response);
            }
        } else if (interactionType === Constants.interactionTypePopup) {
            resolve(response);
        } else {
            throw ClientAuthError.createInvalidInteractionTypeError();
        }
    }

    private authErrorHandler(interactionType: InteractionType, authErr: AuthError, response: AuthResponse, reject?: any) : void {
        // set interaction_status to complete
        this.cacheStorage.removeItem(TemporaryCacheKeys.INTERACTION_STATUS);
        if (interactionType === Constants.interactionTypeRedirect) {
            if (this.errorReceivedCallback) {
                this.errorReceivedCallback(authErr, response.accountState);
            } else {
                this.authResponseCallback(authErr, response);
            }
        } else if (interactionType === Constants.interactionTypePopup) {
            reject(authErr);
        } else {
            throw ClientAuthError.createInvalidInteractionTypeError();
        }
    }

    // #endregion
    /**
     * Use when initiating the login process by redirecting the user's browser to the authorization endpoint.
     * @param {@link (AuthenticationParameters:type)}
     */
    loginRedirect(userRequest?: AuthenticationParameters): void {
        // validate request
        const request: AuthenticationParameters = RequestUtils.validateRequest(userRequest, true, this.clientId);
        this.acquireTokenInteractive(Constants.interactionTypeRedirect, true, request,  null, null);
    }

    /**
     * Use when you want to obtain an access_token for your API by redirecting the user's browser window to the authorization endpoint.
     * @param {@link (AuthenticationParameters:type)}
     *
     * To renew idToken, please pass clientId as the only scope in the Authentication Parameters
     */
    acquireTokenRedirect(userRequest: AuthenticationParameters): void {
        // validate request
        const request: AuthenticationParameters = RequestUtils.validateRequest(userRequest, false, this.clientId);
        this.acquireTokenInteractive(Constants.interactionTypeRedirect, false, request, null, null);
    }

    /**
     * Use when initiating the login process via opening a popup window in the user's browser
     *
     * @param {@link (AuthenticationParameters:type)}
     *
     * @returns {Promise.<AuthResponse>} - a promise that is fulfilled when this function has completed, or rejected if an error was raised. Returns the {@link AuthResponse} object
     */
    loginPopup(userRequest?: AuthenticationParameters): Promise<AuthResponse> {
        // validate request
        const request: AuthenticationParameters = RequestUtils.validateRequest(userRequest, true, this.clientId);

        return new Promise<AuthResponse>((resolve, reject) => {
            this.acquireTokenInteractive(Constants.interactionTypePopup, true, request, resolve, reject);
        }).catch((error: AuthError) => {
            this.cacheStorage.resetTempCacheItems(request.state);
            throw error;
        });
    }

    /**
     * Use when you want to obtain an access_token for your API via opening a popup window in the user's browser
     * @param {@link AuthenticationParameters}
     *
     * To renew idToken, please pass clientId as the only scope in the Authentication Parameters
     * @returns {Promise.<AuthResponse>} - a promise that is fulfilled when this function has completed, or rejected if an error was raised. Returns the {@link AuthResponse} object
     */
    acquireTokenPopup(userRequest: AuthenticationParameters): Promise<AuthResponse> {
        // validate request
        const request: AuthenticationParameters = RequestUtils.validateRequest(userRequest, false, this.clientId);

        return new Promise<AuthResponse>((resolve, reject) => {
            this.acquireTokenInteractive(Constants.interactionTypePopup, false, request, resolve, reject);
        }).catch((error: AuthError) => {
            this.cacheStorage.resetTempCacheItems(request.state);
            throw error;
        });
    }

    // #region Acquire Token

    /**
     * Use when initiating the login process or when you want to obtain an access_token for your API,
     * either by redirecting the user's browser window to the authorization endpoint or via opening a popup window in the user's browser.
     * @param {@link (AuthenticationParameters:type)}
     *
     * To renew idToken, please pass clientId as the only scope in the Authentication Parameters
     */
    private acquireTokenInteractive(interactionType: InteractionType, isLoginCall: boolean, request?: AuthenticationParameters, resolve?: any, reject?: any): void {

        // block the request if made from the hidden iframe
        WindowUtils.blockReloadInHiddenIframes();

        const interactionProgress = this.cacheStorage.getItem(TemporaryCacheKeys.INTERACTION_STATUS);
        if(interactionType === Constants.interactionTypeRedirect) {
            this.cacheStorage.setItem(TemporaryCacheKeys.REDIRECT_REQUEST, `${Constants.inProgress}${Constants.resourceDelimiter}${request.state}`);
        }

        // If already in progress, do not proceed
        if (interactionProgress === Constants.inProgress) {
            const thrownError = isLoginCall ? ClientAuthError.createLoginInProgressError() : ClientAuthError.createAcquireTokenInProgressError();
            const stateOnlyResponse = buildResponseStateOnly(this.getAccountState(request.state));
            this.cacheStorage.resetTempCacheItems(request.state);
            this.authErrorHandler(interactionType,
                thrownError,
                stateOnlyResponse,
                reject);
            return;
        }

        // Get the account object if a session exists
        const account: Account = (request && request.account && !isLoginCall) ? request.account : this.getAccount();

        // If no session exists, prompt the user to login.
        if (!account && !ServerRequestParameters.isSSOParam(request)) {
            if (isLoginCall) {
                // extract ADAL id_token if exists
                const adalIdToken = this.extractADALIdToken();

                // silent login if ADAL id_token is retrieved successfully - SSO
                if (adalIdToken && !request.scopes) {
                    this.logger.info("ADAL's idToken exists. Extracting login information from ADAL's idToken ");
                    const tokenRequest: AuthenticationParameters = this.buildIDTokenRequest(request);

                    this.silentLogin = true;
                    this.acquireTokenSilent(tokenRequest).then(response => {
                        this.silentLogin = false;
                        this.logger.info("Unified cache call is successful");

                        this.authResponseHandler(interactionType, response, resolve);
                        return;
                    }, (error) => {
                        this.silentLogin = false;
                        this.logger.error("Error occurred during unified cache ATS: " + error);

                        // proceed to login since ATS failed
                        this.acquireTokenHelper(null, interactionType, isLoginCall, request,resolve, reject);
                    });
                }
                // No ADAL token found, proceed to login
                else {
                    this.acquireTokenHelper(null, interactionType, isLoginCall, request, resolve, reject);
                }
            }
            // AcquireToken call, but no account or context given, so throw error
            else {
                this.logger.info("User login is required");
                const stateOnlyResponse = buildResponseStateOnly(this.getAccountState(request.state));
                this.cacheStorage.resetTempCacheItems(request.state);
                this.authErrorHandler(interactionType,
                    ClientAuthError.createUserLoginRequiredError(),
                    stateOnlyResponse,
                    reject);
                return;
            }
        }
        // User session exists
        else {
            this.acquireTokenHelper(account, interactionType, isLoginCall, request, resolve, reject);
        }
    }

    /**
     * @hidden
     * @ignore
     * Helper function to acquireToken
     *
     */
    private acquireTokenHelper(account: Account, interactionType: InteractionType, isLoginCall: boolean, request?: AuthenticationParameters, resolve?: any, reject?: any): void {
        // Track the acquireToken progress
        this.cacheStorage.setItem(TemporaryCacheKeys.INTERACTION_STATUS, Constants.inProgress);
        const scope = request.scopes ? request.scopes.join(" ").toLowerCase() : this.clientId.toLowerCase();

        let serverAuthenticationRequest: ServerRequestParameters;
        const acquireTokenAuthority = (request && request.authority) ? AuthorityFactory.CreateInstance(request.authority, this.config.auth.validateAuthority) : this.authorityInstance;

        let popUpWindow: Window;

        if (interactionType === Constants.interactionTypePopup) {
            // Generate a popup window
            try {
                popUpWindow = this.openPopup("about:blank", "msal", Constants.popUpWidth, Constants.popUpHeight);

                // Push popup window handle onto stack for tracking
                WindowUtils.trackPopup(popUpWindow);
            } catch (e) {
                this.logger.info(ClientAuthErrorMessage.popUpWindowError.code + ":" + ClientAuthErrorMessage.popUpWindowError.desc);
                this.cacheStorage.setItem(ErrorCacheKeys.ERROR, ClientAuthErrorMessage.popUpWindowError.code);
                this.cacheStorage.setItem(ErrorCacheKeys.ERROR_DESC, ClientAuthErrorMessage.popUpWindowError.desc);
                if (reject) {
                    reject(ClientAuthError.createPopupWindowError());
                }
            }

            if (!popUpWindow) {
                return;
            }
        }

        acquireTokenAuthority.resolveEndpointsAsync().then(async () => {
            // On Fulfillment
            const responseType: string = isLoginCall ? ResponseTypes.id_token : this.getTokenType(account, request.scopes, false);

            const loginStartPage = request.redirectStartPage || window.location.href;

            serverAuthenticationRequest = new ServerRequestParameters(
                acquireTokenAuthority,
                this.clientId,
                responseType,
                this.getRedirectUri(request && request.redirectUri),
                request.scopes,
                request.state,
                request.correlationId
            );

            this.updateCacheEntries(serverAuthenticationRequest, account, loginStartPage);

            // populate QueryParameters (sid/login_hint/domain_hint) and any other extraQueryParameters set by the developer
            serverAuthenticationRequest.populateQueryParams(account, request);

            // Construct urlNavigate
            const urlNavigate = UrlUtils.createNavigateUrl(serverAuthenticationRequest) + Constants.response_mode_fragment;

            // set state in cache
            if (interactionType === Constants.interactionTypeRedirect) {
                if (!isLoginCall) {
                    this.cacheStorage.setItem(`${TemporaryCacheKeys.STATE_ACQ_TOKEN}${Constants.resourceDelimiter}${request.state}`, serverAuthenticationRequest.state, this.inCookie);
                }
            } else if (interactionType === Constants.interactionTypePopup) {
                window.renewStates.push(serverAuthenticationRequest.state);
                window.requestType = isLoginCall ? Constants.login : Constants.renewToken;

                // Register callback to capture results from server
                this.registerCallback(serverAuthenticationRequest.state, scope, resolve, reject);
            } else {
                throw ClientAuthError.createInvalidInteractionTypeError();
            }

            // prompt user for interaction
            this.navigateWindow(urlNavigate, popUpWindow);

            // popUpWindow will be null for redirects, so we dont need to attempt to monitor the window
            if (popUpWindow) {
                try {
                    const hash = await WindowUtils.monitorWindowForHash(popUpWindow, this.config.system.loadFrameTimeout, urlNavigate);

                    this.handleAuthenticationResponse(hash);

                    // Request completed successfully, set to completed
                    this.cacheStorage.removeItem(TemporaryCacheKeys.INTERACTION_STATUS);
                    this.logger.info("Closing popup window");

                    // TODO: Check how this can be extracted for any framework specific code?
                    if (this.config.framework.isAngular) {
                        this.broadcast("msal:popUpHashChanged", hash);
                        WindowUtils.closePopups();
                    }
                } catch (error) {
                    if (reject) {
                        reject(error);
                    }

                    if (this.config.framework.isAngular) {
                        this.broadcast("msal:popUpClosed", error.errorCode + Constants.resourceDelimiter + error.errorMessage);
                    } else {
                        // Request failed, set to canceled
                        this.cacheStorage.removeItem(TemporaryCacheKeys.INTERACTION_STATUS);
                        popUpWindow.close();
                    }
                }
            }
        }).catch((err) => {
            this.logger.warning("could not resolve endpoints");
            this.cacheStorage.resetTempCacheItems(request.state);
            this.authErrorHandler(interactionType, ClientAuthError.createEndpointResolutionError(err.toString), buildResponseStateOnly(request.state), reject);
            if (popUpWindow) {
                popUpWindow.close();
            }
        });
    }

    /**
     * Use this function to obtain a token before every call to the API / resource provider
     *
     * MSAL return's a cached token when available
     * Or it send's a request to the STS to obtain a new token using a hidden iframe.
     *
     * @param {@link AuthenticationParameters}
     *
     * To renew idToken, please pass clientId as the only scope in the Authentication Parameters
     * @returns {Promise.<AuthResponse>} - a promise that is fulfilled when this function has completed, or rejected if an error was raised. Returns the {@link AuthResponse} object
     *
     */
    acquireTokenSilent(userRequest: AuthenticationParameters): Promise<AuthResponse> {
        const requestCorrelationId = userRequest.correlationId || CryptoUtils.createNewGuid();
        const apiEvent: ApiEvent = new ApiEvent(requestCorrelationId, this.logger);
        apiEvent.apiEventIdentifier = API_EVENT_IDENTIFIER.AcquireTokenSilent;
        apiEvent.apiCode = API_CODE.AcquireTokenSilent;
        this.telemetryManager.startEvent(apiEvent);
        // validate the request
        const request = RequestUtils.validateRequest(userRequest, false, this.clientId);

        return new Promise<AuthResponse>((resolve, reject) => {

            // block the request if made from the hidden iframe
            WindowUtils.blockReloadInHiddenIframes();

            const scope = request.scopes.join(" ").toLowerCase();

            // if the developer passes an account, give that account the priority
            const account: Account = request.account || this.getAccount();

            // extract if there is an adalIdToken stashed in the cache
            const adalIdToken = this.cacheStorage.getItem(Constants.adalIdToken);

            // if there is no account logged in and no login_hint/sid is passed in the request
            if (!account && !(request.sid  || request.loginHint) && StringUtils.isEmpty(adalIdToken) ) {
                this.logger.info("User login is required");
                return reject(ClientAuthError.createUserLoginRequiredError());
            }

            // set the response type based on the current cache status / scopes set
            const responseType = this.getTokenType(account, request.scopes, true);

            // create a serverAuthenticationRequest populating the `queryParameters` to be sent to the Server
            const serverAuthenticationRequest = new ServerRequestParameters(
                AuthorityFactory.CreateInstance(request.authority, this.config.auth.validateAuthority),
                this.clientId,
                responseType,
                this.getRedirectUri(request.redirectUri),
                request.scopes,
                request.state,
                request.correlationId,
            );

            // populate QueryParameters (sid/login_hint/domain_hint) and any other extraQueryParameters set by the developer
            if (ServerRequestParameters.isSSOParam(request) || account) {
                serverAuthenticationRequest.populateQueryParams(account, request);
            }
            // if user didn't pass login_hint/sid and adal's idtoken is present, extract the login_hint from the adalIdToken
            else if (!account && !StringUtils.isEmpty(adalIdToken)) {
                // if adalIdToken exists, extract the SSO info from the same
                const adalIdTokenObject = TokenUtils.extractIdToken(adalIdToken);
                this.logger.verbose("ADAL's idToken exists. Extracting login information from ADAL's idToken ");
                serverAuthenticationRequest.populateQueryParams(account, null, adalIdTokenObject);
            }
            const userContainedClaims = request.claimsRequest || serverAuthenticationRequest.claimsValue;

            let authErr: AuthError;
            let cacheResultResponse;

            if (!userContainedClaims && !request.forceRefresh) {
                try {
                    cacheResultResponse = this.getCachedToken(serverAuthenticationRequest, account);
                } catch (e) {
                    authErr = e;
                }
            }

            // resolve/reject based on cacheResult
            if (cacheResultResponse) {
                this.logger.info("Token is already in cache for scope:" + scope);
                resolve(cacheResultResponse);
                return null;
            }
            else if (authErr) {
                this.logger.infoPii(authErr.errorCode + ":" + authErr.errorMessage);
                reject(authErr);
                return null;
            }
            // else proceed with login
            else {
                let logMessage;
                if (userContainedClaims) {
                    logMessage = "Skipped cache lookup since claims were given.";
                } else if (request.forceRefresh) {
                    logMessage = "Skipped cache lookup since request.forceRefresh option was set to true";
                } else {
                    logMessage = "Token is not in cache for scope:" + scope;
                }
                this.logger.verbose(logMessage);

                // Cache result can return null if cache is empty. In that case, set authority to default value if no authority is passed to the api.
                if (!serverAuthenticationRequest.authorityInstance) {
                    serverAuthenticationRequest.authorityInstance = request.authority ? AuthorityFactory.CreateInstance(request.authority, this.config.auth.validateAuthority) : this.authorityInstance;
                }
                // cache miss
                return serverAuthenticationRequest.authorityInstance.resolveEndpointsAsync()
                    .then(() => {
                        /*
                         * refresh attempt with iframe
                         * Already renewing for this scope, callback when we get the token.
                         */
                        if (window.activeRenewals[scope]) {
                            this.logger.verbose("Renew token for scope: " + scope + " is in progress. Registering callback");
                            // Active renewals contains the state for each renewal.
                            this.registerCallback(window.activeRenewals[scope], scope, resolve, reject);
                        }
                        else {
                            if (request.scopes && request.scopes.indexOf(this.clientId) > -1 && request.scopes.length === 1) {
                                /*
                                 * App uses idToken to send to api endpoints
                                 * Default scope is tracked as clientId to store this token
                                 */
                                this.logger.verbose("renewing idToken");
                                this.silentLogin = true;
                                this.renewIdToken(request.scopes, resolve, reject, account, serverAuthenticationRequest);
                            } else {
                                // renew access token
                                this.logger.verbose("renewing accesstoken");
                                this.renewToken(request.scopes, resolve, reject, account, serverAuthenticationRequest);
                            }
                        }
                    }).catch((err) => {
                        this.logger.warning("could not resolve endpoints");
                        reject(ClientAuthError.createEndpointResolutionError(err.toString()));
                        return null;
                    });
            }
        })
            .then(res => {
                apiEvent.wasSuccessful = true;
                return res;
            })
            .catch((error: AuthError) => {
                this.cacheStorage.resetTempCacheItems(request.state);
                apiEvent.apiErrorCode = error.errorCode;
                apiEvent.wasSuccessful = false;
                throw error;
            })
            .finally(() => {
                this.telemetryManager.stopEvent(apiEvent);
                this.telemetryManager.flush(requestCorrelationId);
            });
    }

    // #endregion

    // #region Popup Window Creation

    /**
     * @hidden
     *
     * Configures popup window for login.
     *
     * @param urlNavigate
     * @param title
     * @param popUpWidth
     * @param popUpHeight
     * @ignore
     * @hidden
     */
    private openPopup(urlNavigate: string, title: string, popUpWidth: number, popUpHeight: number) {
        try {
            /**
             * adding winLeft and winTop to account for dual monitor
             * using screenLeft and screenTop for IE8 and earlier
             */
            const winLeft = window.screenLeft ? window.screenLeft : window.screenX;
            const winTop = window.screenTop ? window.screenTop : window.screenY;
            /**
             * window.innerWidth displays browser window"s height and width excluding toolbars
             * using document.documentElement.clientWidth for IE8 and earlier
             */
            const width = window.innerWidth || document.documentElement.clientWidth || document.body.clientWidth;
            const height = window.innerHeight || document.documentElement.clientHeight || document.body.clientHeight;
            const left = ((width / 2) - (popUpWidth / 2)) + winLeft;
            const top = ((height / 2) - (popUpHeight / 2)) + winTop;

            // open the window
            const popupWindow = window.open(urlNavigate, title, "width=" + popUpWidth + ", height=" + popUpHeight + ", top=" + top + ", left=" + left);
            if (!popupWindow) {
                throw ClientAuthError.createPopupWindowError();
            }
            if (popupWindow.focus) {
                popupWindow.focus();
            }

            return popupWindow;
        } catch (e) {
            this.logger.error("error opening popup " + e.message);
            this.cacheStorage.removeItem(TemporaryCacheKeys.INTERACTION_STATUS);
            throw ClientAuthError.createPopupWindowError(e.toString());
        }
    }

    // #endregion

    // #region Iframe Management

    /**
     * @hidden
     * Calling _loadFrame but with a timeout to signal failure in loadframeStatus. Callbacks are left.
     * registered when network errors occur and subsequent token requests for same resource are registered to the pending request.
     * @ignore
     */
    private async loadIframeTimeout(urlNavigate: string, frameName: string, scope: string): Promise<void> {
        // set iframe session to pending
        const expectedState = window.activeRenewals[scope];
        this.logger.verbose("Set loading state to pending for: " + scope + ":" + expectedState);
        this.cacheStorage.setItem(`${TemporaryCacheKeys.RENEW_STATUS}${Constants.resourceDelimiter}${expectedState}`, Constants.inProgress);

        // render the iframe synchronously if app chooses no timeout, else wait for the set timer to expire
        const iframe: HTMLIFrameElement = this.config.system.navigateFrameWait ?
            await WindowUtils.loadFrame(urlNavigate, frameName, this.config.system.navigateFrameWait, this.logger):
            WindowUtils.loadFrameSync(urlNavigate, frameName, this.logger);

        try {
            const hash = await WindowUtils.monitorWindowForHash(iframe.contentWindow, this.config.system.loadFrameTimeout, urlNavigate, true);

            if (hash) {
                this.handleAuthenticationResponse(hash);
            }
        } catch (error) {
            if (this.cacheStorage.getItem(`${TemporaryCacheKeys.RENEW_STATUS}${Constants.resourceDelimiter}${expectedState}`) === Constants.inProgress) {
                // fail the iframe session if it's in pending state
                this.logger.verbose("Loading frame has timed out after: " + (this.config.system.loadFrameTimeout / 1000) + " seconds for scope " + scope + ":" + expectedState);
                // Error after timeout
                if (expectedState && window.callbackMappedToRenewStates[expectedState]) {
                    window.callbackMappedToRenewStates[expectedState](null, error);
                }

                this.cacheStorage.removeItem(`${TemporaryCacheKeys.RENEW_STATUS}${Constants.resourceDelimiter}${expectedState}`);
            }
            WindowUtils.removeHiddenIframe(iframe);
            throw error;
        }
        WindowUtils.removeHiddenIframe(iframe);
    }

    // #endregion

    // #region General Helpers

    /**
     * @hidden
     * Used to redirect the browser to the STS authorization endpoint
     * @param {string} urlNavigate - URL of the authorization endpoint
     */
    private navigateWindow(urlNavigate: string, popupWindow?: Window) {
        // Navigate if valid URL
        if (urlNavigate && !StringUtils.isEmpty(urlNavigate)) {
            const navigateWindow: Window = popupWindow ? popupWindow : window;
            const logMessage: string = popupWindow ? "Navigated Popup window to:" + urlNavigate : "Navigate to:" + urlNavigate;
            this.logger.infoPii(logMessage);
            navigateWindow.location.assign(urlNavigate);
        }
        else {
            this.logger.info("Navigate url is empty");
            throw AuthError.createUnexpectedError("Navigate url is empty");
        }
    }

    /**
     * @hidden
     * Used to add the developer requested callback to the array of callbacks for the specified scopes. The updated array is stored on the window object
     * @param {string} expectedState - Unique state identifier (guid).
     * @param {string} scope - Developer requested permissions. Not all scopes are guaranteed to be included in the access token returned.
     * @param {Function} resolve - The resolve function of the promise object.
     * @param {Function} reject - The reject function of the promise object.
     * @ignore
     */
    private registerCallback(expectedState: string, scope: string, resolve: Function, reject: Function): void {
        // track active renewals
        window.activeRenewals[scope] = expectedState;

        // initialize callbacks mapped array
        if (!window.promiseMappedToRenewStates[expectedState]) {
            window.promiseMappedToRenewStates[expectedState] = [];
        }
        // indexing on the current state, push the callback params to callbacks mapped
        window.promiseMappedToRenewStates[expectedState].push({ resolve: resolve, reject: reject });

        // Store the server response in the current window??
        if (!window.callbackMappedToRenewStates[expectedState]) {
            window.callbackMappedToRenewStates[expectedState] = (response: AuthResponse, error: AuthError) => {
                // reset active renewals
                window.activeRenewals[scope] = null;

                // for all promiseMappedtoRenewStates for a given 'state' - call the reject/resolve with error/token respectively
                for (let i = 0; i < window.promiseMappedToRenewStates[expectedState].length; ++i) {
                    try {
                        if (error) {
                            window.promiseMappedToRenewStates[expectedState][i].reject(error);
                        } else if (response) {
                            window.promiseMappedToRenewStates[expectedState][i].resolve(response);
                        } else {
                            this.cacheStorage.resetTempCacheItems(expectedState);
                            throw AuthError.createUnexpectedError("Error and response are both null");
                        }
                    } catch (e) {
                        this.logger.warning(e);
                    }
                }

                // reset
                window.promiseMappedToRenewStates[expectedState] = null;
                window.callbackMappedToRenewStates[expectedState] = null;
            };
        }
    }

    // #endregion

    // #region Logout

    /**
     * Use to log out the current user, and redirect the user to the postLogoutRedirectUri.
     * Default behaviour is to redirect the user to `window.location.href`.
     */
    logout(): void {
        this.clearCache();
        this.account = null;
        let logout = "";
        if (this.getPostLogoutRedirectUri()) {
            logout = "post_logout_redirect_uri=" + encodeURIComponent(this.getPostLogoutRedirectUri());
        }
        this.authorityInstance.resolveEndpointsAsync().then(authority => {
            const urlNavigate = authority.EndSessionEndpoint
                ? `${authority.EndSessionEndpoint}?${logout}`
                : `${this.authority}oauth2/v2.0/logout?${logout}`;
            this.navigateWindow(urlNavigate);
        });
    }

    /**
     * @hidden
     * Clear all access tokens in the cache.
     * @ignore
     */
    protected clearCache(): void {
        window.renewStates = [];
        const accessTokenItems = this.cacheStorage.getAllAccessTokens(Constants.clientId, Constants.homeAccountIdentifier);
        for (let i = 0; i < accessTokenItems.length; i++) {
            this.cacheStorage.removeItem(JSON.stringify(accessTokenItems[i].key));
        }
        this.cacheStorage.resetCacheItems();
        // state not being sent would mean this call may not be needed; check later
        this.cacheStorage.clearMsalCookie();
    }

    /**
     * @hidden
     * Clear a given access token from the cache.
     *
     * @param accessToken
     */
    protected clearCacheForScope(accessToken: string) {
        const accessTokenItems = this.cacheStorage.getAllAccessTokens(Constants.clientId, Constants.homeAccountIdentifier);
        for (let i = 0; i < accessTokenItems.length; i++) {
            const token = accessTokenItems[i];
            if (token.value.accessToken === accessToken) {
                this.cacheStorage.removeItem(JSON.stringify(token.key));
            }
        }
    }

    // #endregion

    // #region Response

    /**
     * @hidden
     * @ignore
     * Checks if the redirect response is received from the STS. In case of redirect, the url fragment has either id_token, access_token or error.
     * @param {string} hash - Hash passed from redirect page.
     * @returns {Boolean} - true if response contains id_token, access_token or error, false otherwise.
     */
    isCallback(hash: string): boolean {
        this.logger.info("isCallback will be deprecated in favor of urlContainsHash in MSAL.js v2.0.");
        return UrlUtils.urlContainsHash(hash);
    }

    /**
     * @hidden
     * Used to call the constructor callback with the token/error
     * @param {string} [hash=window.location.hash] - Hash fragment of Url.
     */
    private processCallBack(hash: string, stateInfo: ResponseStateInfo, parentCallback?: Function): void {
        this.logger.info("Processing the callback from redirect response");
        // get the state info from the hash
        if (!stateInfo) {
            stateInfo = this.getResponseState(hash);
        }

        let response : AuthResponse;
        let authErr : AuthError;
        // Save the token info from the hash
        try {
            response = this.saveTokenFromHash(hash, stateInfo);
        } catch (err) {
            authErr = err;
        }

        try {
            // Clear the cookie in the hash
            this.cacheStorage.clearMsalCookie(stateInfo.state);
            const accountState: string = this.getAccountState(stateInfo.state);
            if (response) {
                if ((stateInfo.requestType === Constants.renewToken) || response.accessToken) {
                    if (window.parent !== window) {
                        this.logger.verbose("Window is in iframe, acquiring token silently");
                    } else {
                        this.logger.verbose("acquiring token interactive in progress");
                    }
                    response.tokenType = ServerHashParamKeys.ACCESS_TOKEN;
                }
                else if (stateInfo.requestType === Constants.login) {
                    response.tokenType = ServerHashParamKeys.ID_TOKEN;
                }
                if (!parentCallback) {
                    this.redirectResponse = response;
                    return;
                }
            } else if (!parentCallback) {
                this.redirectResponse = buildResponseStateOnly(accountState);
                this.redirectError = authErr;
                this.cacheStorage.resetTempCacheItems(stateInfo.state);
                return;
            }

            parentCallback(response, authErr);
        } catch (err) {
            this.logger.error("Error occurred in token received callback function: " + err);
            throw ClientAuthError.createErrorInCallbackFunction(err.toString());
        }
    }

    /**
     * @hidden
     * This method must be called for processing the response received from the STS if using popups or iframes. It extracts the hash, processes the token or error 
     * information and saves it in the cache. It then resolves the promises with the result.
     * @param {string} [hash=window.location.hash] - Hash fragment of Url.
     */
    private handleAuthenticationResponse(hash: string): void {
        // retrieve the hash
        const locationHash = hash || window.location.hash;

        // if (window.parent !== window), by using self, window.parent becomes equal to window in getResponseState method specifically
        const stateInfo = this.getResponseState(locationHash);

        const tokenResponseCallback = window.callbackMappedToRenewStates[stateInfo.state];
        this.processCallBack(locationHash, stateInfo, tokenResponseCallback);

        // If current window is opener, close all windows
        WindowUtils.closePopups();
    }

    /**
     * @hidden
     * This method must be called for processing the response received from the STS when using redirect flows. It extracts the hash, processes the token or error 
     * information and saves it in the cache. The result can then be accessed by user registered callbacks.
     * @param {string} [hash=window.location.hash] - Hash fragment of Url.
     */
    private handleRedirectAuthenticationResponse(hash: string): void {
        this.logger.info("Returned from redirect url");
        
        // clear hash from window
        window.location.hash = "";

        // if (window.parent !== window), by using self, window.parent becomes equal to window in getResponseState method specifically
        const stateInfo = this.getResponseState(hash);

        // if set to navigate to loginRequest page post login
        if (this.config.auth.navigateToLoginRequestUrl && window.parent === window) {
            const loginRequestUrl = this.cacheStorage.getItem(`${TemporaryCacheKeys.LOGIN_REQUEST}${Constants.resourceDelimiter}${stateInfo.state}`, this.inCookie);
            const currentUrl = UrlUtils.getCurrentUrl();

            // Redirect to home page if login request url is null (real null or the string null)
            if (!loginRequestUrl || loginRequestUrl === "null") {
                this.logger.error("Unable to get valid login request url from cache, redirecting to home page");
                window.location.href = "/";
                return;
            } else if (currentUrl !== loginRequestUrl) {
                window.location.href = `${loginRequestUrl}${hash}`;
                return;
            }
        }

        this.processCallBack(hash, stateInfo, null);
    }

    /**
     * @hidden
     * Creates a stateInfo object from the URL fragment and returns it.
     * @param {string} hash  -  Hash passed from redirect page
     * @returns {TokenResponse} an object created from the redirect response from AAD comprising of the keys - parameters, requestType, stateMatch, stateResponse and valid.
     * @ignore
     */
    protected getResponseState(hash: string): ResponseStateInfo {
        const parameters = UrlUtils.deserializeHash(hash);
        let stateResponse: ResponseStateInfo;
        if (!parameters) {
            throw AuthError.createUnexpectedError("Hash was not parsed correctly.");
        }
        if (parameters.hasOwnProperty("state")) {
            stateResponse = {
                requestType: Constants.unknown,
                state: parameters.state,
                stateMatch: false
            };
        } else {
            throw AuthError.createUnexpectedError("Hash does not contain state.");
        }
        /*
         * async calls can fire iframe and login request at the same time if developer does not use the API as expected
         * incoming callback needs to be looked up to find the request type
         */

        // loginRedirect
        if (stateResponse.state === this.cacheStorage.getItem(`${TemporaryCacheKeys.STATE_LOGIN}${Constants.resourceDelimiter}${stateResponse.state}`, this.inCookie) || stateResponse.state === this.silentAuthenticationState) { // loginRedirect
            stateResponse.requestType = Constants.login;
            stateResponse.stateMatch = true;
            return stateResponse;
        }
        // acquireTokenRedirect
        else if (stateResponse.state === this.cacheStorage.getItem(`${TemporaryCacheKeys.STATE_ACQ_TOKEN}${Constants.resourceDelimiter}${stateResponse.state}`, this.inCookie)) { // acquireTokenRedirect
            stateResponse.requestType = Constants.renewToken;
            stateResponse.stateMatch = true;
            return stateResponse;
        }

        // external api requests may have many renewtoken requests for different resource
        if (!stateResponse.stateMatch) {
            stateResponse.requestType = window.requestType;
            const statesInParentContext = window.renewStates;
            for (let i = 0; i < statesInParentContext.length; i++) {
                if (statesInParentContext[i] === stateResponse.state) {
                    stateResponse.stateMatch = true;
                    break;
                }
            }
        }

        return stateResponse;
    }

    // #endregion

    // #region Token Processing (Extract to TokenProcessing.ts)

    /**
     * @hidden
     * Used to get token for the specified set of scopes from the cache
     * @param {@link ServerRequestParameters} - Request sent to the STS to obtain an id_token/access_token
     * @param {Account} account - Account for which the scopes were requested
     */
    private getCachedToken(serverAuthenticationRequest: ServerRequestParameters, account: Account): AuthResponse {
        let accessTokenCacheItem: AccessTokenCacheItem = null;
        const scopes = serverAuthenticationRequest.scopes;

        // filter by clientId and account
        const tokenCacheItems = this.cacheStorage.getAllAccessTokens(this.clientId, account ? account.homeAccountIdentifier : null);

        // No match found after initial filtering
        if (tokenCacheItems.length === 0) {
            return null;
        }

        const filteredItems: Array<AccessTokenCacheItem> = [];

        // if no authority passed
        if (!serverAuthenticationRequest.authority) {
            // filter by scope
            for (let i = 0; i < tokenCacheItems.length; i++) {
                const cacheItem = tokenCacheItems[i];
                const cachedScopes = cacheItem.key.scopes.split(" ");
                if (ScopeSet.containsScope(cachedScopes, scopes)) {
                    filteredItems.push(cacheItem);
                }
            }

            // if only one cached token found
            if (filteredItems.length === 1) {
                accessTokenCacheItem = filteredItems[0];
                serverAuthenticationRequest.authorityInstance = AuthorityFactory.CreateInstance(accessTokenCacheItem.key.authority, this.config.auth.validateAuthority);
            }
            // if more than one cached token is found
            else if (filteredItems.length > 1) {
                throw ClientAuthError.createMultipleMatchingTokensInCacheError(scopes.toString());
            }
            // if no match found, check if there was a single authority used
            else {
                const authorityList = this.getUniqueAuthority(tokenCacheItems, "authority");
                if (authorityList.length > 1) {
                    throw ClientAuthError.createMultipleAuthoritiesInCacheError(scopes.toString());
                }

                serverAuthenticationRequest.authorityInstance = AuthorityFactory.CreateInstance(authorityList[0], this.config.auth.validateAuthority);
            }
        }
        // if an authority is passed in the API
        else {
            // filter by authority and scope
            for (let i = 0; i < tokenCacheItems.length; i++) {
                const cacheItem = tokenCacheItems[i];
                const cachedScopes = cacheItem.key.scopes.split(" ");
                if (ScopeSet.containsScope(cachedScopes, scopes) && UrlUtils.CanonicalizeUri(cacheItem.key.authority) === serverAuthenticationRequest.authority) {
                    filteredItems.push(cacheItem);
                }
            }
            // no match
            if (filteredItems.length === 0) {
                return null;
            }
            // if only one cachedToken Found
            else if (filteredItems.length === 1) {
                accessTokenCacheItem = filteredItems[0];
            }
            else {
                // if more than one cached token is found
                throw ClientAuthError.createMultipleMatchingTokensInCacheError(scopes.toString());
            }
        }

        if (accessTokenCacheItem != null) {
            const expired = Number(accessTokenCacheItem.value.expiresIn);
            // If expiration is within offset, it will force renew
            const offset = this.config.system.tokenRenewalOffsetSeconds || 300;
            if (expired && (expired > TimeUtils.now() + offset)) {
                const idTokenObj = new IdToken(accessTokenCacheItem.value.idToken);
                if (!account) {
                    account = this.getAccount();
                    if (!account) {
                        throw AuthError.createUnexpectedError("Account should not be null here.");
                    }
                }
                const aState = this.getAccountState(serverAuthenticationRequest.state);
                const response : AuthResponse = {
                    uniqueId: "",
                    tenantId: "",
                    tokenType: (accessTokenCacheItem.value.idToken === accessTokenCacheItem.value.accessToken) ? ServerHashParamKeys.ID_TOKEN : ServerHashParamKeys.ACCESS_TOKEN,
                    idToken: idTokenObj,
                    idTokenClaims: idTokenObj.claims,
                    accessToken: accessTokenCacheItem.value.accessToken,
                    scopes: accessTokenCacheItem.key.scopes.split(" "),
                    expiresOn: new Date(expired * 1000),
                    account: account,
                    accountState: aState,
                    fromCache: true
                };
                ResponseUtils.setResponseIdToken(response, idTokenObj);
                return response;
            } else {
                this.cacheStorage.removeItem(JSON.stringify(filteredItems[0].key));
                return null;
            }
        } else {
            return null;
        }
    }

    /**
     * @hidden
     * Used to get a unique list of authorities from the cache
     * @param {Array<AccessTokenCacheItem>}  accessTokenCacheItems - accessTokenCacheItems saved in the cache
     * @ignore
     */
    private getUniqueAuthority(accessTokenCacheItems: Array<AccessTokenCacheItem>, property: string): Array<string> {
        const authorityList: Array<string> = [];
        const flags: Array<string> = [];
        accessTokenCacheItems.forEach(element => {
            if (element.key.hasOwnProperty(property) && (flags.indexOf(element.key[property]) === -1)) {
                flags.push(element.key[property]);
                authorityList.push(element.key[property]);
            }
        });
        return authorityList;
    }

    /**
     * @hidden
     * Check if ADAL id_token exists and return if exists.
     *
     */
    private extractADALIdToken(): any {
        const adalIdToken = this.cacheStorage.getItem(Constants.adalIdToken);
        if (!StringUtils.isEmpty(adalIdToken)) {
            return TokenUtils.extractIdToken(adalIdToken);
        }
        return null;
    }

    /**
     * @hidden
     * Acquires access token using a hidden iframe.
     * @ignore
     */
    private renewToken(scopes: Array<string>, resolve: Function, reject: Function, account: Account, serverAuthenticationRequest: ServerRequestParameters): void {
        const scope = scopes.join(" ").toLowerCase();
        this.logger.verbose("renewToken is called for scope:" + scope);

        const frameName = `msalRenewFrame${scope}`;
        const frameHandle = WindowUtils.addHiddenIFrame(frameName, this.logger);

        this.updateCacheEntries(serverAuthenticationRequest, account);
        this.logger.verbose("Renew token Expected state: " + serverAuthenticationRequest.state);

        // Build urlNavigate with "prompt=none" and navigate to URL in hidden iFrame
        const urlNavigate = UrlUtils.urlRemoveQueryStringParameter(UrlUtils.createNavigateUrl(serverAuthenticationRequest), Constants.prompt) + Constants.prompt_none + Constants.response_mode_fragment;

        window.renewStates.push(serverAuthenticationRequest.state);
        window.requestType = Constants.renewToken;
        this.registerCallback(serverAuthenticationRequest.state, scope, resolve, reject);
        this.logger.infoPii("Navigate to:" + urlNavigate);
        frameHandle.src = "about:blank";
        this.loadIframeTimeout(urlNavigate, frameName, scope).catch(error => reject(error));
    }

    /**
     * @hidden
     * Renews idtoken for app's own backend when clientId is passed as a single scope in the scopes array.
     * @ignore
     */
    private renewIdToken(scopes: Array<string>, resolve: Function, reject: Function, account: Account, serverAuthenticationRequest: ServerRequestParameters): void {
        this.logger.info("renewidToken is called");
        const frameName = "msalIdTokenFrame";
        const frameHandle = WindowUtils.addHiddenIFrame(frameName, this.logger);

        this.updateCacheEntries(serverAuthenticationRequest, account);

        this.logger.verbose("Renew Idtoken Expected state: " + serverAuthenticationRequest.state);

        // Build urlNavigate with "prompt=none" and navigate to URL in hidden iFrame
        const urlNavigate = UrlUtils.urlRemoveQueryStringParameter(UrlUtils.createNavigateUrl(serverAuthenticationRequest), Constants.prompt) + Constants.prompt_none + Constants.response_mode_fragment;

        if (this.silentLogin) {
            window.requestType = Constants.login;
            this.silentAuthenticationState = serverAuthenticationRequest.state;
        } else {
            window.requestType = Constants.renewToken;
            window.renewStates.push(serverAuthenticationRequest.state);
        }

        // note: scope here is clientId
        this.registerCallback(serverAuthenticationRequest.state, this.clientId, resolve, reject);
        this.logger.infoPii("Navigate to:" + urlNavigate);
        frameHandle.src = "about:blank";
        this.loadIframeTimeout(urlNavigate, frameName, this.clientId).catch(error => reject(error));
    }

    /**
     * @hidden
     *
     * This method must be called for processing the response received from AAD. It extracts the hash, processes the token or error, saves it in the cache and calls the registered callbacks with the result.
     * @param {string} authority authority received in the redirect response from AAD.
     * @param {TokenResponse} requestInfo an object created from the redirect response from AAD comprising of the keys - parameters, requestType, stateMatch, stateResponse and valid.
     * @param {Account} account account object for which scopes are consented for. The default account is the logged in account.
     * @param {ClientInfo} clientInfo clientInfo received as part of the response comprising of fields uid and utid.
     * @param {IdToken} idToken idToken received as part of the response.
     * @ignore
     * @private
     */
    /* tslint:disable:no-string-literal */
    private saveAccessToken(response: AuthResponse, authority: string, parameters: any, clientInfo: string, idTokenObj: IdToken): AuthResponse {
        let scope: string;
        const accessTokenResponse = { ...response };
        const clientObj: ClientInfo = new ClientInfo(clientInfo);
        let expiration: number;

        // if the response contains "scope"
        if (parameters.hasOwnProperty(ServerHashParamKeys.SCOPE)) {
            // read the scopes
            scope = parameters[ServerHashParamKeys.SCOPE];
            const consentedScopes = scope.split(" ");

            // retrieve all access tokens from the cache, remove the dup scores
            const accessTokenCacheItems = this.cacheStorage.getAllAccessTokens(this.clientId, authority);

            for (let i = 0; i < accessTokenCacheItems.length; i++) {
                const accessTokenCacheItem = accessTokenCacheItems[i];

                if (accessTokenCacheItem.key.homeAccountIdentifier === response.account.homeAccountIdentifier) {
                    const cachedScopes = accessTokenCacheItem.key.scopes.split(" ");
                    if (ScopeSet.isIntersectingScopes(cachedScopes, consentedScopes)) {
                        this.cacheStorage.removeItem(JSON.stringify(accessTokenCacheItem.key));
                    }
                }
            }

            // Generate and cache accessTokenKey and accessTokenValue
            const expiresIn = TimeUtils.parseExpiresIn(parameters[ServerHashParamKeys.EXPIRES_IN]);
            expiration = TimeUtils.now() + expiresIn;
            const accessTokenKey = new AccessTokenKey(authority, this.clientId, scope, clientObj.uid, clientObj.utid);
            const accessTokenValue = new AccessTokenValue(parameters[ServerHashParamKeys.ACCESS_TOKEN], idTokenObj.rawIdToken, expiration.toString(), clientInfo);

            this.cacheStorage.setItem(JSON.stringify(accessTokenKey), JSON.stringify(accessTokenValue));

            accessTokenResponse.accessToken  = parameters[ServerHashParamKeys.ACCESS_TOKEN];
            accessTokenResponse.scopes = consentedScopes;
        }
        // if the response does not contain "scope" - scope is usually client_id and the token will be id_token
        else {
            scope = this.clientId;

            // Generate and cache accessTokenKey and accessTokenValue
            const accessTokenKey = new AccessTokenKey(authority, this.clientId, scope, clientObj.uid, clientObj.utid);
            expiration = Number(idTokenObj.expiration);
            const accessTokenValue = new AccessTokenValue(parameters[ServerHashParamKeys.ID_TOKEN], parameters[ServerHashParamKeys.ID_TOKEN], expiration.toString(), clientInfo);
            this.cacheStorage.setItem(JSON.stringify(accessTokenKey), JSON.stringify(accessTokenValue));
            accessTokenResponse.scopes = [scope];
            accessTokenResponse.accessToken = parameters[ServerHashParamKeys.ID_TOKEN];
        }

        if (expiration) {
            accessTokenResponse.expiresOn = new Date(expiration * 1000);
        } else {
            this.logger.error("Could not parse expiresIn parameter");
        }

        return accessTokenResponse;
    }

    /**
     * @hidden
     * Saves token or error received in the response from AAD in the cache. In case of id_token, it also creates the account object.
     * @ignore
     */
    protected saveTokenFromHash(hash: string, stateInfo: ResponseStateInfo): AuthResponse {
        this.logger.info("State status:" + stateInfo.stateMatch + "; Request type:" + stateInfo.requestType);

        let response : AuthResponse = {
            uniqueId: "",
            tenantId: "",
            tokenType: "",
            idToken: null,
            idTokenClaims: null,
            accessToken: null,
            scopes: [],
            expiresOn: null,
            account: null,
            accountState: "",
            fromCache: false
        };

        let error: AuthError;
        const hashParams = UrlUtils.deserializeHash(hash);
        let authorityKey: string = "";
        let acquireTokenAccountKey: string = "";
        let idTokenObj: IdToken = null;

        // If server returns an error
        if (hashParams.hasOwnProperty(ServerHashParamKeys.ERROR_DESCRIPTION) || hashParams.hasOwnProperty(ServerHashParamKeys.ERROR)) {
            this.logger.infoPii("Error :" + hashParams[ServerHashParamKeys.ERROR] + "; Error description:" + hashParams[ServerHashParamKeys.ERROR_DESCRIPTION]);
            this.cacheStorage.setItem(ErrorCacheKeys.ERROR, hashParams[ServerHashParamKeys.ERROR]);
            this.cacheStorage.setItem(ErrorCacheKeys.ERROR_DESC, hashParams[ServerHashParamKeys.ERROR_DESCRIPTION]);

            // login
            if (stateInfo.requestType === Constants.login) {
                this.cacheStorage.setItem(ErrorCacheKeys.LOGIN_ERROR, hashParams[ServerHashParamKeys.ERROR_DESCRIPTION] + ":" + hashParams[ServerHashParamKeys.ERROR]);
                authorityKey = AuthCache.generateAuthorityKey(stateInfo.state);
            }

            // acquireToken
            if (stateInfo.requestType === Constants.renewToken) {
                authorityKey = AuthCache.generateAuthorityKey(stateInfo.state);

                const account: Account = this.getAccount();
                let accountId;

                if (account && !StringUtils.isEmpty(account.homeAccountIdentifier)) {
                    accountId = account.homeAccountIdentifier;
                }
                else {
                    accountId = Constants.no_account;
                }

                acquireTokenAccountKey = AuthCache.generateAcquireTokenAccountKey(accountId, stateInfo.state);
            }

            const {
                [ServerHashParamKeys.ERROR]: hashErr,
                [ServerHashParamKeys.ERROR_DESCRIPTION]: hashErrDesc
            } = hashParams;
            if (InteractionRequiredAuthError.isInteractionRequiredError(hashErr) ||
        InteractionRequiredAuthError.isInteractionRequiredError(hashErrDesc)) {
                error = new InteractionRequiredAuthError(hashParams[ServerHashParamKeys.ERROR], hashParams[ServerHashParamKeys.ERROR_DESCRIPTION]);
            } else {
                error = new ServerError(hashParams[ServerHashParamKeys.ERROR], hashParams[ServerHashParamKeys.ERROR_DESCRIPTION]);
            }
        }
        // If the server returns "Success"
        else {
            // Verify the state from redirect and record tokens to storage if exists
            if (stateInfo.stateMatch) {
                this.logger.info("State is right");
                if (hashParams.hasOwnProperty(ServerHashParamKeys.SESSION_STATE)) {
                    this.cacheStorage.setItem(`${TemporaryCacheKeys.SESSION_STATE}${Constants.resourceDelimiter}${stateInfo.state}`, hashParams[ServerHashParamKeys.SESSION_STATE]);
                }
                response.accountState = this.getAccountState(stateInfo.state);

                let clientInfo: string = "";

                // Process access_token
                if (hashParams.hasOwnProperty(ServerHashParamKeys.ACCESS_TOKEN)) {
                    this.logger.info("Fragment has access token");
                    response.accessToken = hashParams[ServerHashParamKeys.ACCESS_TOKEN];

                    if (hashParams.hasOwnProperty(ServerHashParamKeys.SCOPE)) {
                        response.scopes = hashParams[ServerHashParamKeys.SCOPE].split(" ");
                    }

                    // retrieve the id_token from response if present
                    if (hashParams.hasOwnProperty(ServerHashParamKeys.ID_TOKEN)) {
                        idTokenObj = new IdToken(hashParams[ServerHashParamKeys.ID_TOKEN]);
                        response.idToken = idTokenObj;
                        response.idTokenClaims = idTokenObj.claims;
                    } else {
                        idTokenObj = new IdToken(this.cacheStorage.getItem(PersistentCacheKeys.IDTOKEN));
                        response = ResponseUtils.setResponseIdToken(response, idTokenObj);
                    }

                    // set authority
                    const authority: string = this.populateAuthority(stateInfo.state, this.inCookie, this.cacheStorage, idTokenObj);

                    // retrieve client_info - if it is not found, generate the uid and utid from idToken
                    if (hashParams.hasOwnProperty(ServerHashParamKeys.CLIENT_INFO)) {
                        clientInfo = hashParams[ServerHashParamKeys.CLIENT_INFO];
                    } else {
                        this.logger.warning("ClientInfo not received in the response from AAD");
                        throw ClientAuthError.createClientInfoNotPopulatedError("ClientInfo not received in the response from the server");
                    }

                    response.account = Account.createAccount(idTokenObj, new ClientInfo(clientInfo));

                    let accountKey: string;
                    if (response.account && !StringUtils.isEmpty(response.account.homeAccountIdentifier)) {
                        accountKey = response.account.homeAccountIdentifier;
                    }
                    else {
                        accountKey = Constants.no_account;
                    }

                    acquireTokenAccountKey = AuthCache.generateAcquireTokenAccountKey(accountKey, stateInfo.state);
                    const acquireTokenAccountKey_noaccount = AuthCache.generateAcquireTokenAccountKey(Constants.no_account, stateInfo.state);

                    const cachedAccount: string = this.cacheStorage.getItem(acquireTokenAccountKey);
                    let acquireTokenAccount: Account;

                    // Check with the account in the Cache
                    if (!StringUtils.isEmpty(cachedAccount)) {
                        acquireTokenAccount = JSON.parse(cachedAccount);
                        if (response.account && acquireTokenAccount && Account.compareAccounts(response.account, acquireTokenAccount)) {
                            response = this.saveAccessToken(response, authority, hashParams, clientInfo, idTokenObj);
                            this.logger.info("The user object received in the response is the same as the one passed in the acquireToken request");
                        }
                        else {
                            this.logger.warning(
                                "The account object created from the response is not the same as the one passed in the acquireToken request");
                        }
                    }
                    else if (!StringUtils.isEmpty(this.cacheStorage.getItem(acquireTokenAccountKey_noaccount))) {
                        response = this.saveAccessToken(response, authority, hashParams, clientInfo, idTokenObj);
                    }
                }

                // Process id_token
                if (hashParams.hasOwnProperty(ServerHashParamKeys.ID_TOKEN)) {
                    this.logger.info("Fragment has id token");

                    // set the idToken
                    idTokenObj = new IdToken(hashParams[ServerHashParamKeys.ID_TOKEN]);

                    response = ResponseUtils.setResponseIdToken(response, idTokenObj);
                    if (hashParams.hasOwnProperty(ServerHashParamKeys.CLIENT_INFO)) {
                        clientInfo = hashParams[ServerHashParamKeys.CLIENT_INFO];
                    } else {
                        this.logger.warning("ClientInfo not received in the response from AAD");
                    }

                    // set authority
                    const authority: string = this.populateAuthority(stateInfo.state, this.inCookie, this.cacheStorage, idTokenObj);

                    this.account = Account.createAccount(idTokenObj, new ClientInfo(clientInfo));
                    response.account = this.account;

                    if (idTokenObj && idTokenObj.nonce) {
                        // check nonce integrity if idToken has nonce - throw an error if not matched
                        if (idTokenObj.nonce !== this.cacheStorage.getItem(`${TemporaryCacheKeys.NONCE_IDTOKEN}${Constants.resourceDelimiter}${stateInfo.state}`, this.inCookie)) {
                            this.account = null;
                            this.cacheStorage.setItem(ErrorCacheKeys.LOGIN_ERROR, "Nonce Mismatch. Expected Nonce: " + this.cacheStorage.getItem(`${TemporaryCacheKeys.NONCE_IDTOKEN}${Constants.resourceDelimiter}${stateInfo.state}`, this.inCookie) + "," + "Actual Nonce: " + idTokenObj.nonce);
                            this.logger.error("Nonce Mismatch.Expected Nonce: " + this.cacheStorage.getItem(`${TemporaryCacheKeys.NONCE_IDTOKEN}${Constants.resourceDelimiter}${stateInfo.state}`, this.inCookie) + "," + "Actual Nonce: " + idTokenObj.nonce);
                            error = ClientAuthError.createNonceMismatchError(this.cacheStorage.getItem(`${TemporaryCacheKeys.NONCE_IDTOKEN}${Constants.resourceDelimiter}${stateInfo.state}`, this.inCookie), idTokenObj.nonce);
                        }
                        // Save the token
                        else {
                            this.cacheStorage.setItem(PersistentCacheKeys.IDTOKEN, hashParams[ServerHashParamKeys.ID_TOKEN]);
                            this.cacheStorage.setItem(PersistentCacheKeys.CLIENT_INFO, clientInfo);

                            // Save idToken as access token for app itself
                            this.saveAccessToken(response, authority, hashParams, clientInfo, idTokenObj);
                        }
                    } else {
                        authorityKey = stateInfo.state;
                        acquireTokenAccountKey = stateInfo.state;

                        this.logger.error("Invalid id_token received in the response");
                        error = ClientAuthError.createInvalidIdTokenError(idTokenObj);
                        this.cacheStorage.setItem(ErrorCacheKeys.ERROR, error.errorCode);
                        this.cacheStorage.setItem(ErrorCacheKeys.ERROR_DESC, error.errorMessage);
                    }
                }
            }
            // State mismatch - unexpected/invalid state
            else {
                authorityKey = stateInfo.state;
                acquireTokenAccountKey = stateInfo.state;

                const expectedState = this.cacheStorage.getItem(`${TemporaryCacheKeys.STATE_LOGIN}${Constants.resourceDelimiter}${stateInfo.state}`, this.inCookie);
                this.logger.error("State Mismatch.Expected State: " + expectedState + "," + "Actual State: " + stateInfo.state);
                error = ClientAuthError.createInvalidStateError(stateInfo.state, expectedState);
                this.cacheStorage.setItem(ErrorCacheKeys.ERROR, error.errorCode);
                this.cacheStorage.setItem(ErrorCacheKeys.ERROR_DESC, error.errorMessage);
            }
        }

        // Set status to completed
        this.cacheStorage.removeItem(`${TemporaryCacheKeys.RENEW_STATUS}${Constants.resourceDelimiter}${stateInfo.state}`);
        this.cacheStorage.resetTempCacheItems(stateInfo.state);

        // this is required if navigateToLoginRequestUrl=false
        if (this.inCookie) {
            this.cacheStorage.setItemCookie(authorityKey, "", -1);
            this.cacheStorage.clearMsalCookie(stateInfo.state);
        }
        if (error) {
            // Error case, set status to cancelled
            throw error;
        }

        if (!response) {
            throw AuthError.createUnexpectedError("Response is null");
        }

        return response;
    }

    /**
     * Set Authority when saving Token from the hash
     * @param state
     * @param inCookie
     * @param cacheStorage
     * @param idTokenObj
     * @param response
     */
    private populateAuthority(state: string, inCookie: boolean, cacheStorage: AuthCache, idTokenObj: IdToken): string {
        const authorityKey: string = AuthCache.generateAuthorityKey(state);
        const cachedAuthority: string = cacheStorage.getItem(authorityKey, inCookie);

        // retrieve the authority from cache and replace with tenantID
        return StringUtils.isEmpty(cachedAuthority) ? cachedAuthority : UrlUtils.replaceTenantPath(cachedAuthority, idTokenObj.tenantId);
    }

    /* tslint:enable:no-string-literal */

    // #endregion

    // #region Account

    /**
     * Returns the signed in account
     * (the account object is created at the time of successful login)
     * or null when no state is found
     * @returns {@link Account} - the account object stored in MSAL
     */
    getAccount(): Account {
        // if a session already exists, get the account from the session
        if (this.account) {
            return this.account;
        }

        // frame is used to get idToken and populate the account for the given session
        const rawIdToken = this.cacheStorage.getItem(PersistentCacheKeys.IDTOKEN);
        const rawClientInfo = this.cacheStorage.getItem(PersistentCacheKeys.CLIENT_INFO);

        if (!StringUtils.isEmpty(rawIdToken) && !StringUtils.isEmpty(rawClientInfo)) {
            const idToken = new IdToken(rawIdToken);
            const clientInfo = new ClientInfo(rawClientInfo);
            this.account = Account.createAccount(idToken, clientInfo);
            return this.account;
        }
        // if login not yet done, return null
        return null;
    }

    /**
     * @hidden
     *
     * Extracts state value from the accountState sent with the authentication request.
     * @returns {string} scope.
     * @ignore
     */
    getAccountState (state: string) {
        if (state) {
            const splitIndex = state.indexOf("|");
            if (splitIndex > -1 && splitIndex + 1 < state.length) {
                return state.substring(splitIndex + 1);
            }
        }
        return state;
    }

    /**
     * Use to get a list of unique accounts in MSAL cache based on homeAccountIdentifier.
     *
     * @param {@link Array<Account>} Account - all unique accounts in MSAL cache.
     */
    getAllAccounts(): Array<Account> {
        const accounts: Array<Account> = [];
        const accessTokenCacheItems = this.cacheStorage.getAllAccessTokens(Constants.clientId, Constants.homeAccountIdentifier);

        for (let i = 0; i < accessTokenCacheItems.length; i++) {
            const idToken = new IdToken(accessTokenCacheItems[i].value.idToken);
            const clientInfo = new ClientInfo(accessTokenCacheItems[i].value.homeAccountIdentifier);
            const account: Account = Account.createAccount(idToken, clientInfo);
            accounts.push(account);
        }

        return this.getUniqueAccounts(accounts);
    }

    /**
     * @hidden
     *
     * Used to filter accounts based on homeAccountIdentifier
     * @param {Array<Account>}  Accounts - accounts saved in the cache
     * @ignore
     */
    private getUniqueAccounts(accounts: Array<Account>): Array<Account> {
        if (!accounts || accounts.length <= 1) {
            return accounts;
        }

        const flags: Array<string> = [];
        const uniqueAccounts: Array<Account> = [];
        for (let index = 0; index < accounts.length; ++index) {
            if (accounts[index].homeAccountIdentifier && flags.indexOf(accounts[index].homeAccountIdentifier) === -1) {
                flags.push(accounts[index].homeAccountIdentifier);
                uniqueAccounts.push(accounts[index]);
            }
        }

        return uniqueAccounts;
    }

    // #endregion

    // #region Angular

    /**
     * @hidden
     *
     * Broadcast messages - Used only for Angular?  *
     * @param eventName
     * @param data
     */
    private broadcast(eventName: string, data: string) {
        const evt = new CustomEvent(eventName, { detail: data });
        window.dispatchEvent(evt);
    }

    /**
     * @hidden
     *
     * Helper function to retrieve the cached token
     *
     * @param scopes
     * @param {@link Account} account
     * @param state
     * @return {@link AuthResponse} AuthResponse
     */
    protected getCachedTokenInternal(scopes : Array<string> , account: Account, state: string, correlationId?: string): AuthResponse {
        // Get the current session's account object
        const accountObject: Account = account || this.getAccount();
        if (!accountObject) {
            return null;
        }

        // Construct AuthenticationRequest based on response type; set "redirectUri" from the "request" which makes this call from Angular - for this.getRedirectUri()
        const newAuthority = this.authorityInstance ? this.authorityInstance : AuthorityFactory.CreateInstance(this.authority, this.config.auth.validateAuthority);
        const responseType = this.getTokenType(accountObject, scopes, true);

        const serverAuthenticationRequest = new ServerRequestParameters(
            newAuthority,
            this.clientId,
            responseType,
            this.getRedirectUri(),
            scopes,
            state,
            correlationId
        );

        // get cached token
        return this.getCachedToken(serverAuthenticationRequest, account);
    }

    /**
     * @hidden
     *
     * Get scopes for the Endpoint - Used in Angular to track protected and unprotected resources without interaction from the developer app
     * Note: Please check if we need to set the "redirectUri" from the "request" which makes this call from Angular - for this.getRedirectUri()
     *
     * @param endpoint
     */
    protected getScopesForEndpoint(endpoint: string) : Array<string> {
        // if user specified list of unprotectedResources, no need to send token to these endpoints, return null.
        if (this.config.framework.unprotectedResources.length > 0) {
            for (let i = 0; i < this.config.framework.unprotectedResources.length; i++) {
                if (endpoint.indexOf(this.config.framework.unprotectedResources[i]) > -1) {
                    return null;
                }
            }
        }

        // process all protected resources and send the matched one
        if (this.config.framework.protectedResourceMap.size > 0) {
            for (const key of Array.from(this.config.framework.protectedResourceMap.keys())) {
                // configEndpoint is like /api/Todo requested endpoint can be /api/Todo/1
                if (endpoint.indexOf(key) > -1) {
                    return this.config.framework.protectedResourceMap.get(key);
                }
            }
        }

        /*
         * default resource will be clientid if nothing specified
         * App will use idtoken for calls to itself
         * check if it's staring from http or https, needs to match with app host
         */
        if (endpoint.indexOf("http://") > -1 || endpoint.indexOf("https://") > -1) {
            if (UrlUtils.getHostFromUri(endpoint) === UrlUtils.getHostFromUri(this.getRedirectUri())) {
                return new Array<string>(this.clientId);
            }
        } else {
            /*
             * in angular level, the url for $http interceptor call could be relative url,
             * if it's relative call, we'll treat it as app backend call.
             */
            return new Array<string>(this.clientId);
        }

        // if not the app's own backend or not a domain listed in the endpoints structure
        return null;
    }

    /**
     * Return boolean flag to developer to help inform if login is in progress
     * @returns {boolean} true/false
     */
    public getLoginInProgress(): boolean {
        return this.cacheStorage.getItem(TemporaryCacheKeys.INTERACTION_STATUS) === Constants.inProgress;
    }

    /**
     * @hidden
     * @ignore
     *
     * @param loginInProgress
     */
    protected setInteractionInProgress(inProgress: boolean) {
        if (inProgress) {
            this.cacheStorage.setItem(TemporaryCacheKeys.INTERACTION_STATUS, Constants.inProgress);
        } else {
            this.cacheStorage.removeItem(TemporaryCacheKeys.INTERACTION_STATUS);
        }
    }

    /**
     * @hidden
     * @ignore
     *
     * @param loginInProgress
     */
    protected setloginInProgress(loginInProgress : boolean) {
        this.setInteractionInProgress(loginInProgress);
    }

    /**
     * @hidden
     * @ignore
     *
     * returns the status of acquireTokenInProgress
     */
    protected getAcquireTokenInProgress(): boolean {
        return this.cacheStorage.getItem(TemporaryCacheKeys.INTERACTION_STATUS) === Constants.inProgress;
    }

    /**
     * @hidden
     * @ignore
     *
     * @param acquireTokenInProgress
     */
    protected setAcquireTokenInProgress(acquireTokenInProgress : boolean) {
        this.setInteractionInProgress(acquireTokenInProgress);
    }

    /**
     * @hidden
     * @ignore
     *
     * returns the logger handle
     */
    getLogger() {
        return this.logger;
    }

    /**
     * Sets the logger callback.
     * @param logger Logger callback
     */
    setLogger(logger: Logger) {
        this.logger = logger;
    }

    // #endregion

    // #region Getters and Setters

    /**
     * Use to get the redirect uri configured in MSAL or null.
     * Evaluates redirectUri if its a function, otherwise simply returns its value.
     *
     * @returns {string} redirect URL
     */
    public getRedirectUri(reqRedirectUri?:  string): string {
        if(reqRedirectUri) {
            return reqRedirectUri;
        }
        else if (typeof this.config.auth.redirectUri === "function") {
            return this.config.auth.redirectUri();
        }
        return this.config.auth.redirectUri;
    }

    /**
     * Use to get the post logout redirect uri configured in MSAL or null.
     * Evaluates postLogoutredirectUri if its a function, otherwise simply returns its value.
     *
     * @returns {string} post logout redirect URL
     */
    public getPostLogoutRedirectUri(): string {
        if (typeof this.config.auth.postLogoutRedirectUri === "function") {
            return this.config.auth.postLogoutRedirectUri();
        }
        return this.config.auth.postLogoutRedirectUri;
    }

    /**
     * Use to get the current {@link Configuration} object in MSAL
     *
     * @returns {@link Configuration}
     */
    public getCurrentConfiguration(): Configuration {
        if (!this.config) {
            throw ClientConfigurationError.createNoSetConfigurationError();
        }
        return this.config;
    }

    /**
     * @ignore
     *
     * Utils function to create the Authentication
     * @param {@link account} account object
     * @param scopes
     * @param silentCall
     *
     * @returns {string} token type: id_token or access_token
     *
     */
    private getTokenType(accountObject: Account, scopes: string[], silentCall: boolean): string {
        /*
         * if account is passed and matches the account object/or set to getAccount() from cache
         * if client-id is passed as scope, get id_token else token/id_token_token (in case no session exists)
         */
        let tokenType: string;

        // acquireTokenSilent
        if (silentCall) {
            if (Account.compareAccounts(accountObject, this.getAccount())) {
                tokenType = (scopes.indexOf(this.config.auth.clientId) > -1) ? ResponseTypes.id_token : ResponseTypes.token;
            }
            else {
                tokenType  = (scopes.indexOf(this.config.auth.clientId) > -1) ? ResponseTypes.id_token : ResponseTypes.id_token_token;
            }

            return tokenType;
        }
        // all other cases
        else {
            if (!Account.compareAccounts(accountObject, this.getAccount())) {
                tokenType = ResponseTypes.id_token_token;
            }
            else {
                tokenType = (scopes.indexOf(this.clientId) > -1) ? ResponseTypes.id_token : ResponseTypes.token;
            }

            return tokenType;
        }

    }

    /**
     * @hidden
     * @ignore
     *
     * Sets the cachekeys for and stores the account information in cache
     * @param account
     * @param state
     * @hidden
     */
    private setAccountCache(account: Account, state: string) {

        // Cache acquireTokenAccountKey
        const accountId = account ? this.getAccountId(account) : Constants.no_account;

        const acquireTokenAccountKey = AuthCache.generateAcquireTokenAccountKey(accountId, state);
        this.cacheStorage.setItem(acquireTokenAccountKey, JSON.stringify(account));
    }

    /**
     * @hidden
     * @ignore
     *
     * Sets the cacheKey for and stores the authority information in cache
     * @param state
     * @param authority
     * @hidden
     */
    private setAuthorityCache(state: string, authority: string) {
        // Cache authorityKey
        const authorityKey = AuthCache.generateAuthorityKey(state);
        this.cacheStorage.setItem(authorityKey, UrlUtils.CanonicalizeUri(authority), this.inCookie);
    }

    /**
     * Updates account, authority, and nonce in cache
     * @param serverAuthenticationRequest
     * @param account
     * @hidden
     * @ignore
     */
    private updateCacheEntries(serverAuthenticationRequest: ServerRequestParameters, account: Account, loginStartPage?: any) {
        // Cache account and authority
        if (loginStartPage) {
            // Cache the state, nonce, and login request data
            this.cacheStorage.setItem(`${TemporaryCacheKeys.LOGIN_REQUEST}${Constants.resourceDelimiter}${serverAuthenticationRequest.state}`, loginStartPage, this.inCookie);
            this.cacheStorage.setItem(`${TemporaryCacheKeys.STATE_LOGIN}${Constants.resourceDelimiter}${serverAuthenticationRequest.state}`, serverAuthenticationRequest.state, this.inCookie);
        } else {
            this.setAccountCache(account, serverAuthenticationRequest.state);
        }
        // Cache authorityKey
        this.setAuthorityCache(serverAuthenticationRequest.state, serverAuthenticationRequest.authority);

        // Cache nonce
        this.cacheStorage.setItem(`${TemporaryCacheKeys.NONCE_IDTOKEN}${Constants.resourceDelimiter}${serverAuthenticationRequest.state}`, serverAuthenticationRequest.nonce, this.inCookie);
    }

    /**
     * Returns the unique identifier for the logged in account
     * @param account
     * @hidden
     * @ignore
     */
    private getAccountId(account: Account): any {
        // return `${account.accountIdentifier}` + Constants.resourceDelimiter + `${account.homeAccountIdentifier}`;
        let accountId: string;
        if (!StringUtils.isEmpty(account.homeAccountIdentifier)) {
            accountId = account.homeAccountIdentifier;
        }
        else {
            accountId = Constants.no_account;
        }

        return accountId;
    }

    /**
     * @ignore
     * @param extraQueryParameters
     *
     * Construct 'tokenRequest' from the available data in adalIdToken
     */
    private buildIDTokenRequest(request: AuthenticationParameters): AuthenticationParameters {

        const tokenRequest: AuthenticationParameters = {
            scopes: [this.clientId],
            authority: this.authority,
            account: this.getAccount(),
            extraQueryParameters: request.extraQueryParameters
        };

        return tokenRequest;
    }

    /**
     * @ignore
     * @param config
     * @param clientId
     *
     * Construct TelemetryManager from Configuration
     */
    private getTelemetryManagerFromConfig(config: TelemetryOptions, clientId: string): TelemetryManager {
        if (!config) { // if unset
            return TelemetryManager.getTelemetrymanagerStub(clientId);
        }
        // if set then validate
        const { applicationName, applicationVersion, telemetryEmitter } = config;
        if (!applicationName || !applicationVersion || !telemetryEmitter) {
            throw ClientConfigurationError.createTelemetryConfigError(config);
        }
        // if valid then construct
        const telemetryPlatform: TelemetryPlatform = {
            applicationName,
            applicationVersion
        };
        const telemetryManagerConfig: TelemetryConfig = {
            platform: telemetryPlatform,
            clientId: clientId
        };
        return new TelemetryManager(telemetryManagerConfig, telemetryEmitter);
    }

    // #endregion
}<|MERGE_RESOLUTION|>--- conflicted
+++ resolved
@@ -267,19 +267,10 @@
             this.authResponseCallback = authOrTokenCallback as authResponseCallback;
         }
 
-<<<<<<< HEAD
-        this.redirectCallbacksSet = true;
-
-        // On the server 302 - Redirect, handle this
-        const cachedHash = this.cacheStorage.getItem(TemporaryCacheKeys.URL_HASH);
-        if (cachedHash) {
-            this.processCallBack(cachedHash, null); 
-=======
         if (this.redirectError) {
             this.authErrorHandler(Constants.interactionTypeRedirect, this.redirectError, this.redirectResponse);
         } else if (this.redirectResponse) {
             this.authResponseHandler(Constants.interactionTypeRedirect, this.redirectResponse);
->>>>>>> d558bdbf
         }
     }
 
