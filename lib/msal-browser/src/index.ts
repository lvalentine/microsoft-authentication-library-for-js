--- conflicted
+++ resolved
@@ -71,12 +71,9 @@
     // Utils
     StringUtils,
     UrlString,
-<<<<<<< HEAD
     // AzureCloudInstance enum
-    AzureCloudInstance
-=======
+    AzureCloudInstance,
     AuthenticationHeaderParser
->>>>>>> d2cd0cdd
 } from "@azure/msal-common";
 
 export { version } from "./packageMetadata";