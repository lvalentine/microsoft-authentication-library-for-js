--- conflicted
+++ resolved
@@ -3,18 +3,13 @@
  * Licensed under the MIT License.
  */
 
-<<<<<<< HEAD
-import { AADServerParamKeys, Constants, ResponseMode, SSOTypes, ClientInfo, ClaimsRequestKeys, PasswordGrantConstants } from "../utils/Constants";
-=======
-import { AADServerParamKeys, Constants, ResponseMode, SSOTypes, ClientInfo, AuthenticationScheme, ClaimsRequestKeys } from "../utils/Constants";
->>>>>>> 98a31a04
+import { AADServerParamKeys, Constants, ResponseMode, SSOTypes, ClientInfo, AuthenticationScheme, ClaimsRequestKeys, PasswordGrantConstants} from "../utils/Constants";
 import { ScopeSet } from "./ScopeSet";
 import { ClientConfigurationError } from "../error/ClientConfigurationError";
 import { StringDict } from "../utils/MsalTypes";
 import { RequestValidator } from "./RequestValidator";
 import { LibraryInfo } from "../config/ClientConfiguration";
 import { StringUtils } from "../utils/StringUtils";
-import { use } from 'chai';
 
 export class RequestParameterBuilder {
 
@@ -227,7 +222,7 @@
     addClientAssertionType(clientAssertionType: string): void {
         this.parameters.set(AADServerParamKeys.CLIENT_ASSERTION_TYPE, encodeURIComponent(clientAssertionType));
     }
-    
+
     /**
      * add OBO assertion for confidential client flows
      * @param clientAssertion
@@ -235,7 +230,7 @@
     addOboAssertion(oboAssertion: string): void {
         this.parameters.set(AADServerParamKeys.OBO_ASSERTION, encodeURIComponent(oboAssertion));
     }
-    
+
     /**
      * add grant type
      * @param grantType
@@ -301,11 +296,10 @@
     }
 
     /**
-<<<<<<< HEAD
      * adds `username` for Password Grant flow
      * @param username
      */
-    addUsername(username: string) {
+    addUsername(username: string): void {
         this.parameters.set(PasswordGrantConstants.username, username);
     }
 
@@ -313,18 +307,19 @@
      * adds `password` for Password Grant flow
      * @param password
      */
-    addPassword(password: string) {
+    addPassword(password: string): void {
         this.parameters.set(PasswordGrantConstants.password, password);
-=======
+    }
+
+    /**
      * add pop_jwk to query params
-     * @param cnfString 
+     * @param cnfString
      */
     addPopToken(cnfString: string): void {
         if (!StringUtils.isEmpty(cnfString)) {
             this.parameters.set(AADServerParamKeys.TOKEN_TYPE, AuthenticationScheme.POP);
             this.parameters.set(AADServerParamKeys.REQ_CNF, encodeURIComponent(cnfString));
         }
->>>>>>> 98a31a04
     }
 
     /**
