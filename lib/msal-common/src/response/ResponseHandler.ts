/*
 * Copyright (c) Microsoft Corporation. All rights reserved.
 * Licensed under the MIT License.
 */
import { ServerAuthorizationTokenResponse } from "./ServerAuthorizationTokenResponse";
import { buildClientInfo, ClientInfo } from "../account/ClientInfo";
import { ICrypto } from "../crypto/ICrypto";
import { ClientAuthError } from "../error/ClientAuthError";
import { StringUtils } from "../utils/StringUtils";
import { ServerAuthorizationCodeResponse } from "./ServerAuthorizationCodeResponse";
import { Logger } from "../logger/Logger";
import { ServerError } from "../error/ServerError";
import { IdToken } from "../account/IdToken";
import { ScopeSet } from "../request/ScopeSet";
import { TimeUtils } from "../utils/TimeUtils";
import { AuthenticationResult } from "./AuthenticationResult";
import { AccountEntity } from "../cache/entities/AccountEntity";
import { Authority } from "../authority/Authority";
import { AuthorityType } from "../authority/AuthorityType";
import { IdTokenEntity } from "../cache/entities/IdTokenEntity";
import { AccessTokenEntity } from "../cache/entities/AccessTokenEntity";
import { RefreshTokenEntity } from "../cache/entities/RefreshTokenEntity";
import { InteractionRequiredAuthError } from "../error/InteractionRequiredAuthError";
import { CacheRecord } from "../cache/entities/CacheRecord";
import { TrustedAuthority } from "../authority/TrustedAuthority";
import { CacheManager } from "../cache/CacheManager";
import { ProtocolUtils, LibraryStateObject, RequestStateObject } from "../utils/ProtocolUtils";

/**
 * Class that handles response parsing.
 */
export class ResponseHandler {
    private clientId: string;
    private cacheStorage: CacheManager;
    private cryptoObj: ICrypto;
    private logger: Logger;
    private clientInfo: ClientInfo;
    private homeAccountIdentifier: string;

    constructor(clientId: string, cacheStorage: CacheManager, cryptoObj: ICrypto, logger: Logger) {
        this.clientId = clientId;
        this.cacheStorage = cacheStorage;
        this.cryptoObj = cryptoObj;
        this.logger = logger;
    }

    /**
     * Function which validates server authorization code response.
     * @param serverResponseHash
     * @param cachedState
     * @param cryptoObj
     */
    validateServerAuthorizationCodeResponse(serverResponseHash: ServerAuthorizationCodeResponse, cachedState: string, cryptoObj: ICrypto): void {
        if (decodeURIComponent(serverResponseHash.state) !== decodeURIComponent(cachedState)) {
            throw ClientAuthError.createStateMismatchError();
        }

        // Check for error
        if (serverResponseHash.error || serverResponseHash.error_description || serverResponseHash.suberror) {
            if (InteractionRequiredAuthError.isInteractionRequiredError(serverResponseHash.error, serverResponseHash.error_description, serverResponseHash.suberror)) {
                throw new InteractionRequiredAuthError(serverResponseHash.error, serverResponseHash.error_description, serverResponseHash.suberror);
            }

            throw new ServerError(serverResponseHash.error, serverResponseHash.error_description, serverResponseHash.suberror);
        }

        if (serverResponseHash.client_info) {
            buildClientInfo(serverResponseHash.client_info, cryptoObj);
        }
    }

    /**
     * Function which validates server authorization token response.
     * @param serverResponse
     */
    validateTokenResponse(serverResponse: ServerAuthorizationTokenResponse): void {
        // Check for error
        if (serverResponse.error || serverResponse.error_description || serverResponse.suberror) {
            if (InteractionRequiredAuthError.isInteractionRequiredError(serverResponse.error, serverResponse.error_description, serverResponse.suberror)) {
                throw new InteractionRequiredAuthError(serverResponse.error, serverResponse.error_description, serverResponse.suberror);
            }

            const errString = `${serverResponse.error_codes} - [${serverResponse.timestamp}]: ${serverResponse.error_description} - Correlation ID: ${serverResponse.correlation_id} - Trace ID: ${serverResponse.trace_id}`;
            throw new ServerError(serverResponse.error, errString);
        }
    }

    /**
     * Returns a constructed token response based on given string. Also manages the cache updates and cleanups.
     * @param serverTokenResponse
     * @param authority
     */
    handleServerTokenResponse(serverTokenResponse: ServerAuthorizationTokenResponse, authority: Authority, cachedNonce?: string, cachedState?: string, requestScopes?: string[]): AuthenticationResult {
        
        // generate homeAccountId
        if (serverTokenResponse.client_info) {
            this.clientInfo = buildClientInfo(serverTokenResponse.client_info, this.cryptoObj);
            if (!StringUtils.isEmpty(this.clientInfo.uid) && !StringUtils.isEmpty(this.clientInfo.utid)) {
                this.homeAccountIdentifier = `${this.clientInfo.uid}.${this.clientInfo.utid}`;
            }
        } else {
            this.homeAccountIdentifier = "";
        }

        let idTokenObj: IdToken = null;
        if (!StringUtils.isEmpty(serverTokenResponse.id_token)) {
            // create an idToken object (not entity)
            idTokenObj = new IdToken(serverTokenResponse.id_token, this.cryptoObj);

            // token nonce check (TODO: Add a warning if no nonce is given?)
            if (!StringUtils.isEmpty(cachedNonce)) {
                if (idTokenObj.claims.nonce !== cachedNonce) {
                    throw ClientAuthError.createNonceMismatchError();
                }
            }
        }

        // save the response tokens
        let requestStateObj: RequestStateObject = null;
        if (!StringUtils.isEmpty(cachedState)) {
            requestStateObj = ProtocolUtils.parseRequestState(this.cryptoObj, cachedState);
        }

        const cacheRecord = this.generateCacheRecord(serverTokenResponse, idTokenObj, authority, requestStateObj && requestStateObj.libraryState, requestScopes);
        this.cacheStorage.saveCacheRecord(cacheRecord);

        return ResponseHandler.generateAuthenticationResult(cacheRecord, idTokenObj, false, requestStateObj);
    }

    /**
     * Generates CacheRecord
     * @param serverTokenResponse
     * @param idTokenObj
     * @param authority
     */
    private generateCacheRecord(serverTokenResponse: ServerAuthorizationTokenResponse, idTokenObj: IdToken, authority: Authority, libraryState?: LibraryStateObject, requestScopes?: string[]): CacheRecord {

        const reqEnvironment = authority.canonicalAuthorityUrlComponents.HostNameAndPort;
        const env = TrustedAuthority.getCloudDiscoveryMetadata(reqEnvironment) ? TrustedAuthority.getCloudDiscoveryMetadata(reqEnvironment).preferred_cache : "";

        if (StringUtils.isEmpty(env)) {
            throw ClientAuthError.createInvalidCacheEnvironmentError();
        }

        // IdToken
        let cachedIdToken: IdTokenEntity = null;
        let cachedAccount: AccountEntity = null;
        if (!StringUtils.isEmpty(serverTokenResponse.id_token)) {
            cachedIdToken = IdTokenEntity.createIdTokenEntity(
                this.homeAccountIdentifier,
                env,
                serverTokenResponse.id_token,
                this.clientId,
                idTokenObj.claims.tid
            );

            cachedAccount = this.generateAccountEntity(
                serverTokenResponse,
                idTokenObj,
                authority
            );
        }

        // AccessToken
        let cachedAccessToken: AccessTokenEntity = null;
        if (!StringUtils.isEmpty(serverTokenResponse.access_token)) {
            
            // If scopes not returned in server response, use request scopes
            const responseScopes = serverTokenResponse.scope ? ScopeSet.fromString(serverTokenResponse.scope) : new ScopeSet(requestScopes || []);

            // Expiration calculation
            const currentTime = TimeUtils.nowSeconds();

            // If the request timestamp was sent in the library state, use that timestamp to calculate expiration. Otherwise, use current time.
            const timestamp = libraryState ? libraryState.ts : currentTime;
            const tokenExpirationSeconds = timestamp + serverTokenResponse.expires_in;
            const extendedTokenExpirationSeconds = tokenExpirationSeconds + serverTokenResponse.ext_expires_in;

            cachedAccessToken = AccessTokenEntity.createAccessTokenEntity(
                this.homeAccountIdentifier,
                env,
                serverTokenResponse.access_token,
                this.clientId,
                idTokenObj ? idTokenObj.claims.tid : authority.tenant,
                responseScopes.printScopesLowerCase(),
                tokenExpirationSeconds,
                extendedTokenExpirationSeconds
            );
        }

        // refreshToken
        let cachedRefreshToken: RefreshTokenEntity = null;
        if (!StringUtils.isEmpty(serverTokenResponse.refresh_token)) {
            cachedRefreshToken = RefreshTokenEntity.createRefreshTokenEntity(
                this.homeAccountIdentifier,
                env,
                serverTokenResponse.refresh_token,
                this.clientId,
                serverTokenResponse.foci
            );
        }

        return new CacheRecord(cachedAccount, cachedIdToken, cachedAccessToken, cachedRefreshToken);
    }

    /**
     * Generate Account
     * @param serverTokenResponse
     * @param idToken
     * @param authority
     */
    private generateAccountEntity(serverTokenResponse: ServerAuthorizationTokenResponse, idToken: IdToken, authority: Authority): AccountEntity {
        const authorityType = authority.authorityType;

<<<<<<< HEAD
        if (StringUtils.isEmpty(serverTokenResponse.client_info) && authorityType !== AuthorityType.Adfs) {
            throw ClientAuthError.createClientInfoEmptyError(serverTokenResponse.client_info);
        }

        return (authorityType === AuthorityType.Adfs)?
            AccountEntity.createADFSAccount(authority, idToken):
            AccountEntity.createAccount(serverTokenResponse.client_info, authority, idToken, this.cryptoObj);
=======
        // ADFS does not require client_info in the response
        if(authorityType === AuthorityType.Adfs){
            return AccountEntity.createADFSAccount(authority, idToken);
        }

        if (StringUtils.isEmpty(serverTokenResponse.client_info)) {
            throw ClientAuthError.createClientInfoEmptyError(serverTokenResponse.client_info);
        }

        return AccountEntity.createAccount(serverTokenResponse.client_info, authority, idToken, this.cryptoObj);
>>>>>>> f851df6d
    }

    /**
     * Creates an @AuthenticationResult from @CacheRecord , @IdToken , and a boolean that states whether or not the result is from cache.
     *
     * Optionally takes a state string that is set as-is in the response.
     *
     * @param cacheRecord
     * @param idTokenObj
     * @param fromTokenCache
     * @param stateString
     */
    static generateAuthenticationResult(cacheRecord: CacheRecord, idTokenObj: IdToken, fromTokenCache: boolean, requestState?: RequestStateObject): AuthenticationResult {
        let accessToken: string = "";
        let responseScopes: Array<string> = [];
        let expiresOn: Date = null;
        let extExpiresOn: Date = null;
        let familyId: string = null;
        if (cacheRecord.accessToken) {
            accessToken = cacheRecord.accessToken.secret;
            responseScopes = ScopeSet.fromString(cacheRecord.accessToken.target).asArray();
            expiresOn = new Date(Number(cacheRecord.accessToken.expiresOn) * 1000);
            extExpiresOn = new Date(Number(cacheRecord.accessToken.extendedExpiresOn) * 1000);
        }
        if (cacheRecord.refreshToken) {
            familyId = cacheRecord.refreshToken.familyId || null;
        }
        const uid = idTokenObj ? idTokenObj.claims.oid || idTokenObj.claims.sub : "";
        const tid = idTokenObj ? idTokenObj.claims.tid : "";
        return {
            uniqueId: uid,
            tenantId: tid,
            scopes: responseScopes,
            account: cacheRecord.account ? cacheRecord.account.getAccountInfo() : null,
            idToken: idTokenObj ? idTokenObj.rawIdToken : "",
            idTokenClaims: idTokenObj ? idTokenObj.claims : null,
            accessToken: accessToken,
            fromCache: fromTokenCache,
            expiresOn: expiresOn,
            extExpiresOn: extExpiresOn,
            familyId: familyId,
            state: requestState ? requestState.userRequestState : ""
        };
    }
}<|MERGE_RESOLUTION|>--- conflicted
+++ resolved
@@ -212,15 +212,6 @@
     private generateAccountEntity(serverTokenResponse: ServerAuthorizationTokenResponse, idToken: IdToken, authority: Authority): AccountEntity {
         const authorityType = authority.authorityType;
 
-<<<<<<< HEAD
-        if (StringUtils.isEmpty(serverTokenResponse.client_info) && authorityType !== AuthorityType.Adfs) {
-            throw ClientAuthError.createClientInfoEmptyError(serverTokenResponse.client_info);
-        }
-
-        return (authorityType === AuthorityType.Adfs)?
-            AccountEntity.createADFSAccount(authority, idToken):
-            AccountEntity.createAccount(serverTokenResponse.client_info, authority, idToken, this.cryptoObj);
-=======
         // ADFS does not require client_info in the response
         if(authorityType === AuthorityType.Adfs){
             return AccountEntity.createADFSAccount(authority, idToken);
@@ -231,7 +222,6 @@
         }
 
         return AccountEntity.createAccount(serverTokenResponse.client_info, authority, idToken, this.cryptoObj);
->>>>>>> f851df6d
     }
 
     /**
