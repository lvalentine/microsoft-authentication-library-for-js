/*
 * Copyright (c) Microsoft Corporation. All rights reserved.
 * Licensed under the MIT License.
 */

<<<<<<< HEAD
import { StringDict } from "@azure/msal-common";
import { Base64Decode } from "../encode/Base64Decode";
import { Base64Encode } from "../encode/Base64Encode";
=======
import { ServerAuthorizationTokenResponse, StringDict } from "@azure/msal-common";
>>>>>>> 927b7127
import { JsonWebEncryptionError } from "../error/JsonWebEncryptionError";
import { BrowserStringUtils } from "../utils/BrowserStringUtils";
import { CryptoAlgorithms, CryptoKeyFormats } from "../utils/CryptoConstants";

export type JoseHeader = {
    alg: string,
    enc: string,
    ctx: string,
    label: string
};

export type UnwrappingAlgorithmPair = {
    decryption: string,
    encryption: string
};

const KEY_ALGORITHM_MAP: StringDict = {
    "RSA-OAEP-256": CryptoAlgorithms.RSA_OAEP,
    "A256GCM": CryptoAlgorithms.AES_GCM,
    "dir": CryptoAlgorithms.DIRECT
};

/**
 * This class deserializes a string in JWE Compact Serialization format into
 * it's decoded elements. The class also provides the validation, parsing and
 * decryption functionality for the resulting JWE.
 * 
 * See IETF RFC 7516 for the JsonWebEncryption Specification
 * https://tools.ietf.org/html/rfc7516
 */

export class JsonWebEncryption {
<<<<<<< HEAD
    private base64Decode: Base64Decode;
    private base64Encode: Base64Encode;
=======
>>>>>>> 927b7127
    private header: JoseHeader;
    private encryptedKey: string;
    private initializationVector: string;
    private ciphertext: string;
    private authenticationTag: string;
    private authenticatedData: Uint8Array;
    private unwrappingAlgorithms: UnwrappingAlgorithmPair;

    constructor(rawJwe: string) {
<<<<<<< HEAD
        this.base64Decode = new Base64Decode();
        this.base64Encode = new Base64Encode();
=======
>>>>>>> 927b7127
        const jweComponents = rawJwe.split(".");
        this.header = this.parseJweProtectedHeader(jweComponents[0]);
        this.authenticatedData = this.getAuthenticatedData(jweComponents[0]);
        this.unwrappingAlgorithms = this.setUnwrappingAlgorithms();
        this.encryptedKey = this.decodeElement(jweComponents[1]);
        this.initializationVector = this.decodeElement(jweComponents[2]);
        this.ciphertext = this.decodeElement(jweComponents[3]);
        this.authenticationTag = this.decodeElement(jweComponents[4]);
    }
    
    get protectedHeader(): JoseHeader {
        return this.header;
    }

    getAuthenticatedData(str: string): Uint8Array {
        const length = str.length;
        const data = new Uint8Array(length);

        /* mapping... */
        for (let charIndex = 0; charIndex < length; charIndex++) {
            data[charIndex] = str.charCodeAt(charIndex) & 255;
        }

        return data;
    }

    /**
     * Unwrapping a JWE encrypted key is done in two steps:
     *  1. Decrypt the base64Url decode encrypted key component using the algorithm
     *     specified in the "alg" attribute of the JWE header
     *  2. Import the result of previous step as a CryptoKey, setting the key algorithm to the one
     *     specified in the "enc" attribute of the JWE header
     * 
     * @param unwrappingKey - The private key from an asymmetric key pair in CryptoKey format
     * @param keyUsages - An array containing the usages for the imported key
     */
    async unwrap(unwrappingKey: CryptoKey, keyUsages: KeyUsage[]): Promise<CryptoKey> {
        const encryptedKeyBuffer = BrowserStringUtils.stringToArrayBuffer(this.encryptedKey);
        const contentEncryptionKey = await window.crypto.subtle.decrypt(this.unwrappingAlgorithms.decryption, unwrappingKey, encryptedKeyBuffer);
        
        return await window.crypto.subtle.importKey(
            CryptoKeyFormats.RAW,
            contentEncryptionKey,
            {
                name: CryptoAlgorithms.HMAC,
                hash: {
                    name: CryptoAlgorithms.S256_HASH_ALG
                },
            },
            false,
            keyUsages);
    }

    /**
     * Returns decrypted response_jwe as a
     * bearer ServerAuthorizationServerTokenResponse
     * @param decryptionKey 
     * @returns 
     */
    async getDecryptedResponse(decryptionKey: CryptoKey): Promise<ServerAuthorizationTokenResponse> {
        const responseBuffer = await this.decrypt(decryptionKey);
        const responseBytes = new Uint8Array(responseBuffer);
        const responseString = BrowserStringUtils.utf8ArrToString(responseBytes);
        return JSON.parse(responseString);
    }

    /**
     * Encodes JWE segments into byte arrays and organizes them into
     * AES-GCM parameters
     * @param decryptionKey 
     * @returns 
     */
    private async decrypt(decryptionKey: CryptoKey): Promise<ArrayBuffer> {
        const ciphertextBytes = new Uint8Array(BrowserStringUtils.stringToArrayBuffer(this.ciphertext));
        const authenticationTagBytes = new Uint8Array(BrowserStringUtils.stringToArrayBuffer(this.authenticationTag));
        const encryptedData = this.concatenateEncryptedData(ciphertextBytes, authenticationTagBytes);
        const aesGcmParams = this.buildAesGcmParams(
            this.initializationVector,
            (authenticationTagBytes.length * 8),
            this.authenticatedData
        );
        return await window.crypto.subtle.decrypt(aesGcmParams, decryptionKey, encryptedData);
    }

    private buildAesGcmParams(initializationVector: string, tagLength: number, additionalData: Uint8Array): AesGcmParams {
        const iv = new Uint8Array(BrowserStringUtils.stringToArrayBuffer(initializationVector));

        return {
            name: CryptoAlgorithms.AES_GCM,
            iv: iv,
            additionalData: additionalData,
            tagLength: tagLength
        };
    }

    /**
     * Server AES-GCM encryption result splits the encrypted message
     * into ciphertext and authentication tag. This method concatenates these two byte arrays
     * to form the encrypted data input as expected by the SubtleCrypto.decrypt() API.
     * @param ciphertext 
     * @param authenticationTag 
     * @returns 
     */
    private concatenateEncryptedData(ciphertextBytes: Uint8Array, authenticationTagBytes: Uint8Array): Uint8Array {
        const encryptedData = new Uint8Array(ciphertextBytes.length + authenticationTagBytes.length);
        encryptedData.set(ciphertextBytes, 0);
        encryptedData.set(authenticationTagBytes, ciphertextBytes.byteLength);
        return encryptedData;
    }

    private parseJweProtectedHeader(encodedHeader: string): JoseHeader {
<<<<<<< HEAD
        const decodedHeader = this.base64Decode.decode(encodedHeader);
=======
        const decodedHeader = this.decodeElement(encodedHeader);
>>>>>>> 927b7127
        try {
            return JSON.parse(decodedHeader);
        } catch (error) {
            throw JsonWebEncryptionError.createJweHeaderNotParsedError();
        }
    }

    private setUnwrappingAlgorithms(): UnwrappingAlgorithmPair {
        return {
            decryption: this.matchKeyAlgorithm(this.header.alg),
            encryption: this.matchKeyAlgorithm(this.header.enc)
        };
    }

    private matchKeyAlgorithm(label: string): string {
        const matchedAlgorithm = KEY_ALGORITHM_MAP[label];

        if (matchedAlgorithm) {
            return matchedAlgorithm;
        } else {
            throw JsonWebEncryptionError.createHeaderAlgorithmMismatch(label);
        }
    }

<<<<<<< HEAD
=======
    /**
     * Performs Base64URL decoding on a Base54URL encoded JWE fragment
     * @param encodedFragment 
     */
>>>>>>> 927b7127
    private decodeElement(encodedFragment: string): string {
        const encodedString = encodedFragment.replace(/-/g, "+").replace(/_/g, "/");
        return atob(encodedString);
    }
}<|MERGE_RESOLUTION|>--- conflicted
+++ resolved
@@ -3,13 +3,7 @@
  * Licensed under the MIT License.
  */
 
-<<<<<<< HEAD
-import { StringDict } from "@azure/msal-common";
-import { Base64Decode } from "../encode/Base64Decode";
-import { Base64Encode } from "../encode/Base64Encode";
-=======
 import { ServerAuthorizationTokenResponse, StringDict } from "@azure/msal-common";
->>>>>>> 927b7127
 import { JsonWebEncryptionError } from "../error/JsonWebEncryptionError";
 import { BrowserStringUtils } from "../utils/BrowserStringUtils";
 import { CryptoAlgorithms, CryptoKeyFormats } from "../utils/CryptoConstants";
@@ -42,11 +36,6 @@
  */
 
 export class JsonWebEncryption {
-<<<<<<< HEAD
-    private base64Decode: Base64Decode;
-    private base64Encode: Base64Encode;
-=======
->>>>>>> 927b7127
     private header: JoseHeader;
     private encryptedKey: string;
     private initializationVector: string;
@@ -56,11 +45,6 @@
     private unwrappingAlgorithms: UnwrappingAlgorithmPair;
 
     constructor(rawJwe: string) {
-<<<<<<< HEAD
-        this.base64Decode = new Base64Decode();
-        this.base64Encode = new Base64Encode();
-=======
->>>>>>> 927b7127
         const jweComponents = rawJwe.split(".");
         this.header = this.parseJweProtectedHeader(jweComponents[0]);
         this.authenticatedData = this.getAuthenticatedData(jweComponents[0]);
@@ -172,11 +156,7 @@
     }
 
     private parseJweProtectedHeader(encodedHeader: string): JoseHeader {
-<<<<<<< HEAD
-        const decodedHeader = this.base64Decode.decode(encodedHeader);
-=======
         const decodedHeader = this.decodeElement(encodedHeader);
->>>>>>> 927b7127
         try {
             return JSON.parse(decodedHeader);
         } catch (error) {
@@ -201,13 +181,10 @@
         }
     }
 
-<<<<<<< HEAD
-=======
     /**
      * Performs Base64URL decoding on a Base54URL encoded JWE fragment
      * @param encodedFragment 
      */
->>>>>>> 927b7127
     private decodeElement(encodedFragment: string): string {
         const encodedString = encodedFragment.replace(/-/g, "+").replace(/_/g, "/");
         return atob(encodedString);
