/*
 * Copyright (c) Microsoft Corporation. All rights reserved.
 * Licensed under the MIT License.
 */

import { CryptoOps } from "../crypto/CryptoOps";
import { StringUtils, ServerError, InteractionRequiredAuthError, AccountInfo, Constants, INetworkModule, AuthenticationResult, Logger, CommonSilentFlowRequest, ICrypto, DEFAULT_CRYPTO_IMPLEMENTATION } from "@azure/msal-common";
import { BrowserCacheManager, DEFAULT_BROWSER_CACHE_MANAGER } from "../cache/BrowserCacheManager";
import { BrowserConfiguration, buildConfiguration, Configuration } from "../config/Configuration";
import { InteractionType, ApiId, BrowserConstants, BrowserCacheLocation, WrapperSKU, TemporaryCacheKeys } from "../utils/BrowserConstants";
import { BrowserUtils } from "../utils/BrowserUtils";
import { RedirectRequest } from "../request/RedirectRequest";
import { PopupRequest } from "../request/PopupRequest";
import { SsoSilentRequest } from "../request/SsoSilentRequest";
import { version, name } from "../packageMetadata";
import { EventCallbackFunction } from "../event/EventMessage";
import { EventType } from "../event/EventType";
import { EndSessionRequest } from "../request/EndSessionRequest";
import { BrowserConfigurationAuthError } from "../error/BrowserConfigurationAuthError";
import { EndSessionPopupRequest } from "../request/EndSessionPopupRequest";
import { INavigationClient } from "../navigation/INavigationClient";
import { EventHandler } from "../event/EventHandler";
import { PopupClient } from "../interaction_client/PopupClient";
import { RedirectClient } from "../interaction_client/RedirectClient";
import { SilentIframeClient } from "../interaction_client/SilentIframeClient";
import { SilentRefreshClient } from "../interaction_client/SilentRefreshClient";
import { TokenCache } from "../cache/TokenCache";
import { ITokenCache } from "../cache/ITokenCache";
<<<<<<< HEAD
import { PerformanceCallbackFunction, PerformanceManager } from "../telemetry/PerformanceManager";
=======
import { SilentAuthCodeClient } from "../interaction_client/SilentAuthCodeClient";
import { BrowserAuthError  } from "../error/BrowserAuthError";
import { AuthorizationCodeRequest } from "../request/AuthorizationCodeRequest";
>>>>>>> 2d41204c

export abstract class ClientApplication {

    // Crypto interface implementation
    protected readonly browserCrypto: ICrypto;

    // Storage interface implementation
    protected readonly browserStorage: BrowserCacheManager;

    // Network interface implementation
    protected readonly networkClient: INetworkModule;

    // Navigation interface implementation
    protected navigationClient: INavigationClient;

    // Input configuration by developer/user
    protected config: BrowserConfiguration;

    // Token cache implementation
    private tokenCache: TokenCache;

    // Logger
    protected logger: Logger;

    // Flag to indicate if in browser environment
    protected isBrowserEnvironment: boolean;

    protected eventHandler: EventHandler;

    // Redirect Response Object
    protected redirectResponse: Map<string, Promise<AuthenticationResult | null>>;

    // Hybrid auth code responses
    private hybridAuthCodeResponses: Map<string, Promise<AuthenticationResult>>;

    protected performanceManager: PerformanceManager;

    /**
     * @constructor
     * Constructor for the PublicClientApplication used to instantiate the PublicClientApplication object
     *
     * Important attributes in the Configuration object for auth are:
     * - clientID: the application ID of your application. You can obtain one by registering your application with our Application registration portal : https://portal.azure.com/#blade/Microsoft_AAD_IAM/ActiveDirectoryMenuBlade/RegisteredAppsPreview
     * - authority: the authority URL for your application.
     * - redirect_uri: the uri of your application registered in the portal.
     *
     * In Azure AD, authority is a URL indicating the Azure active directory that MSAL uses to obtain tokens.
     * It is of the form https://login.microsoftonline.com/{Enter_the_Tenant_Info_Here}
     * If your application supports Accounts in one organizational directory, replace "Enter_the_Tenant_Info_Here" value with the Tenant Id or Tenant name (for example, contoso.microsoft.com).
     * If your application supports Accounts in any organizational directory, replace "Enter_the_Tenant_Info_Here" value with organizations.
     * If your application supports Accounts in any organizational directory and personal Microsoft accounts, replace "Enter_the_Tenant_Info_Here" value with common.
     * To restrict support to Personal Microsoft accounts only, replace "Enter_the_Tenant_Info_Here" value with consumers.
     *
     * In Azure B2C, authority is of the form https://{instance}/tfp/{tenant}/{policyName}/
     * Full B2C functionality will be available in this library in future versions.
     *
     * @param configuration Object for the MSAL PublicClientApplication instance
     */
    constructor(configuration: Configuration) {
        /*
         * If loaded in an environment where window is not available,
         * set internal flag to false so that further requests fail.
         * This is to support server-side rendering environments.
         */
        this.isBrowserEnvironment = typeof window !== "undefined";
        // Set the configuration.
        this.config = buildConfiguration(configuration, this.isBrowserEnvironment);

        // Initialize logger
        this.logger = new Logger(this.config.system.loggerOptions, name, version);
        
        // Initialize the network module class.
        this.networkClient = this.config.system.networkClient;
        
        // Initialize the navigation client class.
        this.navigationClient = this.config.system.navigationClient;
        
        // Initialize redirectResponse Map
        this.redirectResponse = new Map();

        // Initial hybrid spa map
        this.hybridAuthCodeResponses = new Map();
        
        // Initialize the crypto class.
        this.browserCrypto = this.isBrowserEnvironment ? new CryptoOps(this.logger) : DEFAULT_CRYPTO_IMPLEMENTATION;

        this.eventHandler = new EventHandler(this.logger, this.browserCrypto);

        // Initialize the browser storage class.
        this.browserStorage = this.isBrowserEnvironment ? 
            new BrowserCacheManager(this.config.auth.clientId, this.config.cache, this.browserCrypto, this.logger) : 
            DEFAULT_BROWSER_CACHE_MANAGER(this.config.auth.clientId, this.logger);

        // Initialize the token cache
        this.tokenCache = new TokenCache(this.config, this.browserStorage, this.logger, this.browserCrypto);

        // Initialize performance manager
        this.performanceManager = new PerformanceManager(this.config.auth.clientId,this.logger, this.browserCrypto);
    }

    // #region Redirect Flow

    /**
     * Event handler function which allows users to fire events after the PublicClientApplication object
     * has loaded during redirect flows. This should be invoked on all page loads involved in redirect
     * auth flows.
     * @param hash Hash to process. Defaults to the current value of window.location.hash. Only needs to be provided explicitly if the response to be handled is not contained in the current value.
     * @returns Token response or null. If the return value is null, then no auth redirect was detected.
     */
    async handleRedirectPromise(hash?: string): Promise<AuthenticationResult | null> {
        this.logger.verbose("handleRedirectPromise called");
        const loggedInAccounts = this.getAllAccounts();
        if (this.isBrowserEnvironment) {
            /**
             * Store the promise on the PublicClientApplication instance if this is the first invocation of handleRedirectPromise,
             * otherwise return the promise from the first invocation. Prevents race conditions when handleRedirectPromise is called
             * several times concurrently.
             */
            const redirectResponseKey = hash || Constants.EMPTY_STRING;
            let response = this.redirectResponse.get(redirectResponseKey);
            if (typeof response === "undefined") {
                this.eventHandler.emitEvent(EventType.HANDLE_REDIRECT_START, InteractionType.Redirect);
                this.logger.verbose("handleRedirectPromise has been called for the first time, storing the promise");
                const correlationId = this.browserStorage.getTemporaryCache(TemporaryCacheKeys.CORRELATION_ID, true) || "";
                const redirectClient = new RedirectClient(this.config, this.browserStorage, this.browserCrypto, this.logger, this.eventHandler, this.navigationClient, correlationId);
                response = redirectClient.handleRedirectPromise(hash)
                    .then((result: AuthenticationResult | null) => {
                        if (result) {
                            // Emit login event if number of accounts change
                            const isLoggingIn = loggedInAccounts.length < this.getAllAccounts().length;
                            if (isLoggingIn) {
                                this.eventHandler.emitEvent(EventType.LOGIN_SUCCESS, InteractionType.Redirect, result);
                                this.logger.verbose("handleRedirectResponse returned result, login success");
                            } else {
                                this.eventHandler.emitEvent(EventType.ACQUIRE_TOKEN_SUCCESS, InteractionType.Redirect, result);
                                this.logger.verbose("handleRedirectResponse returned result, acquire token success");
                            }
                        }
                        this.eventHandler.emitEvent(EventType.HANDLE_REDIRECT_END, InteractionType.Redirect);

                        return result;
                    })
                    .catch((e) => {
                    // Emit login event if there is an account
                        if (loggedInAccounts.length > 0) {
                            this.eventHandler.emitEvent(EventType.ACQUIRE_TOKEN_FAILURE, InteractionType.Redirect, null, e);
                        } else {
                            this.eventHandler.emitEvent(EventType.LOGIN_FAILURE, InteractionType.Redirect, null, e);
                        }
                        this.eventHandler.emitEvent(EventType.HANDLE_REDIRECT_END, InteractionType.Redirect);

                        throw e;
                    });
                this.redirectResponse.set(redirectResponseKey, response);
            } else {
                this.logger.verbose("handleRedirectPromise has been called previously, returning the result from the first call");
            }
            
            return response;
        }
        this.logger.verbose("handleRedirectPromise returns null, not browser environment");
        return null;
    }

    /**
     * Use when you want to obtain an access_token for your API by redirecting the user's browser window to the authorization endpoint. This function redirects
     * the page, so any code that follows this function will not execute.
     *
     * IMPORTANT: It is NOT recommended to have code that is dependent on the resolution of the Promise. This function will navigate away from the current
     * browser window. It currently returns a Promise in order to reflect the asynchronous nature of the code running in this function.
     *
     * @param request
     */
    async acquireTokenRedirect(request: RedirectRequest): Promise<void> {
        // Preflight request
<<<<<<< HEAD
        request.correlationId = request.correlationId || this.browserCrypto.createNewGuid();
        this.logger.verbose("acquireTokenRedirect called", request.correlationId);
=======
        this.logger.verbose("acquireTokenRedirect called");
>>>>>>> 2d41204c
        this.preflightBrowserEnvironmentCheck(InteractionType.Redirect);

        // If logged in, emit acquire token events
        const isLoggedIn = this.getAllAccounts().length > 0;
        if (isLoggedIn) {
            this.eventHandler.emitEvent(EventType.ACQUIRE_TOKEN_START, InteractionType.Redirect, request);
        } else {
            this.eventHandler.emitEvent(EventType.LOGIN_START, InteractionType.Redirect, request);
        }
        
        const redirectClient = new RedirectClient(this.config, this.browserStorage, this.browserCrypto, this.logger, this.eventHandler, this.navigationClient, request.correlationId);
        return redirectClient.acquireToken(request).catch((e) => {
            // If logged in, emit acquire token events
            if (isLoggedIn) {
                this.eventHandler.emitEvent(EventType.ACQUIRE_TOKEN_FAILURE, InteractionType.Redirect, null, e);
            } else {
                this.eventHandler.emitEvent(EventType.LOGIN_FAILURE, InteractionType.Redirect, null, e);
            }
            throw e;
        });
    }

    // #endregion

    // #region Popup Flow

    /**
     * Use when you want to obtain an access_token for your API via opening a popup window in the user's browser
     *
     * @param request
     *
     * @returns A promise that is fulfilled when this function has completed, or rejected if an error was raised.
     */
    acquireTokenPopup(request: PopupRequest): Promise<AuthenticationResult> {
        try {
<<<<<<< HEAD
            request.correlationId = request.correlationId || this.browserCrypto.createNewGuid();
=======
>>>>>>> 2d41204c
            this.logger.verbose("acquireTokenPopup called", request.correlationId);
            this.preflightBrowserEnvironmentCheck(InteractionType.Popup);
        } catch (e) {
            // Since this function is syncronous we need to reject
            return Promise.reject(e);
        }

        // If logged in, emit acquire token events
        const loggedInAccounts = this.getAllAccounts();
        if (loggedInAccounts.length > 0) {
            this.eventHandler.emitEvent(EventType.ACQUIRE_TOKEN_START, InteractionType.Popup, request);
        } else {
            this.eventHandler.emitEvent(EventType.LOGIN_START, InteractionType.Popup, request);
        }

        const popupClient = new PopupClient(this.config, this.browserStorage, this.browserCrypto, this.logger, this.eventHandler, this.navigationClient, request.correlationId);

        return popupClient.acquireToken(request).then((result) => {
            // If logged in, emit acquire token events
            const isLoggingIn = loggedInAccounts.length < this.getAllAccounts().length;
            if (isLoggingIn) {
                this.eventHandler.emitEvent(EventType.LOGIN_SUCCESS, InteractionType.Popup, result);
            } else {
                this.eventHandler.emitEvent(EventType.ACQUIRE_TOKEN_SUCCESS, InteractionType.Popup, result);
            }

            return result;
        }).catch((e) => {
            if (loggedInAccounts.length > 0) {
                this.eventHandler.emitEvent(EventType.ACQUIRE_TOKEN_FAILURE, InteractionType.Popup, null, e);
            } else {
                this.eventHandler.emitEvent(EventType.LOGIN_FAILURE, InteractionType.Popup, null, e);
            }
            // Since this function is syncronous we need to reject
            return Promise.reject(e);
        });
    }

    // #endregion

    // #region Silent Flow

    /**
     * This function uses a hidden iframe to fetch an authorization code from the eSTS. There are cases where this may not work:
     * - Any browser using a form of Intelligent Tracking Prevention
     * - If there is not an established session with the service
     *
     * In these cases, the request must be done inside a popup or full frame redirect.
     *
     * For the cases where interaction is required, you cannot send a request with prompt=none.
     *
     * If your refresh token has expired, you can use this function to fetch a new set of tokens silently as long as
     * you session on the server still exists.
     * @param request {@link SsoSilentRequest}
     *
     * @returns A promise that is fulfilled when this function has completed, or rejected if an error was raised.
     */
    async ssoSilent(request: SsoSilentRequest): Promise<AuthenticationResult> {
        request.correlationId = request.correlationId || this.browserCrypto.createNewGuid();
        this.preflightBrowserEnvironmentCheck(InteractionType.Silent);
        this.logger.verbose("ssoSilent called", request.correlationId);
        this.eventHandler.emitEvent(EventType.SSO_SILENT_START, InteractionType.Silent, request);

        try {
            const silentIframeClient = new SilentIframeClient(this.config, this.browserStorage, this.browserCrypto, this.logger, this.eventHandler, this.navigationClient, ApiId.ssoSilent, request.correlationId);
            const silentTokenResult = await silentIframeClient.acquireToken(request);
            this.eventHandler.emitEvent(EventType.SSO_SILENT_SUCCESS, InteractionType.Silent, silentTokenResult);
            return silentTokenResult;
        } catch (e) {
            this.eventHandler.emitEvent(EventType.SSO_SILENT_FAILURE, InteractionType.Silent, null, e);
            throw e;
        }
    }

    /**
     * This function redeems an authorization code (passed as code) from the eSTS token endpoint.
     * This authorization code should be acquired server-side using a confidential client to acquire a spa_code.
     * This API is not indended for normal authorization code acquisition and redemption.
     * 
     * Redemption of this authorization code will not require PKCE, as it was acquired by a confidential client.
     * 
     * @param request {@link AuthorizationCodeRequest}
     * @returns A promise that is fulfilled when this function has completed, or rejected if an error was raised.
     */
    async acquireTokenByCode(request: AuthorizationCodeRequest): Promise<AuthenticationResult> {
        this.preflightBrowserEnvironmentCheck(InteractionType.Silent);
        this.logger.trace("acquireTokenByCode called", request.correlationId);
        this.eventHandler.emitEvent(EventType.ACQUIRE_TOKEN_BY_CODE_START, InteractionType.Silent, request);

        try {
            if (!request.code) {
                throw BrowserAuthError.createAuthCodeRequiredError();
            }

            let response = this.hybridAuthCodeResponses.get(request.code);
            if (!response) {
                this.logger.verbose("Initiating new acquireTokenByCode request", request.correlationId);
                response = this.acquireTokenByCodeAsync(request)
                    .then((result: AuthenticationResult) => {
                        this.eventHandler.emitEvent(EventType.ACQUIRE_TOKEN_BY_CODE_SUCCESS, InteractionType.Silent, result);
                        this.hybridAuthCodeResponses.delete(request.code);
                        return result;
                    })
                    .catch((error: Error) => {
                        this.hybridAuthCodeResponses.delete(request.code);
                        throw error;
                    });

                this.hybridAuthCodeResponses.set(request.code, response);
            } else {
                this.logger.verbose("Existing acquireTokenByCode request found", request.correlationId);
            }
            
            return response;
        } catch (e) {
            this.eventHandler.emitEvent(EventType.ACQUIRE_TOKEN_BY_CODE_FAILURE, InteractionType.Silent, null, e);
            throw e;
        }
    }

    /**
     * Creates a SilentAuthCodeClient to redeem an authorization code.
     * @param request 
     * @returns Result of the operation to redeem the authorization code
     */
    private async acquireTokenByCodeAsync(request: AuthorizationCodeRequest): Promise<AuthenticationResult> {
        this.logger.trace("acquireTokenByCodeAsync called", request.correlationId);
        const silentAuthCodeClient = new SilentAuthCodeClient(this.config, this.browserStorage, this.browserCrypto, this.logger, this.eventHandler, this.navigationClient, ApiId.acquireTokenByCode, request.correlationId);
        const silentTokenResult = await silentAuthCodeClient.acquireToken(request);
        return silentTokenResult;
    }

    /**
     * Use this function to obtain a token before every call to the API / resource provider
     *
     * MSAL return's a cached token when available
     * Or it send's a request to the STS to obtain a new token using a refresh token.
     *
     * @param {@link SilentRequest}
     *
     * To renew idToken, please pass clientId as the only scope in the Authentication Parameters
     * @returns A promise that is fulfilled when this function has completed, or rejected if an error was raised.
     */
    protected async acquireTokenByRefreshToken(request: CommonSilentFlowRequest): Promise<AuthenticationResult> {
        // block the reload if it occurred inside a hidden iframe
        BrowserUtils.blockReloadInHiddenIframes();
        const endMeasurement = this.performanceManager.startMeasurement("acquireTokenByRefreshToken", request.correlationId);
        this.eventHandler.emitEvent(EventType.ACQUIRE_TOKEN_NETWORK_START, InteractionType.Silent, request);

        const silentRefreshClient = new SilentRefreshClient(this.config, this.browserStorage, this.browserCrypto, this.logger, this.eventHandler, this.navigationClient, request.correlationId);

        return silentRefreshClient.acquireToken(request)
            .then((result: AuthenticationResult) => {
                endMeasurement({
                    success: true,
                    fromCache: result.fromCache
                });
                return result;
            })
            .catch(e => {
                const isServerError = e instanceof ServerError;
                const isInteractionRequiredError = e instanceof InteractionRequiredAuthError;
                const isInvalidGrantError = (e.errorCode === BrowserConstants.INVALID_GRANT_ERROR);
                if (isServerError && isInvalidGrantError && !isInteractionRequiredError) {
                    this.logger.verbose("Refresh token expired or invalid, attempting acquire token by iframe", request.correlationId);

                    const silentIframeClient = new SilentIframeClient(this.config, this.browserStorage, this.browserCrypto, this.logger, this.eventHandler, this.navigationClient, ApiId.acquireTokenSilent_authCode, request.correlationId);
                    return silentIframeClient.acquireToken(request)
                        .then((result: AuthenticationResult) => {
                            endMeasurement({
                                success: true,
                                fromCache: result.fromCache
                            });

                            return result;
                        })
                        .catch((error) => {
                            endMeasurement({
                                success: false
                            });
                            throw error;
                        });
                }
                endMeasurement({
                    success: false
                });
                throw e;
            });
    }

    // #endregion

    // #region Logout

    /**
     * Deprecated logout function. Use logoutRedirect or logoutPopup instead
     * @param logoutRequest 
     * @deprecated
     */
    async logout(logoutRequest?: EndSessionRequest): Promise<void> {
        const correlationId = (logoutRequest && logoutRequest.correlationId) || this.browserCrypto.createNewGuid();
        this.logger.warning("logout API is deprecated and will be removed in msal-browser v3.0.0. Use logoutRedirect instead.", correlationId);
        return this.logoutRedirect({
            correlationId,
            ...logoutRequest
        });
    }

    /**
     * Use to log out the current user, and redirect the user to the postLogoutRedirectUri.
     * Default behaviour is to redirect the user to `window.location.href`.
     * @param logoutRequest
     */
    async logoutRedirect(logoutRequest?: EndSessionRequest): Promise<void> {
        const correlationId = (logoutRequest && logoutRequest.correlationId) || this.browserCrypto.createNewGuid();
        this.preflightBrowserEnvironmentCheck(InteractionType.Redirect);
        const redirectClient = new RedirectClient(this.config, this.browserStorage, this.browserCrypto, this.logger, this.eventHandler, this.navigationClient, correlationId);
        return redirectClient.logout({
            correlationId,
            ...logoutRequest
        });
    }

    /**
     * Clears local cache for the current user then opens a popup window prompting the user to sign-out of the server
     * @param logoutRequest 
     */
    logoutPopup(logoutRequest?: EndSessionPopupRequest): Promise<void> {
        try{
            const correlationId = (logoutRequest && logoutRequest.correlationId) || this.browserCrypto.createNewGuid();
            this.preflightBrowserEnvironmentCheck(InteractionType.Popup);
            const popupClient = new PopupClient(this.config, this.browserStorage, this.browserCrypto, this.logger, this.eventHandler, this.navigationClient, correlationId);
            return popupClient.logout(logoutRequest);
        } catch (e) {
            // Since this function is syncronous we need to reject
            return Promise.reject(e);
        }
    }

    // #endregion

    // #region Account APIs

    /**
     * Returns all accounts that MSAL currently has data for.
     * (the account object is created at the time of successful login)
     * or empty array when no accounts are found
     * @returns Array of account objects in cache
     */
    getAllAccounts(): AccountInfo[] {
        this.logger.verbose("getAllAccounts called");
        return this.isBrowserEnvironment ? this.browserStorage.getAllAccounts() : [];
    }

    /**
     * Returns the signed in account matching username.
     * (the account object is created at the time of successful login)
     * or null when no matching account is found.
     * This API is provided for convenience but getAccountById should be used for best reliability
     * @param userName
     * @returns The account object stored in MSAL
     */
    getAccountByUsername(userName: string): AccountInfo|null {
        const allAccounts = this.getAllAccounts();
        if (!StringUtils.isEmpty(userName) && allAccounts && allAccounts.length) {
            this.logger.verbose("Account matching username found, returning");
            this.logger.verbosePii(`Returning signed-in accounts matching username: ${userName}`);
            return allAccounts.filter(accountObj => accountObj.username.toLowerCase() === userName.toLowerCase())[0] || null;
        } else {
            this.logger.verbose("getAccountByUsername: No matching account found, returning null");
            return null;
        }
    }

    /**
     * Returns the signed in account matching homeAccountId.
     * (the account object is created at the time of successful login)
     * or null when no matching account is found
     * @param homeAccountId
     * @returns The account object stored in MSAL
     */
    getAccountByHomeId(homeAccountId: string): AccountInfo|null {
        const allAccounts = this.getAllAccounts();
        if (!StringUtils.isEmpty(homeAccountId) && allAccounts && allAccounts.length) {
            this.logger.verbose("Account matching homeAccountId found, returning");
            this.logger.verbosePii(`Returning signed-in accounts matching homeAccountId: ${homeAccountId}`);
            return allAccounts.filter(accountObj => accountObj.homeAccountId === homeAccountId)[0] || null;
        } else {
            this.logger.verbose("getAccountByHomeId: No matching account found, returning null");
            return null;
        }
    }

    /**
     * Returns the signed in account matching localAccountId.
     * (the account object is created at the time of successful login)
     * or null when no matching account is found
     * @param localAccountId
     * @returns The account object stored in MSAL
     */
    getAccountByLocalId(localAccountId: string): AccountInfo | null {
        const allAccounts = this.getAllAccounts();
        if (!StringUtils.isEmpty(localAccountId) && allAccounts && allAccounts.length) {
            this.logger.verbose("Account matching localAccountId found, returning");
            this.logger.verbosePii(`Returning signed-in accounts matching localAccountId: ${localAccountId}`);
            return allAccounts.filter(accountObj => accountObj.localAccountId === localAccountId)[0] || null;
        } else {
            this.logger.verbose("getAccountByLocalId: No matching account found, returning null");
            return null;
        }
    }

    /**
     * Sets the account to use as the active account. If no account is passed to the acquireToken APIs, then MSAL will use this active account.
     * @param account
     */
    setActiveAccount(account: AccountInfo | null): void {
        this.browserStorage.setActiveAccount(account);
    }

    /**
     * Gets the currently active account
     */
    getActiveAccount(): AccountInfo | null {
        return this.browserStorage.getActiveAccount();
    }

    // #endregion

    // #region Helpers

    /**
     * Helper to validate app environment before making an auth request
     * * @param interactionType
     */
    protected preflightBrowserEnvironmentCheck(interactionType: InteractionType): void {
        this.logger.verbose("preflightBrowserEnvironmentCheck started");
        // Block request if not in browser environment
        BrowserUtils.blockNonBrowserEnvironment(this.isBrowserEnvironment);

        // Block redirects if in an iframe
        BrowserUtils.blockRedirectInIframe(interactionType, this.config.system.allowRedirectInIframe);

        // Block auth requests inside a hidden iframe
        BrowserUtils.blockReloadInHiddenIframes();

        // Block redirectUri opened in a popup from calling MSAL APIs
        BrowserUtils.blockAcquireTokenInPopups();

        // Block redirects if memory storage is enabled but storeAuthStateInCookie is not
        if (interactionType === InteractionType.Redirect &&
            this.config.cache.cacheLocation === BrowserCacheLocation.MemoryStorage &&
            !this.config.cache.storeAuthStateInCookie) {
            throw BrowserConfigurationAuthError.createInMemoryRedirectUnavailableError();
        }

        if (interactionType === InteractionType.Redirect || interactionType === InteractionType.Popup) {
            this.preflightInteractiveRequest();
        }
    }

    /**
     * Helper to validate app environment before making a request.
     * @param request
     * @param interactionType
     */
    protected preflightInteractiveRequest(): void {
        this.logger.verbose("preflightInteractiveRequest called, validating app environment");
        // block the reload if it occurred inside a hidden iframe
        BrowserUtils.blockReloadInHiddenIframes();

        // Set interaction in progress temporary cache or throw if alread set.
        this.browserStorage.setInteractionInProgress(true);
    }

    /**
     * Adds event callbacks to array
     * @param callback
     */
    addEventCallback(callback: EventCallbackFunction): string | null {
        return this.eventHandler.addEventCallback(callback);
    }

    /**
     * Removes callback with provided id from callback array
     * @param callbackId
     */
    removeEventCallback(callbackId: string): void {
        this.eventHandler.removeEventCallback(callbackId);
    }

    addPerformanceCallback(callback: PerformanceCallbackFunction): string | null {
        return this.performanceManager.addPerformanceCallback(callback);
    }

    removePerformanceCallback(callbackId: string): void {
        this.performanceManager.removePerformanceCallback(callbackId);
    }

    /**
     * Adds event listener that emits an event when a user account is added or removed from localstorage in a different browser tab or window
     */
    enableAccountStorageEvents(): void {
        this.eventHandler.enableAccountStorageEvents();
    }

    /**
     * Removes event listener that emits an event when a user account is added or removed from localstorage in a different browser tab or window
     */
    disableAccountStorageEvents(): void {
        this.eventHandler.disableAccountStorageEvents();
    }

    /**
     * Gets the token cache for the application.
     */
    getTokenCache(): ITokenCache {
        return this.tokenCache;
    }

    /**
     * Returns the logger instance
     */
    getLogger(): Logger {
        return this.logger;
    }

    /**
     * Replaces the default logger set in configurations with new Logger with new configurations
     * @param logger Logger instance
     */
    setLogger(logger: Logger): void {
        this.logger = logger;
    }

    /**
     * Called by wrapper libraries (Angular & React) to set SKU and Version passed down to telemetry, logger, etc.
     * @param sku
     * @param version
     */
    initializeWrapperLibrary(sku: WrapperSKU, version: string): void {
        // Validate the SKU passed in is one we expect
        this.browserStorage.setWrapperMetadata(sku, version);
    }

    /**
     * Sets navigation client
     * @param navigationClient
     */
    setNavigationClient(navigationClient: INavigationClient): void {
        this.navigationClient = navigationClient;
    }

    /**
     * Returns the configuration object
     */
    getConfiguration(): BrowserConfiguration {
        return this.config;
    }

    // #endregion
}<|MERGE_RESOLUTION|>--- conflicted
+++ resolved
@@ -26,13 +26,10 @@
 import { SilentRefreshClient } from "../interaction_client/SilentRefreshClient";
 import { TokenCache } from "../cache/TokenCache";
 import { ITokenCache } from "../cache/ITokenCache";
-<<<<<<< HEAD
 import { PerformanceCallbackFunction, PerformanceManager } from "../telemetry/PerformanceManager";
-=======
 import { SilentAuthCodeClient } from "../interaction_client/SilentAuthCodeClient";
 import { BrowserAuthError  } from "../error/BrowserAuthError";
 import { AuthorizationCodeRequest } from "../request/AuthorizationCodeRequest";
->>>>>>> 2d41204c
 
 export abstract class ClientApplication {
 
@@ -208,12 +205,8 @@
      */
     async acquireTokenRedirect(request: RedirectRequest): Promise<void> {
         // Preflight request
-<<<<<<< HEAD
         request.correlationId = request.correlationId || this.browserCrypto.createNewGuid();
         this.logger.verbose("acquireTokenRedirect called", request.correlationId);
-=======
-        this.logger.verbose("acquireTokenRedirect called");
->>>>>>> 2d41204c
         this.preflightBrowserEnvironmentCheck(InteractionType.Redirect);
 
         // If logged in, emit acquire token events
@@ -249,10 +242,7 @@
      */
     acquireTokenPopup(request: PopupRequest): Promise<AuthenticationResult> {
         try {
-<<<<<<< HEAD
             request.correlationId = request.correlationId || this.browserCrypto.createNewGuid();
-=======
->>>>>>> 2d41204c
             this.logger.verbose("acquireTokenPopup called", request.correlationId);
             this.preflightBrowserEnvironmentCheck(InteractionType.Popup);
         } catch (e) {
