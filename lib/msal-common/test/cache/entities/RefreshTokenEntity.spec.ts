--- conflicted
+++ resolved
@@ -12,25 +12,17 @@
     it("Create a RefreshTokenEntity", () => {
         const rt = new RefreshTokenEntity();
         Object.assign(rt, mockRefreshTokenEntity);
-<<<<<<< HEAD
-        expect(rt.generateCredentialKey()).to.eql(
+        expect(rt.generateCredentialKey()).toEqual(
             "uid.utid-login.microsoftonline.com-refreshtoken-mock_client_id---"
         );
-=======
-        expect(rt.generateCredentialKey()).toEqual("uid.utid-login.microsoftonline.com-refreshtoken-mock_client_id--");
->>>>>>> 80e1ba05
     });
 
     it("Create a RefreshTokenEntity with familyId", () => {
         const rt = new RefreshTokenEntity();
         Object.assign(rt, mockRefreshTokenEntityWithFamilyId);
-<<<<<<< HEAD
-        expect(rt.generateCredentialKey()).to.eql(
+        expect(rt.generateCredentialKey()).toEqual(
             "uid.utid-login.microsoftonline.com-refreshtoken-1---"
         );
-=======
-        expect(rt.generateCredentialKey()).toEqual("uid.utid-login.microsoftonline.com-refreshtoken-1--");
->>>>>>> 80e1ba05
     });
 
     it("Throws error if RefreshTokenEntity is not assigned a type", () => {
