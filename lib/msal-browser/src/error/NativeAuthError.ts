/*
 * Copyright (c) Microsoft Corporation. All rights reserved.
 * Licensed under the MIT License.
 */

import { AuthError, InteractionRequiredAuthError } from "@azure/msal-common";
import { BrowserAuthError } from "./BrowserAuthError";

export type OSError = {
    error: number;
    protocol_error: string;
    properties: object;
    status: string;
    retryable?: boolean;
};

export enum NativeStatusCode {
    USER_INTERACTION_REQUIRED = "USER_INTERACTION_REQUIRED",
    USER_CANCEL = "USER_CANCEL",
    NO_NETWORK = "NO_NETWORK",
    TRANSIENT_ERROR = "TRANSIENT_ERROR",
<<<<<<< HEAD
    PERSISTENT_ERROR = "PERSISTENT_ERROR",
=======
    PERSISTENT_ERROR = "PERSISTENT_ERROR", 
    DISABLED = "DISABLED"
>>>>>>> b315d957
}

export const NativeAuthErrorMessage = {
    extensionError: {
        code: "ContentError"
    },
    userSwitch: {
        code: "user_switch",
        desc: "User attempted to switch accounts in the native broker, which is not allowed. All new accounts must sign-in through the standard web flow first, please try again."
    },
    tokensNotFoundInCache: {
        code: "tokens_not_found_in_internal_memory_cache",
        desc: "Tokens not cached in MSAL JS internal memory, please make the WAM request"
    },
};

export class NativeAuthError extends AuthError {
    ext: OSError | undefined;

    constructor(errorCode: string, description: string, ext?: OSError) {
        super(errorCode, description);

        Object.setPrototypeOf(this, NativeAuthError.prototype);
        this.name = "NativeAuthError";
        this.ext = ext;
    }

    /**
     * These errors should result in a fallback to the 'standard' browser based auth flow.
     */
    isFatal(): boolean {
        if (this.ext && this.ext.status && (this.ext.status === NativeStatusCode.PERSISTENT_ERROR || this.ext.status === NativeStatusCode.DISABLED)) {
            return true;
        }

        switch (this.errorCode) {
            case NativeAuthErrorMessage.extensionError.code:
                return true;
            default:
                return false;
        }
    }

    /**
     * Create the appropriate error object based on the WAM status code.
     * @param code
     * @param description
     * @param ext
     * @returns
     */
    static createError(code: string, description: string, ext?: OSError): AuthError {
        if (ext && ext.status) {
            switch (ext.status) {
                case NativeStatusCode.USER_INTERACTION_REQUIRED:
                    return new InteractionRequiredAuthError(code, description);
                case NativeStatusCode.USER_CANCEL:
                    return BrowserAuthError.createUserCancelledError();
                case NativeStatusCode.NO_NETWORK:
                    return BrowserAuthError.createNoNetworkConnectivityError();
            }
        }

        return new NativeAuthError(code, description, ext);
    }

    /**
     * Creates user switch error when the user chooses a different account in the native broker prompt
     * @returns
     */
    static createUserSwitchError(): NativeAuthError {
        return new NativeAuthError(NativeAuthErrorMessage.userSwitch.code, NativeAuthErrorMessage.userSwitch.desc);
    }

    /**
     * Creates a tokens not found error when the internal cache look up fails
     * @returns
     */
    static createTokensNotFoundInCacheError(): NativeAuthError {
        return new NativeAuthError(NativeAuthErrorMessage.tokensNotFoundInCache.code, NativeAuthErrorMessage.tokensNotFoundInCache.desc);
    }
}<|MERGE_RESOLUTION|>--- conflicted
+++ resolved
@@ -19,12 +19,8 @@
     USER_CANCEL = "USER_CANCEL",
     NO_NETWORK = "NO_NETWORK",
     TRANSIENT_ERROR = "TRANSIENT_ERROR",
-<<<<<<< HEAD
     PERSISTENT_ERROR = "PERSISTENT_ERROR",
-=======
-    PERSISTENT_ERROR = "PERSISTENT_ERROR", 
     DISABLED = "DISABLED"
->>>>>>> b315d957
 }
 
 export const NativeAuthErrorMessage = {
