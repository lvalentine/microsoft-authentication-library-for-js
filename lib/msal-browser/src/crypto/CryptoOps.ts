--- conflicted
+++ resolved
@@ -11,19 +11,10 @@
 import { BrowserCrypto } from "./BrowserCrypto";
 import { DatabaseStorage } from "../cache/DatabaseStorage";
 import { BrowserStringUtils } from "../utils/BrowserStringUtils";
-<<<<<<< HEAD
-import { BROWSER_CRYPTO, CryptoKeyTypes, KEY_FORMAT_JWK, KEY_USAGES, KEY_DERIVATION_SIZES, KEY_DERIVATION_LABELS } from "../utils/BrowserConstants";
-import { BrowserAuthError } from "../error/BrowserAuthError";
-import {JsonWebEncryption} from "./JsonWebEncryption";
-import { KeyDerivation } from "./KeyDerivation";
-
-// Public Exponent used in Key Generation
-const PUBLIC_EXPONENT: Uint8Array = new Uint8Array([0x01, 0x00, 0x01]);
-=======
-import { CryptoKeyTypes, KEY_FORMATS, CRYPTO_KEY_CONFIG, KEY_USAGES } from "../utils/CryptoConstants";
+import { CryptoKeyTypes, KEY_FORMATS, CRYPTO_KEY_CONFIG, KEY_USAGES, LENGTHS, KEY_DERIVATION_LABELS, ALGORITHMS } from "../utils/CryptoConstants";
 import { BrowserAuthError } from "../error/BrowserAuthError";
 import { JsonWebEncryption } from "./JsonWebEncryption";
->>>>>>> 6f4e9095
+import { KeyDerivation } from "./KeyDerivation";
 
 export type CachedKeyPair = {
     publicKey: CryptoKey,
@@ -218,35 +209,25 @@
                 // Deserialize response_jwe
                 const responseJwe = new JsonWebEncryption(response_jwe);
 
-<<<<<<< HEAD
-                const derivationKeyUsage = KEY_USAGES.RT_BINDING.DERIVATION_KEY as KeyUsage[];
+                const derivationKeyUsage = KEY_USAGES.RT_BINDING.DERIVATION_KEY;
                 const contentEncryptionKey = await sessionKeyJwe.unwrap(sessionTransportKeypair.privateKey, derivationKeyUsage);
                 
                 // Derive the session key from the content encryption key
                 const kdf = new KeyDerivation(
                     contentEncryptionKey,
-                    KEY_DERIVATION_SIZES.DERIVED_KEY_LENGTH,
-                    KEY_DERIVATION_SIZES.PRF_OUTPUT_LENGTH,
-                    KEY_DERIVATION_SIZES.COUNTER_LENGTH
+                    LENGTHS.DERIVED_KEY,
+                    LENGTHS.PRF_OUTPUT,
+                    LENGTHS.COUNTER
                 );
+                
                 const derivedKeyData = await kdf.computeKDFInCounterMode(responseJwe.protectedHeader.ctx, KEY_DERIVATION_LABELS.DECRYPTION);
-                const sessionKeyUsages = KEY_USAGES.RT_BINDING.SESSION_KEY as KeyUsage[];
-                const sessionKeyAlgorithm: AesKeyAlgorithm = { name: "AES-GCM", length: 256 };
-                const sessionKey = await window.crypto.subtle.importKey("raw", derivedKeyData, sessionKeyAlgorithm, false, sessionKeyUsages);
+                const sessionKeyUsages = KEY_USAGES.RT_BINDING.SESSION_KEY;
+                const sessionKeyAlgorithm: AesKeyAlgorithm = { name: ALGORITHMS.AES_GCM, length: LENGTHS.DERIVED_KEY };
+                const sessionKey = await window.crypto.subtle.importKey(KEY_FORMATS.RAW, derivedKeyData, sessionKeyAlgorithm, false, sessionKeyUsages);
                 
                 if (sessionKey) {
                     return null;
                 }
-=======
-                const sessionKeyUsages = KEY_USAGES.RT_BINDING.DERIVATION_KEY as KeyUsage[];
-                const contentEncryptionKey = await sessionKeyJwe.unwrap(sessionTransportKeypair.privateKey, sessionKeyUsages);
-                
-                // TODO: TEMPORARY CHECK TO GET AROUND LINTER
-                if(responseJwe && contentEncryptionKey) {
-                    return null;
-                }
-
->>>>>>> 6f4e9095
                 return null;
             } else {
                 throw BrowserAuthError.createMissingStkKidError();
