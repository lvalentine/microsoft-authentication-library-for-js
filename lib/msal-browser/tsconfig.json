{
    "extends": "./tsconfig.base.json",
    "compilerOptions": {
        "moduleResolution": "node",
        "module": "es6",
        "target": "es5",
        "lib": [
            "es2015",
            "dom",
            "es2015.promise"
        ],
        "outDir": "./dist",
        "allowUnusedLabels": false,
        "noImplicitReturns": true,
        "esModuleInterop": true,
        "resolveJsonModule": true
    },
<<<<<<< HEAD
    "include": ["src", "test"],
=======
    "references": [
        {
            "path": "../msal-common"
        }
    ],
    "include": [
        "src/**/*",
        "./package.json"
    ],
>>>>>>> 54a9e8d1
    "exclude": [
        "node_modules"
    ],
    "types": [
        "node",
        "mocha"
    ]
}<|MERGE_RESOLUTION|>--- conflicted
+++ resolved
@@ -15,19 +15,12 @@
         "esModuleInterop": true,
         "resolveJsonModule": true
     },
-<<<<<<< HEAD
-    "include": ["src", "test"],
-=======
     "references": [
         {
             "path": "../msal-common"
         }
     ],
-    "include": [
-        "src/**/*",
-        "./package.json"
-    ],
->>>>>>> 54a9e8d1
+    "include": ["src/**/*"],
     "exclude": [
         "node_modules"
     ],
