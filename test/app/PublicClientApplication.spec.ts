--- conflicted
+++ resolved
@@ -713,11 +713,11 @@
             });
 
             it("Uses default request if no request provided", (done) => {
-                sinon.stub(pca, "acquireTokenRedirect").callsFake((request) => {
+                sinon.stub(pca, "acquireTokenRedirect").callsFake(async (request): Promise<void> => {
                     expect(request.scopes).to.contain("openid");
                     expect(request.scopes).to.contain("profile");
                     done();
-                    return null;
+                    return;
                 });
 
                 pca.loginRedirect();
@@ -1021,15 +1021,8 @@
             });
 
             it("passes onRedirectNavigate callback", (done) => {
-<<<<<<< HEAD
                 const onRedirectNavigate = (url: string) => {
                     expect(url).to.equal(testNavUrl)
-=======
-                const expectedUrl = `https://login.microsoftonline.com/common/oauth2/v2.0/authorize?client_id=0813e1d1-ad72-46a9-8665-399bba48c201&scope=user.read%20openid%20profile&redirect_uri=https%3A%2F%2Flocalhost%3A8081%2Findex.html&client-request-id=11553a9b-7116-48b1-9d48-f6d4a8ff8371&response_mode=fragment&response_type=code&x-client-SKU=msal.js.browser&x-client-VER=${version}&x-client-OS=&x-client-CPU=&client_info=1&code_challenge=JsjesZmxJwehdhNY9kvyr0QOeSMEvryY_EHZo3BKrqg&code_challenge_method=S256&nonce=11553a9b-7116-48b1-9d48-f6d4a8ff8371&state=eyJpZCI6IjExNTUzYTliLTcxMTYtNDhiMS05ZDQ4LWY2ZDRhOGZmODM3MSIsIm1ldGEiOnsiaW50ZXJhY3Rpb25UeXBlIjoicmVkaXJlY3QifX0%3D%7CuserState`;
-
-                const onRedirectNavigate = (url) => {
-                    expect(url).to.equal(expectedUrl)
->>>>>>> e0f15c58
                     done();
                 };
 
