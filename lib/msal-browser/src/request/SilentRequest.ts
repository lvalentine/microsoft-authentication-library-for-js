/*
 * Copyright (c) Microsoft Corporation. All rights reserved.
 * Licensed under the MIT License.
 */

import { AccountInfo, CommonSilentFlowRequest, StringDict } from "@azure/msal-common";
import { SilentTokenRetrievalStrategy } from "../utils/BrowserConstants";

/**
 * SilentRequest: Request object passed by user to retrieve tokens from the
 * cache, renew an expired token with a refresh token, or retrieve a code (first leg of authorization code grant flow)
 * in a hidden iframe.
 *
 * - scopes                 - Array of scopes the application is requesting access to.
 * - authority              - Url of the authority which the application acquires tokens from.
 * - correlationId          - Unique GUID set per request to trace a request end-to-end for telemetry purposes.
 * - account                - Account entity to lookup the credentials.
 * - forceRefresh           - Forces silent requests to make network calls if true.
 * - extraQueryParameters   - String to string map of custom query parameters added to the /authorize call. Only used when renewing the refresh token.
 * - tokenQueryParameters   - String to string map of custom query parameters added to the /token call. Only used when renewing access tokens.
 * - redirectUri            - The redirect URI where authentication responses can be received by your application. It must exactly match one of the redirect URIs registered in the Azure portal. Only used for cases where refresh token is expired.
<<<<<<< HEAD
 * - silentTokenRetrievalStrategy - Enum of different ways the silent token can be retrieved.
=======
 * - prompt                 - Indicates the type of user interaction that is required.
 *          none:  will ensure that the user isn't presented with any interactive prompt. if request can't be completed via single-sign on, the endpoint will return an interaction_required error
 *          no_session: will not read existing session token when authenticating the user. Upon user being successfully authenticated, EVO won’t create a new session for the user. FOR INTERNAL USE ONLY.
>>>>>>> 7654f44c
 */
export type SilentRequest = Omit<CommonSilentFlowRequest, "authority"|"correlationId"|"forceRefresh"|"account"|"requestedClaimsHash"> & {
    redirectUri?: string;
    extraQueryParameters?: StringDict;
    authority?: string;
    account?: AccountInfo;
    correlationId?: string;
    forceRefresh?: boolean;
<<<<<<< HEAD
    silentTokenRetrievalStrategy?: SilentTokenRetrievalStrategy;
=======
    prompt?: string;
>>>>>>> 7654f44c
};<|MERGE_RESOLUTION|>--- conflicted
+++ resolved
@@ -19,13 +19,10 @@
  * - extraQueryParameters   - String to string map of custom query parameters added to the /authorize call. Only used when renewing the refresh token.
  * - tokenQueryParameters   - String to string map of custom query parameters added to the /token call. Only used when renewing access tokens.
  * - redirectUri            - The redirect URI where authentication responses can be received by your application. It must exactly match one of the redirect URIs registered in the Azure portal. Only used for cases where refresh token is expired.
-<<<<<<< HEAD
  * - silentTokenRetrievalStrategy - Enum of different ways the silent token can be retrieved.
-=======
  * - prompt                 - Indicates the type of user interaction that is required.
  *          none:  will ensure that the user isn't presented with any interactive prompt. if request can't be completed via single-sign on, the endpoint will return an interaction_required error
  *          no_session: will not read existing session token when authenticating the user. Upon user being successfully authenticated, EVO won’t create a new session for the user. FOR INTERNAL USE ONLY.
->>>>>>> 7654f44c
  */
 export type SilentRequest = Omit<CommonSilentFlowRequest, "authority"|"correlationId"|"forceRefresh"|"account"|"requestedClaimsHash"> & {
     redirectUri?: string;
@@ -34,9 +31,6 @@
     account?: AccountInfo;
     correlationId?: string;
     forceRefresh?: boolean;
-<<<<<<< HEAD
     silentTokenRetrievalStrategy?: SilentTokenRetrievalStrategy;
-=======
     prompt?: string;
->>>>>>> 7654f44c
 };