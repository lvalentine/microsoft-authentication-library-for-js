import { CryptoOps } from "../../src/crypto/CryptoOps";
import { GuidGenerator } from "../../src/crypto/GuidGenerator";
import { BrowserCrypto } from "../../src/crypto/BrowserCrypto";
import { TEST_CONFIG, TEST_URIS, TEST_POP_VALUES } from "../utils/StringConstants";
import { createHash } from "crypto";
<<<<<<< HEAD
import { AuthenticationScheme, BaseAuthRequest, PkceCodes } from "@azure/msal-common";
import { DatabaseStorage } from "../../src/cache/DatabaseStorage";
import { CRYPTO_KEY_CONFIG } from "../../src/utils/CryptoConstants";
import { DBTableNames } from "../../src/utils/BrowserConstants";
=======
import { AuthenticationScheme, BaseAuthRequest, CryptoKeyTypes, Logger, PkceCodes } from "@azure/msal-common";
>>>>>>> 609307ae
import { BrowserAuthError } from "../../src";
import { CryptoKeyConfig } from "../../src/utils/CryptoConstants";
const msrCrypto = require("../polyfills/msrcrypto.min");

let mockDatabase = {
    "TestDB.keys": {}
};

// Mock DatabaseStorage
jest.mock("../../src/cache/DatabaseStorage", () => {
    return {
        DatabaseStorage: jest.fn().mockImplementation(() => {
            return {
                dbName: "TestDB",
                version: 1,
                tableName: "TestDB.keys",
                open: () => {},
                getItem: (kid: string) => {
                    return mockDatabase["TestDB.keys"][kid];
                },
                setItem: (kid: string, payload: any) => {
                    mockDatabase["TestDB.keys"][kid] = payload;
                    return mockDatabase["TestDB.keys"][kid];
                },
                removeItem: (kid: string) => {
                    delete mockDatabase["TestDB.keys"][kid];
                },
                containsKey: (kid: string) => {
                    return !!(mockDatabase["TestDB.keys"][kid]);
                }
            }
      })
    }
});

describe("CryptoOps.ts Unit Tests", () => {
    let cryptoObj: CryptoOps;
<<<<<<< HEAD
    let dbStorage = { "asymmetricKeys": { }, "symmetricKeys": {} };
    let oldWindowCrypto = window.crypto;
    beforeEach(() => {
        jest.spyOn(DatabaseStorage.prototype, "open").mockImplementation(async (): Promise<void> => {
            dbStorage.asymmetricKeys = {};
            dbStorage.symmetricKeys = {};
        });

        jest.spyOn(DatabaseStorage.prototype, "put").mockImplementation(async (tableName: string, key: string, payload: any): Promise<void> => {
            dbStorage[tableName][key] = payload;
        });

        jest.spyOn(DatabaseStorage.prototype, "delete").mockImplementation(async (key: string): Promise<boolean> => {
            delete dbStorage[key];
            return Promise.resolve(true);
        });

        cryptoObj = new CryptoOps();
=======
    let oldWindowCrypto = window.crypto;
>>>>>>> 609307ae

    beforeEach(() => {
        cryptoObj = new CryptoOps(new Logger({}));
        oldWindowCrypto = window.crypto;
        //@ts-ignore
        window.crypto = {
            ...oldWindowCrypto,
            ...msrCrypto
        }
    });

    afterEach(() => {
        jest.restoreAllMocks();
        mockDatabase = {
            "TestDB.keys": {}
        };
        //@ts-ignore
        window.crypto = oldWindowCrypto;
    });

    it("createNewGuid()", () => {
        expect(GuidGenerator.isGuid(cryptoObj.createNewGuid())).toBe(true);
    });

    it("base64Encode()", () => {
        /**
         * From RFC 4648 Section 10
         * BASE64("") = ""
         * BASE64("f") = "Zg=="
         * BASE64("fo") = "Zm8="
         * BASE64("foo") = "Zm9v"
         * BASE64("foob") = "Zm9vYg=="
         * BASE64("fooba") = "Zm9vYmE="
         * BASE64("foobar") = "Zm9vYmFy"
         */
        expect(cryptoObj.base64Encode("")).toHaveLength(0);
        expect(cryptoObj.base64Encode("f")).toBe("Zg==");
        expect(cryptoObj.base64Encode("fo")).toBe("Zm8=");
        expect(cryptoObj.base64Encode("foo")).toBe("Zm9v");
        expect(cryptoObj.base64Encode("foob")).toBe("Zm9vYg==");
        expect(cryptoObj.base64Encode("fooba")).toBe("Zm9vYmE=");
        expect(cryptoObj.base64Encode("foobar")).toBe("Zm9vYmFy");
    });

    it("base64Decode()", () => {
        /**
         * From RFC 4648 Section 10
         * BASE64("") = ""
         * BASE64("f") = "Zg=="
         * BASE64("fo") = "Zm8="
         * BASE64("foo") = "Zm9v"
         * BASE64("foob") = "Zm9vYg=="
         * BASE64("fooba") = "Zm9vYmE="
         * BASE64("foobar") = "Zm9vYmFy"
         */
        expect(cryptoObj.base64Decode("")).toHaveLength(0);
        expect(cryptoObj.base64Decode("Zg==")).toBe("f");
        expect(cryptoObj.base64Decode("Zm8=")).toBe("fo");
        expect(cryptoObj.base64Decode("Zm9v")).toBe("foo");
        expect(cryptoObj.base64Decode("Zm9vYg==")).toBe("foob");
        expect(cryptoObj.base64Decode("Zm9vYmE=")).toBe("fooba");
        expect(cryptoObj.base64Decode("Zm9vYmFy")).toBe("foobar");
    });

    it("generatePkceCode() creates a valid Pkce code", async () => {
        //@ts-ignore
        jest.spyOn(BrowserCrypto.prototype as any, "getSubtleCryptoDigest").mockImplementation((algorithm: string, data: Uint8Array): Promise<ArrayBuffer> => {
            expect(algorithm).toBe("SHA-256");
            return Promise.resolve(createHash("SHA256").update(Buffer.from(data)).digest());
        });

        /**
         * Contains alphanumeric, dash '-', underscore '_', plus '+', or slash '/' with length of 43.
         */
        const regExp = new RegExp("[A-Za-z0-9-_+/]{43}");
        const generatedCodes: PkceCodes = await cryptoObj.generatePkceCodes();
        expect(regExp.test(generatedCodes.challenge)).toBe(true);
        expect(regExp.test(generatedCodes.verifier)).toBe(true);
    });

<<<<<<< HEAD
    it("getPublicKeyThumbprint() generates a valid request thumbprint", async () => {
        jest.setTimeout(30000);
        //@ts-ignore
        jest.spyOn(BrowserCrypto.prototype as any, "getSubtleCryptoDigest").mockImplementation((algorithm: string, data: Uint8Array): Promise<ArrayBuffer> => {
            expect(algorithm).toBe("SHA-256");
            return Promise.resolve(createHash("SHA256").update(Buffer.from(data)).digest());
        });
        const generateKeyPairSpy = jest.spyOn(BrowserCrypto.prototype, "generateKeyPair");
        const exportJwkSpy = jest.spyOn(BrowserCrypto.prototype, "exportJwk");
        
        const keyType = "req_cnf";

        const testRequest = {
            authority: TEST_CONFIG.validAuthority,
            scopes: TEST_CONFIG.DEFAULT_GRAPH_SCOPE,
            correlationId: TEST_CONFIG.CORRELATION_ID,
            authenticationScheme: AuthenticationScheme.POP,
            resourceRequestMethod:"POST",
            resourceRequestUrl: TEST_URIS.TEST_RESOURCE_ENDPT_WITH_PARAMS,
            stkJwk: TEST_POP_VALUES.KID
        };
        
        const pkThumbprint = await cryptoObj.getPublicKeyThumbprint(testRequest, keyType);
        /**
         * Contains alphanumeric, dash '-', underscore '_', plus '+', or slash '/' with length of 43.
         */
        const regExp = new RegExp("[A-Za-z0-9-_+/]{43}");
        const result = await generateKeyPairSpy.mock.results[0].value;
        expect(result.publicKey.algorithm.name.toLowerCase()).toEqual(CRYPTO_KEY_CONFIG.AT_BINDING.keyGenAlgorithmOptions.name.toLowerCase());
        expect(exportJwkSpy).toHaveBeenCalledWith(result.publicKey);
        expect(regExp.test(pkThumbprint)).toBe(true);
        expect(Object.keys(dbStorage[DBTableNames.asymmetricKeys][pkThumbprint])).not.toHaveLength(0);
    }, 30000);

    it("getPublicKeyThumbprint() generates a valid stk_jwk thumbprint", async () => {
        //@ts-ignore
        jest.spyOn(BrowserCrypto.prototype as any, "getSubtleCryptoDigest").mockImplementation((algorithm: string, data: Uint8Array): Promise<ArrayBuffer> => {
            expect(algorithm).toBe("SHA-256");
            return Promise.resolve(createHash("SHA256").update(Buffer.from(data)).digest());
        });
        const generateKeyPairSpy = jest.spyOn(BrowserCrypto.prototype, "generateKeyPair");
        const exportJwkSpy = jest.spyOn(BrowserCrypto.prototype, "exportJwk");

        const keyType = "stk_jwk";

        const testRequest = {
            authority: TEST_CONFIG.validAuthority,
            scopes: TEST_CONFIG.DEFAULT_GRAPH_SCOPE,
            correlationId: TEST_CONFIG.CORRELATION_ID,
        };

        const pkThumbprint = await cryptoObj.getPublicKeyThumbprint(testRequest, keyType);
        /**
         * Contains alphanumeric, dash '-', underscore '_', plus '+', or slash '/' with length of 43.
         */
        const regExp = new RegExp("[A-Za-z0-9-_+/]{43}");
        const result = await generateKeyPairSpy.mock.results[0].value;

        expect(result.publicKey.algorithm.name.toLowerCase()).toEqual(CRYPTO_KEY_CONFIG.RT_BINDING.keyGenAlgorithmOptions.name.toLowerCase());
        expect(result.privateKey.algorithm.name.toLowerCase()).toEqual(CRYPTO_KEY_CONFIG.RT_BINDING.keyGenAlgorithmOptions.name.toLowerCase());
        expect(exportJwkSpy).toHaveBeenCalledWith(result.publicKey);
        expect(regExp.test(pkThumbprint)).toBe(true);
        expect(Object.keys(dbStorage[DBTableNames.asymmetricKeys][pkThumbprint])).not.toHaveLength(0);
    }, 30000);

=======
>>>>>>> 609307ae
    it("removeTokenBindingKey() removes the specified key from storage", async () => {
        //@ts-ignore
        jest.spyOn(BrowserCrypto.prototype as any, "getSubtleCryptoDigest").mockImplementation((algorithm: string, data: Uint8Array): Promise<ArrayBuffer> => {
            expect(algorithm).toBe("SHA-256");
            return Promise.resolve(createHash("SHA256").update(Buffer.from(data)).digest());
        });
        const pkThumbprint = await cryptoObj.getPublicKeyThumbprint({resourceRequestMethod: "POST", resourceRequestUri: TEST_URIS.TEST_AUTH_ENDPT_WITH_PARAMS} as BaseAuthRequest);
        const key = mockDatabase["TestDB.keys"][pkThumbprint];
        const keyDeleted = await cryptoObj.removeTokenBindingKey(pkThumbprint);
        expect(key).not.toBe(undefined);
        expect(mockDatabase["TestDB.keys"][pkThumbprint]).toBe(undefined);
        expect(keyDeleted).toBe(true);
    }, 30000);

    it("signJwt() throws signingKeyNotFoundInStorage error if signing keypair is not found in storage", async () => {
        expect(cryptoObj.signJwt({}, "testString")).rejects.toThrow(BrowserAuthError.createSigningKeyNotFoundInStorageError());
    }, 30000);

    describe("getPublicKeyThumbprint", () => {
        afterEach(() => {
            jest.restoreAllMocks();
        });

        it("generates a valid request thumbprint", async () => {
            jest.setTimeout(30000);
            //@ts-ignore
            jest.spyOn(BrowserCrypto.prototype as any, "getSubtleCryptoDigest").mockImplementation((algorithm: string, data: Uint8Array): Promise<ArrayBuffer> => {
                expect(algorithm).toBe("SHA-256");
                return Promise.resolve(createHash("SHA256").update(Buffer.from(data)).digest());
            });
            const generateKeyPairSpy = jest.spyOn(BrowserCrypto.prototype, "generateKeyPair");
            const exportJwkSpy = jest.spyOn(BrowserCrypto.prototype, "exportJwk");
            
            const keyType = CryptoKeyTypes.ReqCnf;
    
            const testRequest = {
                authenticationScheme: AuthenticationScheme.POP,
                resourceRequestMethod:"POST",
                resourceRequestUrl: TEST_URIS.TEST_RESOURCE_ENDPT_WITH_PARAMS,
                stkJwk: TEST_POP_VALUES.KID
            };
            
            const pkThumbprint = await cryptoObj.getPublicKeyThumbprint(testRequest, keyType);
            /**
             * Contains alphanumeric, dash '-', underscore '_', plus '+', or slash '/' with length of 43.
             */
            const regExp = new RegExp("[A-Za-z0-9-_+/]{43}");
            const result = await generateKeyPairSpy.mock.results[0].value;
            expect(result.publicKey.algorithm.name.toLowerCase()).toEqual(CryptoKeyConfig.AccessTokenBinding.keyGenAlgorithmOptions.name.toLowerCase());
            expect(exportJwkSpy).toHaveBeenCalledWith(result.publicKey);
            expect(regExp.test(pkThumbprint)).toBe(true);
            expect(mockDatabase["TestDB.keys"][pkThumbprint]).not.toBe(undefined);
        }, 30000);

        it("generates a valid stk_jwk thumbprint", async () => {
            //@ts-ignore
            jest.spyOn(BrowserCrypto.prototype as any, "getSubtleCryptoDigest").mockImplementation((algorithm: string, data: Uint8Array): Promise<ArrayBuffer> => {
                expect(algorithm).toBe("SHA-256");
                return Promise.resolve(createHash("SHA256").update(Buffer.from(data)).digest());
            });
            const generateKeyPairSpy = jest.spyOn(BrowserCrypto.prototype, "generateKeyPair");
            const exportJwkSpy = jest.spyOn(BrowserCrypto.prototype, "exportJwk");
    
            const keyType = CryptoKeyTypes.StkJwk;
    
            const pkThumbprint = await cryptoObj.getPublicKeyThumbprint({}, keyType);
            /**
             * Contains alphanumeric, dash '-', underscore '_', plus '+', or slash '/' with length of 43.
             */
            const regExp = new RegExp("[A-Za-z0-9-_+/]{43}");
            const result = await generateKeyPairSpy.mock.results[0].value;
    
            expect(result.publicKey.algorithm.name.toLowerCase()).toEqual(CryptoKeyConfig.RefreshTokenBinding.keyGenAlgorithmOptions.name.toLowerCase());
            expect(result.privateKey.algorithm.name.toLowerCase()).toEqual(CryptoKeyConfig.RefreshTokenBinding.keyGenAlgorithmOptions.name.toLowerCase());
            expect(exportJwkSpy).toHaveBeenCalledWith(result.publicKey);
            expect(regExp.test(pkThumbprint)).toBe(true);
            expect(Object.keys(mockDatabase["TestDB.keys"][pkThumbprint])).not.toBe(undefined);
        }, 30000);

        it("throws error if key generation fails", async () => {
            //@ts-ignore
            jest.spyOn(BrowserCrypto.prototype, "generateKeyPair").mockReturnValue(undefined);
            expect(() => cryptoObj.getPublicKeyThumbprint({})).rejects.toThrow(BrowserAuthError.createKeyGenerationFailedError());
        });
    });
});<|MERGE_RESOLUTION|>--- conflicted
+++ resolved
@@ -3,14 +3,7 @@
 import { BrowserCrypto } from "../../src/crypto/BrowserCrypto";
 import { TEST_CONFIG, TEST_URIS, TEST_POP_VALUES } from "../utils/StringConstants";
 import { createHash } from "crypto";
-<<<<<<< HEAD
-import { AuthenticationScheme, BaseAuthRequest, PkceCodes } from "@azure/msal-common";
-import { DatabaseStorage } from "../../src/cache/DatabaseStorage";
-import { CRYPTO_KEY_CONFIG } from "../../src/utils/CryptoConstants";
-import { DBTableNames } from "../../src/utils/BrowserConstants";
-=======
 import { AuthenticationScheme, BaseAuthRequest, CryptoKeyTypes, Logger, PkceCodes } from "@azure/msal-common";
->>>>>>> 609307ae
 import { BrowserAuthError } from "../../src";
 import { CryptoKeyConfig } from "../../src/utils/CryptoConstants";
 const msrCrypto = require("../polyfills/msrcrypto.min");
@@ -48,28 +41,7 @@
 
 describe("CryptoOps.ts Unit Tests", () => {
     let cryptoObj: CryptoOps;
-<<<<<<< HEAD
-    let dbStorage = { "asymmetricKeys": { }, "symmetricKeys": {} };
     let oldWindowCrypto = window.crypto;
-    beforeEach(() => {
-        jest.spyOn(DatabaseStorage.prototype, "open").mockImplementation(async (): Promise<void> => {
-            dbStorage.asymmetricKeys = {};
-            dbStorage.symmetricKeys = {};
-        });
-
-        jest.spyOn(DatabaseStorage.prototype, "put").mockImplementation(async (tableName: string, key: string, payload: any): Promise<void> => {
-            dbStorage[tableName][key] = payload;
-        });
-
-        jest.spyOn(DatabaseStorage.prototype, "delete").mockImplementation(async (key: string): Promise<boolean> => {
-            delete dbStorage[key];
-            return Promise.resolve(true);
-        });
-
-        cryptoObj = new CryptoOps();
-=======
-    let oldWindowCrypto = window.crypto;
->>>>>>> 609307ae
 
     beforeEach(() => {
         cryptoObj = new CryptoOps(new Logger({}));
@@ -150,74 +122,6 @@
         expect(regExp.test(generatedCodes.verifier)).toBe(true);
     });
 
-<<<<<<< HEAD
-    it("getPublicKeyThumbprint() generates a valid request thumbprint", async () => {
-        jest.setTimeout(30000);
-        //@ts-ignore
-        jest.spyOn(BrowserCrypto.prototype as any, "getSubtleCryptoDigest").mockImplementation((algorithm: string, data: Uint8Array): Promise<ArrayBuffer> => {
-            expect(algorithm).toBe("SHA-256");
-            return Promise.resolve(createHash("SHA256").update(Buffer.from(data)).digest());
-        });
-        const generateKeyPairSpy = jest.spyOn(BrowserCrypto.prototype, "generateKeyPair");
-        const exportJwkSpy = jest.spyOn(BrowserCrypto.prototype, "exportJwk");
-        
-        const keyType = "req_cnf";
-
-        const testRequest = {
-            authority: TEST_CONFIG.validAuthority,
-            scopes: TEST_CONFIG.DEFAULT_GRAPH_SCOPE,
-            correlationId: TEST_CONFIG.CORRELATION_ID,
-            authenticationScheme: AuthenticationScheme.POP,
-            resourceRequestMethod:"POST",
-            resourceRequestUrl: TEST_URIS.TEST_RESOURCE_ENDPT_WITH_PARAMS,
-            stkJwk: TEST_POP_VALUES.KID
-        };
-        
-        const pkThumbprint = await cryptoObj.getPublicKeyThumbprint(testRequest, keyType);
-        /**
-         * Contains alphanumeric, dash '-', underscore '_', plus '+', or slash '/' with length of 43.
-         */
-        const regExp = new RegExp("[A-Za-z0-9-_+/]{43}");
-        const result = await generateKeyPairSpy.mock.results[0].value;
-        expect(result.publicKey.algorithm.name.toLowerCase()).toEqual(CRYPTO_KEY_CONFIG.AT_BINDING.keyGenAlgorithmOptions.name.toLowerCase());
-        expect(exportJwkSpy).toHaveBeenCalledWith(result.publicKey);
-        expect(regExp.test(pkThumbprint)).toBe(true);
-        expect(Object.keys(dbStorage[DBTableNames.asymmetricKeys][pkThumbprint])).not.toHaveLength(0);
-    }, 30000);
-
-    it("getPublicKeyThumbprint() generates a valid stk_jwk thumbprint", async () => {
-        //@ts-ignore
-        jest.spyOn(BrowserCrypto.prototype as any, "getSubtleCryptoDigest").mockImplementation((algorithm: string, data: Uint8Array): Promise<ArrayBuffer> => {
-            expect(algorithm).toBe("SHA-256");
-            return Promise.resolve(createHash("SHA256").update(Buffer.from(data)).digest());
-        });
-        const generateKeyPairSpy = jest.spyOn(BrowserCrypto.prototype, "generateKeyPair");
-        const exportJwkSpy = jest.spyOn(BrowserCrypto.prototype, "exportJwk");
-
-        const keyType = "stk_jwk";
-
-        const testRequest = {
-            authority: TEST_CONFIG.validAuthority,
-            scopes: TEST_CONFIG.DEFAULT_GRAPH_SCOPE,
-            correlationId: TEST_CONFIG.CORRELATION_ID,
-        };
-
-        const pkThumbprint = await cryptoObj.getPublicKeyThumbprint(testRequest, keyType);
-        /**
-         * Contains alphanumeric, dash '-', underscore '_', plus '+', or slash '/' with length of 43.
-         */
-        const regExp = new RegExp("[A-Za-z0-9-_+/]{43}");
-        const result = await generateKeyPairSpy.mock.results[0].value;
-
-        expect(result.publicKey.algorithm.name.toLowerCase()).toEqual(CRYPTO_KEY_CONFIG.RT_BINDING.keyGenAlgorithmOptions.name.toLowerCase());
-        expect(result.privateKey.algorithm.name.toLowerCase()).toEqual(CRYPTO_KEY_CONFIG.RT_BINDING.keyGenAlgorithmOptions.name.toLowerCase());
-        expect(exportJwkSpy).toHaveBeenCalledWith(result.publicKey);
-        expect(regExp.test(pkThumbprint)).toBe(true);
-        expect(Object.keys(dbStorage[DBTableNames.asymmetricKeys][pkThumbprint])).not.toHaveLength(0);
-    }, 30000);
-
-=======
->>>>>>> 609307ae
     it("removeTokenBindingKey() removes the specified key from storage", async () => {
         //@ts-ignore
         jest.spyOn(BrowserCrypto.prototype as any, "getSubtleCryptoDigest").mockImplementation((algorithm: string, data: Uint8Array): Promise<ArrayBuffer> => {
