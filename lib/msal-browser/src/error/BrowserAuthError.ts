--- conflicted
+++ resolved
@@ -157,16 +157,17 @@
         code: "no_stk_kid_in_request",
         desc: "Failed to decrypt bound token response because the token request does not contain the session transport key thumbprint."
     },
+    missingSessionKeyId: {
+        code: "no_sk_kid_in_request",
+        desc: "Failed to sign bound token request assertion because the token request does not contain the session key ID."
+    },
     databaseTableNotFound: { 
         code: "db_table_not_found",
         desc: "IndexedDB table not found."
-<<<<<<< HEAD
     },
     responseContentTypeNotSupported: {
         code: "response_content_type_not_supported",
         desc: "Server responded with an unsupported content-type."
-=======
->>>>>>> f969b647
     }
 };
 
@@ -458,6 +459,13 @@
     }
 
     /**
+     * Create an error when stk kid is not part of the request
+     */
+    static createMissingSessionKeyIdError(): BrowserAuthError {
+        return new BrowserAuthError(BrowserAuthErrorMessage.missingSessionKeyId.code, BrowserAuthErrorMessage.missingSessionKeyId.desc);
+    }
+
+    /**
      * Create an error thrown when the queried cryptographic key is not found in IndexedDB
      */
     static createSigningKeyNotFoundInStorageError(keyId: string): BrowserAuthError {
@@ -469,14 +477,12 @@
      */
     static createDatabaseTableNotFoundError(tableName: string): BrowserAuthError {
         return new BrowserAuthError(BrowserAuthErrorMessage.databaseTableNotFound.code, `${BrowserAuthErrorMessage.databaseTableNotFound.desc}: Attempted to access table named: ${tableName}`);
-<<<<<<< HEAD
-    }
+    }
+
     /**
      * Create an error when the server response's content-type header has an unsupported content type
      */
     static createResponseContentTypeNotSupportedError(unsupportedType: string): BrowserAuthError {
         return new BrowserAuthError(BrowserAuthErrorMessage.responseContentTypeNotSupported.code, `${BrowserAuthErrorMessage.responseContentTypeNotSupported.desc}. Unsupported response content-type: ${unsupportedType}`);
-=======
->>>>>>> f969b647
     }
 }