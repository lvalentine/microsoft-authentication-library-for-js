--- conflicted
+++ resolved
@@ -136,12 +136,7 @@
             scopes: request.scopes
         };
 
-<<<<<<< HEAD
-        const endpoint = StringUtils.isEmpty(queryParameters) ? authority.tokenEndpoint+"?dc=ESTS-PUB-WUS2-AZ1-TEST1" : `${authority.tokenEndpoint}?dc=ESTS-PUB-WUS2-AZ1-TEST1&${queryParameters}`;
-
-=======
         const endpoint = UrlString.appendQueryString(authority.tokenEndpoint, queryParameters);
->>>>>>> c80629cd
         return this.executePostToTokenEndpoint(endpoint, requestBody, headers, thumbprint);
     }
 
