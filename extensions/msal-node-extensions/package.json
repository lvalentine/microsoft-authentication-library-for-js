--- conflicted
+++ resolved
@@ -38,14 +38,9 @@
   "module": "dist/test.esm.js",
   "dependencies": {
     "bindings": "^1.5.0",
-<<<<<<< HEAD
-    "@azure/msal-common": "^1.4.0",
+    "@azure/msal-common": "^1.5.0",
     "keytar": "6.0.1",
     "nan": "^2.13.2"
-=======
-    "nan": "^2.13.2",
-    "@azure/msal-common": "^1.5.0"
->>>>>>> 38bb90e4
   },
   "devDependencies": {
     "husky": "^4.2.5",
