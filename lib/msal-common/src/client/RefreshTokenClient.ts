/*
 * Copyright (c) Microsoft Corporation. All rights reserved.
 * Licensed under the MIT License.
 */

import { ClientConfiguration } from "../config/ClientConfiguration";
import { BaseClient } from "./BaseClient";
import { CommonRefreshTokenRequest } from "../request/CommonRefreshTokenRequest";
import { Authority } from "../authority/Authority";
import { ServerAuthorizationTokenResponse } from "../response/ServerAuthorizationTokenResponse";
import { RequestParameterBuilder } from "../request/RequestParameterBuilder";
import { GrantType, AuthenticationScheme, Errors } from "../utils/Constants";
import { ResponseHandler } from "../response/ResponseHandler";
import { AuthenticationResult } from "../response/AuthenticationResult";
import { PopTokenGenerator } from "../crypto/PopTokenGenerator";
import { StringUtils } from "../utils/StringUtils";
import { RequestThumbprint } from "../network/RequestThumbprint";
import { NetworkResponse } from "../network/NetworkManager";
import { CommonSilentFlowRequest } from "../request/CommonSilentFlowRequest";
import { ClientConfigurationError } from "../error/ClientConfigurationError";
import { ClientAuthError } from "../error/ClientAuthError";
import { ServerError } from "../error/ServerError";
import { TimeUtils } from "../utils/TimeUtils";
import { UrlString } from "../url/UrlString";
import { CcsCredentialType } from "../account/CcsCredential";
import { buildClientInfoFromHomeAccountId } from "../account/ClientInfo";
import { InteractionRequiredAuthError, InteractionRequiredAuthErrorMessage } from "../error/InteractionRequiredAuthError";
import { PerformanceEvents } from "../telemetry/performance/PerformanceEvent";
import { IPerformanceClient } from "../telemetry/performance/IPerformanceClient";
/**
 * OAuth2.0 refresh token client
 */
export class RefreshTokenClient extends BaseClient {
    constructor(configuration: ClientConfiguration, performanceClient?: IPerformanceClient) {
        super(configuration, performanceClient);

    }
    public async acquireToken(request: CommonRefreshTokenRequest): Promise<AuthenticationResult> {
        const atsMeasurement = this.performanceClient?.startMeasurement(PerformanceEvents.RefreshTokenClientAcquireToken, request.correlationId);
        this.logger.verbose("RefreshTokenClientAcquireToken called", request.correlationId);
        const reqTimestamp = TimeUtils.nowSeconds();
        const response = await this.executeTokenRequest(request, this.authority);

        const responseHandler = new ResponseHandler(
            this.config.authOptions.clientId,
            this.cacheManager,
            this.cryptoUtils,
            this.logger,
            this.config.serializableCache,
            this.config.persistencePlugin
        );

        responseHandler.validateTokenResponse(response.body);

        return responseHandler.handleServerTokenResponse(
            response.body,
            this.authority,
            reqTimestamp,
            request,
            undefined,
            undefined,
            true,
            request.forceCache
        ).then((result: AuthenticationResult) => {
            let refreshTokenSize;
            if (response.body?.refresh_token) {
<<<<<<< HEAD
                atsMeasurement?.endMeasurement({
                    success: true,
                    refreshTokenSize: response?.body?.refresh_token.length || 0
                });
            }
            else {
                // no refresh token is returned
                atsMeasurement?.endMeasurement({
                    success: true,
                    refreshTokenSize: undefined
                });
=======
                refreshTokenSize = response.body.refresh_token.length || 0;
>>>>>>> 9ff6575f
            }
            atsMeasurement?.endMeasurement({
                success: true,
                refreshTokenSize: refreshTokenSize
            });
            return result;
        })
            .catch((error) => {
                this.logger.verbose("Error in fetching refresh token", request.correlationId);
                atsMeasurement?.endMeasurement({
                    errorCode: error.errorCode,
                    subErrorCode: error.subError,
                    success: false,
                    refreshTokenSize: undefined
                });
                throw error;
            });
    }

    /**
     * Gets cached refresh token and attaches to request, then calls acquireToken API
     * @param request
     */
    public async acquireTokenByRefreshToken(request: CommonSilentFlowRequest): Promise<AuthenticationResult> {
        // Cannot renew token if no request object is given.
        if (!request) {
            throw ClientConfigurationError.createEmptyTokenRequestError();
        }

        // We currently do not support silent flow for account === null use cases; This will be revisited for confidential flow usecases
        if (!request.account) {
            throw ClientAuthError.createNoAccountInSilentRequestError();
        }

        // try checking if FOCI is enabled for the given application
        const isFOCI = this.cacheManager.isAppMetadataFOCI(request.account.environment, this.config.authOptions.clientId);

        // if the app is part of the family, retrive a Family refresh token if present and make a refreshTokenRequest
        if (isFOCI) {
            try {
                return this.acquireTokenWithCachedRefreshToken(request, true);
            } catch (e) {
                const noFamilyRTInCache = e instanceof InteractionRequiredAuthError && e.errorCode === InteractionRequiredAuthErrorMessage.noTokensFoundError.code;
                const clientMismatchErrorWithFamilyRT = e instanceof ServerError && e.errorCode === Errors.INVALID_GRANT_ERROR && e.subError === Errors.CLIENT_MISMATCH_ERROR;

                // if family Refresh Token (FRT) cache acquisition fails or if client_mismatch error is seen with FRT, reattempt with application Refresh Token (ART)
                if (noFamilyRTInCache || clientMismatchErrorWithFamilyRT) {
                    return this.acquireTokenWithCachedRefreshToken(request, false);
                    // throw in all other cases
                } else {
                    throw e;
                }
            }
        }
        // fall back to application refresh token acquisition
        return this.acquireTokenWithCachedRefreshToken(request, false);

    }

    /**
     * makes a network call to acquire tokens by exchanging RefreshToken available in userCache; throws if refresh token is not cached
     * @param request
     */
    private async acquireTokenWithCachedRefreshToken(request: CommonSilentFlowRequest, foci: boolean) {
        // fetches family RT or application RT based on FOCI value

        const atsMeasurement = this.performanceClient?.startMeasurement(PerformanceEvents.RefreshTokenClientAcquireTokenWithCachedRefreshToken, request.correlationId);
        this.logger.verbose("RefreshTokenClientAcquireTokenWithCachedRefreshToken called", request.correlationId);
        const refreshToken = this.cacheManager.readRefreshTokenFromCache(this.config.authOptions.clientId, request.account, foci);

        if (!refreshToken) {
            atsMeasurement?.discardMeasurement();
            throw InteractionRequiredAuthError.createNoTokensFoundError();
        }
        // attach cached RT size to the current measurement
        atsMeasurement?.endMeasurement({
            success: true
        });

        const refreshTokenRequest: CommonRefreshTokenRequest = {
            ...request,
            refreshToken: refreshToken.secret,
            authenticationScheme: request.authenticationScheme || AuthenticationScheme.BEARER,
            ccsCredential: {
                credential: request.account.homeAccountId,
                type: CcsCredentialType.HOME_ACCOUNT_ID
            }
        };

        return this.acquireToken(refreshTokenRequest);
    }

    /**
     * Constructs the network message and makes a NW call to the underlying secure token service
     * @param request
     * @param authority
     */
    private async executeTokenRequest(request: CommonRefreshTokenRequest, authority: Authority)
        : Promise<NetworkResponse<ServerAuthorizationTokenResponse>> {
        const acquireTokenMeasurement = this.performanceClient?.startMeasurement(PerformanceEvents.RefreshTokenClientExecuteTokenRequest, request.correlationId);
        const requestBody = await this.createTokenRequestBody(request);
        const queryParameters = this.createTokenQueryParameters(request);
        const headers: Record<string, string> = this.createTokenRequestHeaders(request.ccsCredential);
        const thumbprint: RequestThumbprint = {
            clientId: this.config.authOptions.clientId,
            authority: authority.canonicalAuthority,
            scopes: request.scopes,
            claims: request.claims,
            authenticationScheme: request.authenticationScheme,
            resourceRequestMethod: request.resourceRequestMethod,
            resourceRequestUri: request.resourceRequestUri,
            shrClaims: request.shrClaims,
            sshKid: request.sshKid
        };

        const endpoint = UrlString.appendQueryString(authority.tokenEndpoint, queryParameters);
        return this.executePostToTokenEndpoint(endpoint, requestBody, headers, thumbprint)
            .then((result) => {
                acquireTokenMeasurement?.endMeasurement({
                    success: true
                });
                return result;
            })
            .catch((error) => {
                acquireTokenMeasurement?.endMeasurement({
                    success: false
                });
                throw error;
            });
    }

    /**
     * Creates query string for the /token request
     * @param request
     */
    private createTokenQueryParameters(request: CommonRefreshTokenRequest): string {
        const parameterBuilder = new RequestParameterBuilder();

        if (request.tokenQueryParameters) {
            parameterBuilder.addExtraQueryParameters(request.tokenQueryParameters);
        }

        return parameterBuilder.createQueryString();
    }

    /**
     * Helper function to create the token request body
     * @param request
     */
    private async createTokenRequestBody(request: CommonRefreshTokenRequest): Promise<string> {
        const correlationId = request.correlationId;
        const acquireTokenMeasurement = this.performanceClient?.startMeasurement(PerformanceEvents.BaseClientCreateTokenRequestHeaders, correlationId);
        const parameterBuilder = new RequestParameterBuilder();

        parameterBuilder.addClientId(this.config.authOptions.clientId);

        parameterBuilder.addScopes(request.scopes);

        parameterBuilder.addGrantType(GrantType.REFRESH_TOKEN_GRANT);

        parameterBuilder.addClientInfo();

        parameterBuilder.addLibraryInfo(this.config.libraryInfo);
        parameterBuilder.addApplicationTelemetry(this.config.telemetry.application);
        parameterBuilder.addThrottling();

        if (this.serverTelemetryManager) {
            parameterBuilder.addServerTelemetry(this.serverTelemetryManager);
        }

        parameterBuilder.addCorrelationId(correlationId);

        parameterBuilder.addRefreshToken(request.refreshToken);

        if (this.config.clientCredentials.clientSecret) {
            parameterBuilder.addClientSecret(this.config.clientCredentials.clientSecret);
        }

        if (this.config.clientCredentials.clientAssertion) {
            const clientAssertion = this.config.clientCredentials.clientAssertion;
            parameterBuilder.addClientAssertion(clientAssertion.assertion);
            parameterBuilder.addClientAssertionType(clientAssertion.assertionType);
        }

        if (request.authenticationScheme === AuthenticationScheme.POP) {
            const popTokenGenerator = new PopTokenGenerator(this.cryptoUtils);
            const reqCnfData = await popTokenGenerator.generateCnf(request);
            // SPA PoP requires full Base64Url encoded req_cnf string (unhashed)
            parameterBuilder.addPopToken(reqCnfData.reqCnfString);
        } else if (request.authenticationScheme === AuthenticationScheme.SSH) {
            if (request.sshJwk) {
                parameterBuilder.addSshJwk(request.sshJwk);
            } else {
                acquireTokenMeasurement?.endMeasurement({
                    success: false
                });
                throw ClientConfigurationError.createMissingSshJwkError();
            }
        }

        if (!StringUtils.isEmptyObj(request.claims) || this.config.authOptions.clientCapabilities && this.config.authOptions.clientCapabilities.length > 0) {
            parameterBuilder.addClaims(request.claims, this.config.authOptions.clientCapabilities);
        }

        if (this.config.systemOptions.preventCorsPreflight && request.ccsCredential) {
            switch (request.ccsCredential.type) {
                case CcsCredentialType.HOME_ACCOUNT_ID:
                    try {
                        const clientInfo = buildClientInfoFromHomeAccountId(request.ccsCredential.credential);
                        parameterBuilder.addCcsOid(clientInfo);
                    } catch (e) {
                        this.logger.verbose("Could not parse home account ID for CCS Header: " + e);
                    }
                    break;
                case CcsCredentialType.UPN:
                    parameterBuilder.addCcsUpn(request.ccsCredential.credential);
                    break;
            }
        }
        acquireTokenMeasurement?.endMeasurement({
            success: true
        });
        return parameterBuilder.createQueryString();
    }
}<|MERGE_RESOLUTION|>--- conflicted
+++ resolved
@@ -64,21 +64,7 @@
         ).then((result: AuthenticationResult) => {
             let refreshTokenSize;
             if (response.body?.refresh_token) {
-<<<<<<< HEAD
-                atsMeasurement?.endMeasurement({
-                    success: true,
-                    refreshTokenSize: response?.body?.refresh_token.length || 0
-                });
-            }
-            else {
-                // no refresh token is returned
-                atsMeasurement?.endMeasurement({
-                    success: true,
-                    refreshTokenSize: undefined
-                });
-=======
                 refreshTokenSize = response.body.refresh_token.length || 0;
->>>>>>> 9ff6575f
             }
             atsMeasurement?.endMeasurement({
                 success: true,
