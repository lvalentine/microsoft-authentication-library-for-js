--- conflicted
+++ resolved
@@ -12,11 +12,8 @@
 import { DatabaseStorage } from "../cache/DatabaseStorage";
 import { BrowserStringUtils } from "../utils/BrowserStringUtils";
 import { CryptoKeyTypes, KEY_FORMATS, CRYPTO_KEY_CONFIG } from "../utils/CryptoConstants";
-<<<<<<< HEAD
 import { BoundTokenResponse } from "./BoundTokenResponse";
-=======
 import { BrowserAuthError } from "../error/BrowserAuthError";
->>>>>>> 04c68504
 
 export type CachedKeyPair = {
     publicKey: CryptoKey,
