import sinon from "sinon";
import { ICrypto, PkceCodes, AuthenticationScheme, ServerAuthorizationTokenResponse } from "../../src";
<<<<<<< HEAD
import { RANDOM_TEST_GUID, TEST_POP_VALUES, TEST_DATA_CLIENT_INFO, TEST_CONFIG, TEST_URIS, DECRYPTED_BOUND_RT_AUTHENTICATION_RESULT_DEFAULT_SCOPES } from "../test_kit/StringConstants";
=======
import { RANDOM_TEST_GUID, TEST_POP_VALUES, TEST_DATA_CLIENT_INFO, TEST_CONFIG, TEST_URIS, DECRYPTED_RT_BOUND_AUTHENTICATION_RESULT_DEFAULT_SCOPES } from "../test_kit/StringConstants";
>>>>>>> 02477e5f
import { KeyManager } from "../../src/crypto/KeyManager";

describe("KeyManager Unit Tests", () => {

    afterEach(() => {
        sinon.restore();
    });

    const cryptoInterface: ICrypto = {
        createNewGuid(): string {
            return RANDOM_TEST_GUID;
        },
        base64Decode(input: string): string {
            switch (input) {
                case TEST_POP_VALUES.ENCODED_REQ_CNF:
                    return TEST_POP_VALUES.DECODED_REQ_CNF;
                case TEST_DATA_CLIENT_INFO.TEST_RAW_CLIENT_INFO:
                    return TEST_DATA_CLIENT_INFO.TEST_DECODED_CLIENT_INFO;
                case TEST_POP_VALUES.SAMPLE_POP_AT_PAYLOAD_ENCODED:
                    return TEST_POP_VALUES.SAMPLE_POP_AT_PAYLOAD_DECODED;
                default:
                    return input;
            }
        },
        base64Encode(input: string): string {
            switch (input) {
                case "123-test-uid":
                    return "MTIzLXRlc3QtdWlk";
                case "456-test-uid":
                    return "NDU2LXRlc3QtdWlk";
                case TEST_POP_VALUES.DECODED_REQ_CNF:
                    return TEST_POP_VALUES.ENCODED_REQ_CNF;
                case TEST_POP_VALUES.SAMPLE_POP_AT_PAYLOAD_DECODED:
                    return TEST_POP_VALUES.SAMPLE_POP_AT_PAYLOAD_ENCODED;
                default:
                    return input;
            }
        },
        async generatePkceCodes(): Promise<PkceCodes> {
            return {
                challenge: TEST_CONFIG.TEST_CHALLENGE,
                verifier: TEST_CONFIG.TEST_VERIFIER
            }
        },
        async getPublicKeyThumbprint(): Promise<string> {
            return TEST_POP_VALUES.KID;
        },
        async signJwt(): Promise<string> {
            return "";
        },
        async getAsymmetricPublicKey(): Promise<string> {
            return TEST_POP_VALUES.KID;
        },
        async decryptBoundTokenResponse(): Promise<ServerAuthorizationTokenResponse> {
<<<<<<< HEAD
            return DECRYPTED_BOUND_RT_AUTHENTICATION_RESULT_DEFAULT_SCOPES;
=======
            return DECRYPTED_RT_BOUND_AUTHENTICATION_RESULT_DEFAULT_SCOPES;
>>>>>>> 02477e5f
        }
    };

    describe("generateCnf", () => {
        const testRequest = {
            authority: TEST_CONFIG.validAuthority,
            scopes: TEST_CONFIG.DEFAULT_GRAPH_SCOPE,
            correlationId: TEST_CONFIG.CORRELATION_ID,
            authenticationScheme: AuthenticationScheme.POP,
            resourceRequestMethod:"POST",
            resourceRequestUrl: TEST_URIS.TEST_RESOURCE_ENDPT_WITH_PARAMS
        };

        it("Generates the req_cnf correctly", async () => {
            const keyManager = new KeyManager(cryptoInterface);
            const req_cnf = await keyManager.generateCnf(testRequest);
            expect(req_cnf).toEqual(TEST_POP_VALUES.ENCODED_REQ_CNF);
        });
    });
});<|MERGE_RESOLUTION|>--- conflicted
+++ resolved
@@ -1,10 +1,6 @@
 import sinon from "sinon";
 import { ICrypto, PkceCodes, AuthenticationScheme, ServerAuthorizationTokenResponse } from "../../src";
-<<<<<<< HEAD
 import { RANDOM_TEST_GUID, TEST_POP_VALUES, TEST_DATA_CLIENT_INFO, TEST_CONFIG, TEST_URIS, DECRYPTED_BOUND_RT_AUTHENTICATION_RESULT_DEFAULT_SCOPES } from "../test_kit/StringConstants";
-=======
-import { RANDOM_TEST_GUID, TEST_POP_VALUES, TEST_DATA_CLIENT_INFO, TEST_CONFIG, TEST_URIS, DECRYPTED_RT_BOUND_AUTHENTICATION_RESULT_DEFAULT_SCOPES } from "../test_kit/StringConstants";
->>>>>>> 02477e5f
 import { KeyManager } from "../../src/crypto/KeyManager";
 
 describe("KeyManager Unit Tests", () => {
@@ -56,14 +52,10 @@
             return "";
         },
         async getAsymmetricPublicKey(): Promise<string> {
-            return TEST_POP_VALUES.KID;
+            return TEST_POP_VALUES.DECODED_STK_JWK_THUMBPRINT
         },
         async decryptBoundTokenResponse(): Promise<ServerAuthorizationTokenResponse> {
-<<<<<<< HEAD
             return DECRYPTED_BOUND_RT_AUTHENTICATION_RESULT_DEFAULT_SCOPES;
-=======
-            return DECRYPTED_RT_BOUND_AUTHENTICATION_RESULT_DEFAULT_SCOPES;
->>>>>>> 02477e5f
         }
     };
 
