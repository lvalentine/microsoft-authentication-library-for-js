--- conflicted
+++ resolved
@@ -182,7 +182,10 @@
         code: "access_token_entity_null",
         desc: "Access token entity is null, please check logs and cache to ensure a valid access token is present."
     },
-<<<<<<< HEAD
+    bindingKeyNotRemovedError: {
+        code: "binding_key_not_removed",
+        desc: "Could not remove the credential's binding key from storage."
+    },
     noStkKidInServerResponseError: {
         code: "no_stk_kid_in_server_response",
         desc: "Could not create RefreshToken_With_AuthScheme credential because the Session Transport Key key ID was not added to the ServerAuthorizationTokenResponse."
@@ -190,11 +193,6 @@
     noSkKidInServerResponseError: {
         code: "no_sk_kid_in_server_response",
         desc: "Could not create RefreshToken_With_AuthScheme credential because the Session Key key ID was not added to the ServerAuthorizationTokenResponse."
-=======
-    bindingKeyNotRemovedError: {
-        code: "binding_key_not_removed",
-        desc: "Could not remove the credential's binding key from storage."
->>>>>>> dfbc5810
     }
 };
 
@@ -518,7 +516,14 @@
     static createNoAuthCodeInServerResponseError(): ClientAuthError {
         return new ClientAuthError(ClientAuthErrorMessage.noAuthorizationCodeFromServer.code, ClientAuthErrorMessage.noAuthorizationCodeFromServer.desc);
     }
-<<<<<<< HEAD
+
+    /**
+     * Throws error when the token binding key cannot be removed for some reason
+     */
+    static createBindingKeyNotRemovedError(): ClientAuthError {
+        return new ClientAuthError(ClientAuthErrorMessage.bindingKeyNotRemovedError.code, ClientAuthErrorMessage.bindingKeyNotRemovedError.desc);
+    }
+
     /**
      * Throws error when the stk jwk hash that serves as keyId for STK and Session Key is not found in the ServerAuthorizationTokenResponse parameter
      */
@@ -529,13 +534,8 @@
     /**
      * Throws error when the keyId for the Session Key is not found in the ServerAuthorizationTokenResponse parameter
      */
-         static createNoSkKidInServerResponseError(): ClientAuthError {
-            return new ClientAuthError(ClientAuthErrorMessage.noSkKidInServerResponseError.code, ClientAuthErrorMessage.noSkKidInServerResponseError.desc);
-        }
-=======
-
-    static createBindingKeyNotRemovedError(): ClientAuthError {
-        return new ClientAuthError(ClientAuthErrorMessage.bindingKeyNotRemovedError.code, ClientAuthErrorMessage.bindingKeyNotRemovedError.desc);
-    }
->>>>>>> dfbc5810
+    static createNoSkKidInServerResponseError(): ClientAuthError {
+        return new ClientAuthError(ClientAuthErrorMessage.noSkKidInServerResponseError.code, ClientAuthErrorMessage.noSkKidInServerResponseError.desc);
+    }
+
 }