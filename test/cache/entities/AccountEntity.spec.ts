import { expect } from "chai";
import { AccountEntity } from "../../../src/cache/entities/AccountEntity";
<<<<<<< HEAD
import { mockAccountEntity } from "./cacheConstants";
import { AuthToken } from "../../../src/account/AuthToken";
=======
import { mockAccountEntity, mockIdTokenEntity} from "./cacheConstants";
import { IdToken } from "../../../src/account/IdToken";
>>>>>>> d27b6766
import { AuthorityFactory } from "../../../src/authority/AuthorityFactory";
import { Constants } from "../../../src/utils/Constants";
import { NetworkRequestOptions, INetworkModule } from "../../../src/network/INetworkModule";
import { ICrypto, PkceCodes } from "../../../src/crypto/ICrypto";
import { RANDOM_TEST_GUID, TEST_DATA_CLIENT_INFO, TEST_CONFIG, TEST_TOKENS, TEST_URIS, TEST_POP_VALUES } from "../../utils/StringConstants";
import sinon from "sinon";
import { ClientAuthError, ClientAuthErrorMessage } from "../../../src";
import { ClientTestUtils } from "../../client/ClientTestUtils";

const cryptoInterface: ICrypto = {
    createNewGuid(): string {
        return RANDOM_TEST_GUID;
    },
    base64Decode(input: string): string {
        switch (input) {
            case TEST_DATA_CLIENT_INFO.TEST_CACHE_RAW_CLIENT_INFO:
                return TEST_DATA_CLIENT_INFO.TEST_CACHE_DECODED_CLIENT_INFO;
            default:
                return input;
        }
    },
    base64Encode(input: string): string {
        switch (input) {
            case "uid":
                return "dWlk";
            case "utid":
                return "dXRpZA==";
            default:
                return input;
        }
    },
    async generatePkceCodes(): Promise<PkceCodes> {
        return {
            challenge: TEST_CONFIG.TEST_CHALLENGE,
            verifier: TEST_CONFIG.TEST_VERIFIER,
        };
    },
};

const networkInterface: INetworkModule = {
    sendGetRequestAsync<T>(
        url: string,
        options?: NetworkRequestOptions
    ): T {
        return null;
    },
    sendPostRequestAsync<T>(
        url: string,
        options?: NetworkRequestOptions
    ): T {
        return null;
    }
};

const authority =  AuthorityFactory.createInstance(
    Constants.DEFAULT_AUTHORITY,
    networkInterface
);

describe("AccountEntity.ts Unit Tests", () => {
    beforeEach(() => {
        ClientTestUtils.setCloudDiscoveryMetadataStubs();
    });

    afterEach(() => {
        sinon.restore();
    });

    it("Verify an AccountEntity", () => {
        const ac = new AccountEntity();
        expect(ac instanceof AccountEntity);
    });

    it("generate an AccountEntityKey", () => {
        const ac = new AccountEntity();
        Object.assign(ac, mockAccountEntity);
        expect(ac.generateAccountKey()).to.eql(
            "uid.utid-login.microsoftonline.com-microsoft"
        );
    });

    it("throws error if account entity is not assigned a type", () => {
        const ac = new AccountEntity();
        expect(() => ac.generateType()).to.throw(ClientAuthError);
        expect(() => ac.generateType()).to.throw(ClientAuthErrorMessage.unexpectedAccountType.desc);
    });

    it("generate type of the cache", () => {
        const ac = new AccountEntity();
        Object.assign(ac, mockAccountEntity);
        expect(ac.generateType()).to.eql(1003);
    });

<<<<<<< HEAD
    it("create an Account", () => {
        let cryptoInterface: ICrypto = {
            createNewGuid(): string {
                return RANDOM_TEST_GUID;
            },
            base64Decode(input: string): string {
                switch (input) {
                    case TEST_POP_VALUES.ENCODED_REQ_CNF:
                        return TEST_POP_VALUES.DECODED_REQ_CNF;
                    case TEST_DATA_CLIENT_INFO.TEST_CACHE_RAW_CLIENT_INFO:
                        return TEST_DATA_CLIENT_INFO.TEST_CACHE_DECODED_CLIENT_INFO;
                    default:
                        return input;
                }
            },
            base64Encode(input: string): string {
                switch (input) {
                    case TEST_POP_VALUES.DECODED_REQ_CNF:
                        TEST_POP_VALUES.ENCODED_REQ_CNF;
                    case "uid":
                        return "dWlk";
                    case "utid":
                        return "dXRpZA==";
                    default:
                        return input;
                }
            },
            async generatePkceCodes(): Promise<PkceCodes> {
                return {
                    challenge: TEST_CONFIG.TEST_CHALLENGE,
                    verifier: TEST_CONFIG.TEST_VERIFIER,
                };
            },
            async getPublicKeyThumbprint(): Promise<string> {
                return TEST_POP_VALUES.KID;
            },
            async signJwt(): Promise<string> {
                return "";
            }
=======
    it("create an Account", () => {        
        // Set up stubs
        const idTokenClaims = {
            "ver": "2.0",
            "iss": `${TEST_URIS.DEFAULT_INSTANCE}9188040d-6c67-4c5b-b112-36a304b66dad/v2.0`,
            "sub": "AAAAAAAAAAAAAAAAAAAAAIkzqFVrSaSaFHy782bbtaQ",
            "exp": 1536361411,
            "name": "Abe Lincoln",
            "preferred_username": "AbeLi@microsoft.com",
            "oid": "00000000-0000-0000-66f3-3332eca7ea81",
            "tid": "3338040d-6c67-4c5b-b112-36a304b66dad",
            "nonce": "123523",
>>>>>>> d27b6766
        };
        sinon.stub(IdToken, "extractIdToken").returns(idTokenClaims);
		const idToken = new IdToken(TEST_TOKENS.IDTOKEN_V2, cryptoInterface);

        const acc = AccountEntity.createAccount(
            TEST_DATA_CLIENT_INFO.TEST_CACHE_RAW_CLIENT_INFO,
            authority,
            idToken,
            cryptoInterface
        );

        expect(acc.generateAccountKey()).to.eql(`uid.utid-login.windows.net-${idTokenClaims.tid}`);
        expect(acc.username).to.eq("AbeLi@microsoft.com");
    });

    it("create an Account with emails claim instead of preferred_username claim", () => {       
        // Set up stubs
        const idTokenClaims = {
            "ver": "2.0",
            "iss": `${TEST_URIS.DEFAULT_INSTANCE}9188040d-6c67-4c5b-b112-36a304b66dad/v2.0`,
            "sub": "AAAAAAAAAAAAAAAAAAAAAIkzqFVrSaSaFHy782bbtaQ",
            "exp": 1536361411,
            "name": "Abe Lincoln",
            "emails": ["AbeLi@microsoft.com"],
            "oid": "00000000-0000-0000-66f3-3332eca7ea81",
            "tid": "3338040d-6c67-4c5b-b112-36a304b66dad",
            "nonce": "123523",
        };
        sinon.stub(IdToken, "extractIdToken").returns(idTokenClaims);
		const idToken = new IdToken(TEST_TOKENS.IDTOKEN_V2, cryptoInterface);

        const acc = AccountEntity.createAccount(
            TEST_DATA_CLIENT_INFO.TEST_CACHE_RAW_CLIENT_INFO,
            authority,
            idToken,
            cryptoInterface
        );

        expect(acc.generateAccountKey()).to.eql(`uid.utid-login.windows.net-${idTokenClaims.tid}`);
        expect(acc.username).to.eq("AbeLi@microsoft.com");
    });

    it("create an Account no preferred_username or emails claim", () => {       
        const authority =  AuthorityFactory.createInstance(
            Constants.DEFAULT_AUTHORITY,
            networkInterface
		);

        // Set up stubs
        const idTokenClaims = {
            "ver": "2.0",
            "iss": `${TEST_URIS.DEFAULT_INSTANCE}9188040d-6c67-4c5b-b112-36a304b66dad/v2.0`,
            "sub": "AAAAAAAAAAAAAAAAAAAAAIkzqFVrSaSaFHy782bbtaQ",
            "exp": 1536361411,
            "name": "Abe Lincoln",
            "oid": "00000000-0000-0000-66f3-3332eca7ea81",
            "tid": "3338040d-6c67-4c5b-b112-36a304b66dad",
            "nonce": "123523",
        };
        sinon.stub(AuthToken, "extractTokenClaims").returns(idTokenClaims);
		const idToken = new AuthToken(TEST_TOKENS.IDTOKEN_V2, cryptoInterface);

        const acc = AccountEntity.createAccount(
            TEST_DATA_CLIENT_INFO.TEST_CACHE_RAW_CLIENT_INFO,
            authority,
            idToken,
            cryptoInterface
        );

        expect(acc.generateAccountKey()).to.eql(`uid.utid-login.windows.net-${idTokenClaims.tid}`);
        expect(acc.username).to.eq("");
    });

    it("verify if an object is an account entity", () => {
        expect(AccountEntity.isAccountEntity(mockAccountEntity)).to.eql(true);
    });

    it("verify if an object is not an account entity", () => {
        expect(AccountEntity.isAccountEntity(mockIdTokenEntity)).to.eql(false);
    });
});<|MERGE_RESOLUTION|>--- conflicted
+++ resolved
@@ -1,12 +1,7 @@
 import { expect } from "chai";
 import { AccountEntity } from "../../../src/cache/entities/AccountEntity";
-<<<<<<< HEAD
 import { mockAccountEntity } from "./cacheConstants";
 import { AuthToken } from "../../../src/account/AuthToken";
-=======
-import { mockAccountEntity, mockIdTokenEntity} from "./cacheConstants";
-import { IdToken } from "../../../src/account/IdToken";
->>>>>>> d27b6766
 import { AuthorityFactory } from "../../../src/authority/AuthorityFactory";
 import { Constants } from "../../../src/utils/Constants";
 import { NetworkRequestOptions, INetworkModule } from "../../../src/network/INetworkModule";
@@ -100,7 +95,6 @@
         expect(ac.generateType()).to.eql(1003);
     });
 
-<<<<<<< HEAD
     it("create an Account", () => {
         let cryptoInterface: ICrypto = {
             createNewGuid(): string {
@@ -140,20 +134,6 @@
             async signJwt(): Promise<string> {
                 return "";
             }
-=======
-    it("create an Account", () => {        
-        // Set up stubs
-        const idTokenClaims = {
-            "ver": "2.0",
-            "iss": `${TEST_URIS.DEFAULT_INSTANCE}9188040d-6c67-4c5b-b112-36a304b66dad/v2.0`,
-            "sub": "AAAAAAAAAAAAAAAAAAAAAIkzqFVrSaSaFHy782bbtaQ",
-            "exp": 1536361411,
-            "name": "Abe Lincoln",
-            "preferred_username": "AbeLi@microsoft.com",
-            "oid": "00000000-0000-0000-66f3-3332eca7ea81",
-            "tid": "3338040d-6c67-4c5b-b112-36a304b66dad",
-            "nonce": "123523",
->>>>>>> d27b6766
         };
         sinon.stub(IdToken, "extractIdToken").returns(idTokenClaims);
 		const idToken = new IdToken(TEST_TOKENS.IDTOKEN_V2, cryptoInterface);
