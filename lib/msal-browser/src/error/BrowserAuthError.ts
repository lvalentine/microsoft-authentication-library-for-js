/*
 * Copyright (c) Microsoft Corporation. All rights reserved.
 * Licensed under the MIT License.
 */

import { AuthError, StringUtils } from "@azure/msal-common";

/**
 * BrowserAuthErrorMessage class containing string constants used by error codes and messages.
 */
export const BrowserAuthErrorMessage = {
    pkceNotGenerated: {
        code: "pkce_not_created",
        desc: "The PKCE code challenge and verifier could not be generated."
    },
    cryptoDoesNotExist: {
        code: "crypto_nonexistent",
        desc: "The crypto object or function is not available."
    },
    httpMethodNotImplementedError: {
        code: "http_method_not_implemented",
        desc: "The HTTP method given has not been implemented in this library."
    },
    emptyNavigateUriError: {
        code: "empty_navigate_uri",
        desc: "Navigation URI is empty. Please check stack trace for more info."
    },
    hashEmptyError: {
        code: "hash_empty_error",
        desc: "Hash value cannot be processed because it is empty. Please verify that your redirectUri is not clearing the hash."
    },
    hashDoesNotContainStateError: {
        code: "no_state_in_hash",
        desc: "Hash does not contain state. Please verify that the request originated from msal."
    },
    hashDoesNotContainKnownPropertiesError: {
        code: "hash_does_not_contain_known_properties",
        desc: "Hash does not contain known properites. Please verify that your redirectUri is not changing the hash."
    },
    unableToParseStateError: {
        code: "unable_to_parse_state",
        desc: "Unable to parse state. Please verify that the request originated from msal."
    },
    stateInteractionTypeMismatchError: {
        code: "state_interaction_type_mismatch",
        desc: "Hash contains state but the interaction type does not match the caller."
    },
    interactionInProgress: {
        code: "interaction_in_progress",
        desc: "Interaction is currently in progress. Please ensure that this interaction has been completed before calling an interactive API.  For more visit: aka.ms/msaljs/browser-errors."
    },
    popupWindowError: {
        code: "popup_window_error",
        desc: "Error opening popup window. This can happen if you are using IE or if popups are blocked in the browser."
    },
    emptyWindowError: {
        code: "empty_window_error",
        desc: "window.open returned null or undefined window object."
    },
    userCancelledError: {
        code: "user_cancelled",
        desc: "User cancelled the flow."
    },
    monitorPopupTimeoutError: {
        code: "monitor_window_timeout",
        desc: "Token acquisition in popup failed due to timeout. For more visit: aka.ms/msaljs/browser-errors."
    },
    monitorIframeTimeoutError: {
        code: "monitor_window_timeout",
        desc: "Token acquisition in iframe failed due to timeout. For more visit: aka.ms/msaljs/browser-errors."
    },
    redirectInIframeError: {
        code: "redirect_in_iframe",
        desc: "Code flow is not supported inside an iframe. Please ensure you are using MSAL.js in a top frame of the window if using the redirect APIs, or use the popup APIs."
    },
    blockTokenRequestsInHiddenIframeError: {
        code: "block_iframe_reload",
        desc: "Request was blocked inside an iframe because MSAL detected an authentication response. For more visit: aka.ms/msaljs/browser-errors"
    },
    blockAcquireTokenInPopupsError: {
        code: "block_nested_popups",
        desc: "Request was blocked inside a popup because MSAL detected it was running in a popup."
    },
    iframeClosedPrematurelyError: {
        code: "iframe_closed_prematurely",
        desc: "The iframe being monitored was closed prematurely."
    },
    silentLogoutUnsupportedError: {
        code: "silent_logout_unsupported",
        desc: "Silent logout not supported. Please call logoutRedirect or logoutPopup instead."
    },
    noAccountError: {
        code: "no_account_error",
        desc: "No account object provided to acquireTokenSilent and no active account has been set. Please call setActiveAccount or provide an account on the request."
    },
    silentPromptValueError: {
        code: "silent_prompt_value_error",
        desc: "The value given for the prompt value is not valid for silent requests - must be set to 'none'."
    },
    noTokenRequestCacheError: {
        code: "no_token_request_cache_error",
        desc: "No token request found in cache."
    },
    unableToParseTokenRequestCacheError: {
        code: "unable_to_parse_token_request_cache_error",
        desc: "The cached token request could not be parsed."
    },
    noCachedAuthorityError: {
        code: "no_cached_authority_error",
        desc: "No cached authority found."
    },
    authRequestNotSet: {
        code: "auth_request_not_set_error",
        desc: "Auth Request not set. Please ensure initiateAuthRequest was called from the InteractionHandler"
    },
    invalidCacheType: {
        code: "invalid_cache_type",
        desc: "Invalid cache type"
    },
    notInBrowserEnvironment: {
        code: "non_browser_environment",
        desc: "Login and token requests are not supported in non-browser environments."
    },
    databaseNotOpen: {
        code: "database_not_open",
        desc: "Database is not open!"
    },
    noNetworkConnectivity: {
        code: "no_network_connectivity",
        desc: "No network connectivity. Check your internet connection."
    },
    postRequestFailed: {
        code: "post_request_failed",
        desc: "Network request failed: If the browser threw a CORS error, check that the redirectUri is registered in the Azure App Portal as type 'SPA'"
    },
    getRequestFailed: {
        code: "get_request_failed",
        desc: "Network request failed. Please check the network trace to determine root cause."
    },
    failedToParseNetworkResponse: {
        code: "failed_to_parse_response",
        desc: "Failed to parse network response. Check network trace."
    },
    unableToLoadTokenError: {
        code: "unable_to_load_token",
        desc: "Error loading token to cache."
    },
    signingKeyNotFoundInStorage: {
        code: "crypto_key_not_found",
        desc: "Cryptographic Key or Keypair not found in browser storage."
    },
<<<<<<< HEAD
    wamHandshakeTimeout: {
        code: "wam_handshake_timeout",
        desc: "Timed out while attempting to establish connection to WAM extension"
    },
    wamExtensionNotInstalled: {
        code: "wam_extension_not_installed",
        desc: "Wam extension is not installed. If you think this is a mistake run the initialize function."
    },
    wamConnectionNotEstablished: {
        code: "wam_connection_not_established",
        desc: "Connection to WAM has not been established. Please install a compatible browser extension and run initialize()."
=======
    databaseUnavailable: {
        code: "database_unavailable",
        desc: "IndexedDB, which is required for persistent cryptographic key storage, is unavailable. This may be caused by browser privacy features which block persistent storage in third-party contexts."
>>>>>>> 427c2ada
    }
};

/**
 * Browser library error class thrown by the MSAL.js library for SPAs
 */
export class BrowserAuthError extends AuthError {

    constructor(errorCode: string, errorMessage?: string) {
        super(errorCode, errorMessage);

        Object.setPrototypeOf(this, BrowserAuthError.prototype);
        this.name = "BrowserAuthError";
    }

    /**
     * Creates an error thrown when PKCE is not implemented.
     * @param errDetail 
     */
    static createPkceNotGeneratedError(errDetail: string): BrowserAuthError {
        return new BrowserAuthError(BrowserAuthErrorMessage.pkceNotGenerated.code,
            `${BrowserAuthErrorMessage.pkceNotGenerated.desc} Detail:${errDetail}`);
    }

    /**
     * Creates an error thrown when the crypto object is unavailable.
     * @param errDetail 
     */
    static createCryptoNotAvailableError(errDetail: string): BrowserAuthError {
        return new BrowserAuthError(BrowserAuthErrorMessage.cryptoDoesNotExist.code,
            `${BrowserAuthErrorMessage.cryptoDoesNotExist.desc} Detail:${errDetail}`);
    }

    /**
     * Creates an error thrown when an HTTP method hasn't been implemented by the browser class.
     * @param method 
     */
    static createHttpMethodNotImplementedError(method: string): BrowserAuthError {
        return new BrowserAuthError(BrowserAuthErrorMessage.httpMethodNotImplementedError.code,
            `${BrowserAuthErrorMessage.httpMethodNotImplementedError.desc} Given Method: ${method}`);
    }

    /**
     * Creates an error thrown when the navigation URI is empty.
     */
    static createEmptyNavigationUriError(): BrowserAuthError {
        return new BrowserAuthError(BrowserAuthErrorMessage.emptyNavigateUriError.code, BrowserAuthErrorMessage.emptyNavigateUriError.desc);
    }

    /**
     * Creates an error thrown when the hash string value is unexpectedly empty.
     * @param hashValue 
     */
    static createEmptyHashError(hashValue: string): BrowserAuthError {
        return new BrowserAuthError(BrowserAuthErrorMessage.hashEmptyError.code, `${BrowserAuthErrorMessage.hashEmptyError.desc} Given Url: ${hashValue}`);
    }

    /**
     * Creates an error thrown when the hash string value is unexpectedly empty.
     */
    static createHashDoesNotContainStateError(): BrowserAuthError {
        return new BrowserAuthError(BrowserAuthErrorMessage.hashDoesNotContainStateError.code, BrowserAuthErrorMessage.hashDoesNotContainStateError.desc);
    }

    /**
     * Creates an error thrown when the hash string value does not contain known properties
     */
    static createHashDoesNotContainKnownPropertiesError(): BrowserAuthError {
        return new BrowserAuthError(BrowserAuthErrorMessage.hashDoesNotContainKnownPropertiesError.code, BrowserAuthErrorMessage.hashDoesNotContainKnownPropertiesError.desc);
    }

    /**
     * Creates an error thrown when the hash string value is unexpectedly empty.
     */
    static createUnableToParseStateError(): BrowserAuthError {
        return new BrowserAuthError(BrowserAuthErrorMessage.unableToParseStateError.code, BrowserAuthErrorMessage.unableToParseStateError.desc);
    }

    /**
     * Creates an error thrown when the state value in the hash does not match the interaction type of the API attempting to consume it.
     */
    static createStateInteractionTypeMismatchError(): BrowserAuthError {
        return new BrowserAuthError(BrowserAuthErrorMessage.stateInteractionTypeMismatchError.code, BrowserAuthErrorMessage.stateInteractionTypeMismatchError.desc);
    }

    /**
     * Creates an error thrown when a browser interaction (redirect or popup) is in progress.
     */
    static createInteractionInProgressError(): BrowserAuthError {
        return new BrowserAuthError(BrowserAuthErrorMessage.interactionInProgress.code, BrowserAuthErrorMessage.interactionInProgress.desc);
    }

    /**
     * Creates an error thrown when the popup window could not be opened.
     * @param errDetail 
     */
    static createPopupWindowError(errDetail?: string): BrowserAuthError {
        let errorMessage = BrowserAuthErrorMessage.popupWindowError.desc;
        errorMessage = !StringUtils.isEmpty(errDetail) ? `${errorMessage} Details: ${errDetail}` : errorMessage;
        return new BrowserAuthError(BrowserAuthErrorMessage.popupWindowError.code, errorMessage);
    }

    /**
     * Creates an error thrown when window.open returns an empty window object.
     * @param errDetail 
     */
    static createEmptyWindowCreatedError(): BrowserAuthError {
        return new BrowserAuthError(BrowserAuthErrorMessage.emptyWindowError.code, BrowserAuthErrorMessage.emptyWindowError.desc);
    }

    /**
     * Creates an error thrown when the user closes a popup.
     */
    static createUserCancelledError(): BrowserAuthError {
        return new BrowserAuthError(BrowserAuthErrorMessage.userCancelledError.code,
            BrowserAuthErrorMessage.userCancelledError.desc);
    }

    /**
     * Creates an error thrown when monitorPopupFromHash times out for a given popup.
     */
    static createMonitorPopupTimeoutError(): BrowserAuthError {
        return new BrowserAuthError(BrowserAuthErrorMessage.monitorPopupTimeoutError.code,
            BrowserAuthErrorMessage.monitorPopupTimeoutError.desc);
    }

    /**
     * Creates an error thrown when monitorIframeFromHash times out for a given iframe.
     */
    static createMonitorIframeTimeoutError(): BrowserAuthError {
        return new BrowserAuthError(BrowserAuthErrorMessage.monitorIframeTimeoutError.code,
            BrowserAuthErrorMessage.monitorIframeTimeoutError.desc);
    }

    /**
     * Creates an error thrown when navigateWindow is called inside an iframe.
     * @param windowParentCheck 
     */
    static createRedirectInIframeError(windowParentCheck: boolean): BrowserAuthError {
        return new BrowserAuthError(BrowserAuthErrorMessage.redirectInIframeError.code, 
            `${BrowserAuthErrorMessage.redirectInIframeError.desc} (window.parent !== window) => ${windowParentCheck}`);
    }

    /**
     * Creates an error thrown when an auth reload is done inside an iframe.
     */
    static createBlockReloadInHiddenIframeError(): BrowserAuthError {
        return new BrowserAuthError(BrowserAuthErrorMessage.blockTokenRequestsInHiddenIframeError.code,
            BrowserAuthErrorMessage.blockTokenRequestsInHiddenIframeError.desc);
    }

    /**
     * Creates an error thrown when a popup attempts to call an acquireToken API
     * @returns 
     */
    static createBlockAcquireTokenInPopupsError(): BrowserAuthError {
        return new BrowserAuthError(BrowserAuthErrorMessage.blockAcquireTokenInPopupsError.code, 
            BrowserAuthErrorMessage.blockAcquireTokenInPopupsError.desc);
    }

    /**
     * Creates an error thrown when an iframe is found to be closed before the timeout is reached.
     */
    static createIframeClosedPrematurelyError(): BrowserAuthError {
        return new BrowserAuthError(BrowserAuthErrorMessage.iframeClosedPrematurelyError.code, BrowserAuthErrorMessage.iframeClosedPrematurelyError.desc);
    }

    /**
     * Creates an error thrown when the logout API is called on any of the silent interaction clients
     */
    static createSilentLogoutUnsupportedError(): BrowserAuthError {
        return new BrowserAuthError(BrowserAuthErrorMessage.silentLogoutUnsupportedError.code, BrowserAuthErrorMessage.silentLogoutUnsupportedError.desc);
    }

    /**
     * Creates an error thrown when the account object is not provided in the acquireTokenSilent API.
     */
    static createNoAccountError(): BrowserAuthError {
        return new BrowserAuthError(BrowserAuthErrorMessage.noAccountError.code, BrowserAuthErrorMessage.noAccountError.desc);
    }

    /**
     * Creates an error thrown when a given prompt value is invalid for silent requests.
     */
    static createSilentPromptValueError(givenPrompt: string): BrowserAuthError {
        return new BrowserAuthError(BrowserAuthErrorMessage.silentPromptValueError.code, `${BrowserAuthErrorMessage.silentPromptValueError.desc} Given value: ${givenPrompt}`);
    }

    /**
     * Creates an error thrown when the cached token request could not be retrieved from the cache
     */
    static createUnableToParseTokenRequestCacheError(): BrowserAuthError {
        return new BrowserAuthError(BrowserAuthErrorMessage.unableToParseTokenRequestCacheError.code,
            BrowserAuthErrorMessage.unableToParseTokenRequestCacheError.desc);
    }

    /**
     * Creates an error thrown when the token request could not be retrieved from the cache
     */
    static createNoTokenRequestCacheError(): BrowserAuthError {
        return new BrowserAuthError(BrowserAuthErrorMessage.noTokenRequestCacheError.code,
            BrowserAuthErrorMessage.noTokenRequestCacheError.desc);
    }

    /**
     * Creates an error thrown when handleCodeResponse is called before initiateAuthRequest (InteractionHandler)
     */
    static createAuthRequestNotSetError(): BrowserAuthError {
        return new BrowserAuthError(BrowserAuthErrorMessage.authRequestNotSet.code,
            BrowserAuthErrorMessage.authRequestNotSet.desc);
    }

    /**
     * Creates an error thrown when the authority could not be retrieved from the cache
     */
    static createNoCachedAuthorityError(): BrowserAuthError {
        return new BrowserAuthError(BrowserAuthErrorMessage.noCachedAuthorityError.code,
            BrowserAuthErrorMessage.noCachedAuthorityError.desc);
    }

    /**
     * Creates an error thrown if cache type is invalid.
     */
    static createInvalidCacheTypeError(): BrowserAuthError {
        return new BrowserAuthError(BrowserAuthErrorMessage.invalidCacheType.code, `${BrowserAuthErrorMessage.invalidCacheType.desc}`);
    }

    /**
     * Create an error thrown when login and token requests are made from a non-browser environment
     */
    static createNonBrowserEnvironmentError(): BrowserAuthError {
        return new BrowserAuthError(BrowserAuthErrorMessage.notInBrowserEnvironment.code, BrowserAuthErrorMessage.notInBrowserEnvironment.desc);
    }

    /**
     * Create an error thrown when indexDB database is not open
     */
    static createDatabaseNotOpenError(): BrowserAuthError {
        return new BrowserAuthError(BrowserAuthErrorMessage.databaseNotOpen.code, BrowserAuthErrorMessage.databaseNotOpen.desc);
    }

    /**
     * Create an error thrown when token fetch fails due to no internet
     */
    static createNoNetworkConnectivityError(): BrowserAuthError {
        return new BrowserAuthError(BrowserAuthErrorMessage.noNetworkConnectivity.code, BrowserAuthErrorMessage.noNetworkConnectivity.desc);
    }

    /**
     * Create an error thrown when token fetch fails due to reasons other than internet connectivity
     */
    static createPostRequestFailedError(errorDesc: string, endpoint: string): BrowserAuthError {
        return new BrowserAuthError(BrowserAuthErrorMessage.postRequestFailed.code, `${BrowserAuthErrorMessage.postRequestFailed.desc} | Network client threw: ${errorDesc} | Attempted to reach: ${endpoint.split("?")[0]}`);
    }

    /**
     * Create an error thrown when get request fails due to reasons other than internet connectivity
     */
    static createGetRequestFailedError(errorDesc: string, endpoint: string): BrowserAuthError {
        return new BrowserAuthError(BrowserAuthErrorMessage.getRequestFailed.code, `${BrowserAuthErrorMessage.getRequestFailed.desc} | Network client threw: ${errorDesc} | Attempted to reach: ${endpoint.split("?")[0]}`);
    }

    /**
     * Create an error thrown when network client fails to parse network response
     */
    static createFailedToParseNetworkResponseError(endpoint: string): BrowserAuthError {
        return new BrowserAuthError(BrowserAuthErrorMessage.failedToParseNetworkResponse.code, `${BrowserAuthErrorMessage.failedToParseNetworkResponse.desc} | Attempted to reach: ${endpoint.split("?")[0]}`);
    }

    /**
     * Create an error thrown when the necessary information is not available to sideload tokens 
     */
    static createUnableToLoadTokenError(errorDetail: string): BrowserAuthError {
        return new BrowserAuthError(BrowserAuthErrorMessage.unableToLoadTokenError.code, `${BrowserAuthErrorMessage.unableToLoadTokenError.desc} | ${errorDetail}`);
    }
  
    /**
     * Create an error thrown when the queried cryptographic key is not found in IndexedDB
     */
    static createSigningKeyNotFoundInStorageError(keyId: string): BrowserAuthError {
        return new BrowserAuthError(BrowserAuthErrorMessage.signingKeyNotFoundInStorage.code, `${BrowserAuthErrorMessage.signingKeyNotFoundInStorage.desc} | No match found for KeyId: ${keyId}`);
    }

    /**
<<<<<<< HEAD
     * Create an error thrown when Handshake with WAM extension times out
     */
    static createWamHandshakeTimeoutError(): BrowserAuthError {
        return new BrowserAuthError(BrowserAuthErrorMessage.wamHandshakeTimeout.code, BrowserAuthErrorMessage.wamHandshakeTimeout.desc);
    }

    /**
     * Create an error thrown when WAM extension is not installed
     */
    static createWamExtensionNotInstalledError(): BrowserAuthError {
        return new BrowserAuthError(BrowserAuthErrorMessage.wamExtensionNotInstalled.code, BrowserAuthErrorMessage.wamExtensionNotInstalled.desc);
    }

    static createWamConnectionNotEstablishedError(): BrowserAuthError {
        return new BrowserAuthError(BrowserAuthErrorMessage.wamConnectionNotEstablished.code, BrowserAuthErrorMessage.wamConnectionNotEstablished.desc);
=======
     * Create an error when IndexedDB is unavailable
     */
    static createDatabaseUnavailableError(): BrowserAuthError {
        return new BrowserAuthError(BrowserAuthErrorMessage.databaseUnavailable.code, BrowserAuthErrorMessage.databaseUnavailable.desc);
>>>>>>> 427c2ada
    }
}<|MERGE_RESOLUTION|>--- conflicted
+++ resolved
@@ -149,7 +149,10 @@
         code: "crypto_key_not_found",
         desc: "Cryptographic Key or Keypair not found in browser storage."
     },
-<<<<<<< HEAD
+    databaseUnavailable: {
+        code: "database_unavailable",
+        desc: "IndexedDB, which is required for persistent cryptographic key storage, is unavailable. This may be caused by browser privacy features which block persistent storage in third-party contexts."
+    },
     wamHandshakeTimeout: {
         code: "wam_handshake_timeout",
         desc: "Timed out while attempting to establish connection to WAM extension"
@@ -161,11 +164,6 @@
     wamConnectionNotEstablished: {
         code: "wam_connection_not_established",
         desc: "Connection to WAM has not been established. Please install a compatible browser extension and run initialize()."
-=======
-    databaseUnavailable: {
-        code: "database_unavailable",
-        desc: "IndexedDB, which is required for persistent cryptographic key storage, is unavailable. This may be caused by browser privacy features which block persistent storage in third-party contexts."
->>>>>>> 427c2ada
     }
 };
 
@@ -448,9 +446,15 @@
     static createSigningKeyNotFoundInStorageError(keyId: string): BrowserAuthError {
         return new BrowserAuthError(BrowserAuthErrorMessage.signingKeyNotFoundInStorage.code, `${BrowserAuthErrorMessage.signingKeyNotFoundInStorage.desc} | No match found for KeyId: ${keyId}`);
     }
-
-    /**
-<<<<<<< HEAD
+    
+    /**
+     * Create an error when IndexedDB is unavailable
+     */
+    static createDatabaseUnavailableError(): BrowserAuthError {
+        return new BrowserAuthError(BrowserAuthErrorMessage.databaseUnavailable.code, BrowserAuthErrorMessage.databaseUnavailable.desc);
+    }
+
+    /**
      * Create an error thrown when Handshake with WAM extension times out
      */
     static createWamHandshakeTimeoutError(): BrowserAuthError {
@@ -466,11 +470,5 @@
 
     static createWamConnectionNotEstablishedError(): BrowserAuthError {
         return new BrowserAuthError(BrowserAuthErrorMessage.wamConnectionNotEstablished.code, BrowserAuthErrorMessage.wamConnectionNotEstablished.desc);
-=======
-     * Create an error when IndexedDB is unavailable
-     */
-    static createDatabaseUnavailableError(): BrowserAuthError {
-        return new BrowserAuthError(BrowserAuthErrorMessage.databaseUnavailable.code, BrowserAuthErrorMessage.databaseUnavailable.desc);
->>>>>>> 427c2ada
     }
 }