/*
 * Copyright (c) Microsoft Corporation. All rights reserved.
 * Licensed under the MIT License.
 */

import { ClientConfiguration } from "../config/ClientConfiguration";
import { BaseClient } from "./BaseClient";
import { RefreshTokenRequest } from "../request/RefreshTokenRequest";
import { Authority } from "../authority/Authority";
import { ServerAuthorizationTokenResponse } from "../response/ServerAuthorizationTokenResponse";
import { RequestParameterBuilder } from "../request/RequestParameterBuilder";
import { GrantType, AuthenticationScheme, Errors  } from "../utils/Constants";
import { ResponseHandler } from "../response/ResponseHandler";
import { AuthenticationResult } from "../response/AuthenticationResult";
import { PopTokenGenerator } from "../crypto/PopTokenGenerator";
import { StringUtils } from "../utils/StringUtils";
import { RequestThumbprint } from "../network/RequestThumbprint";
import { NetworkResponse } from "../network/NetworkManager";
import { SilentFlowRequest } from "../request/SilentFlowRequest";
import { ClientConfigurationError } from "../error/ClientConfigurationError";
import { ClientAuthError, ClientAuthErrorMessage } from "../error/ClientAuthError";
import { ServerError } from "../error/ServerError";

/**
 * OAuth2.0 refresh token client
 */
export class RefreshTokenClient extends BaseClient {

    constructor(configuration: ClientConfiguration) {
        super(configuration);
    }

    public async acquireToken(request: RefreshTokenRequest): Promise<AuthenticationResult | null>{
        const response = await this.executeTokenRequest(request, this.authority);

        const responseHandler = new ResponseHandler(
            this.config.authOptions.clientId,
            this.cacheManager,
            this.cryptoUtils,
            this.logger,
            this.config.serializableCache,
            this.config.persistencePlugin
        );

        responseHandler.validateTokenResponse(response.body);
        return responseHandler.handleServerTokenResponse(
            response.body,
            this.authority,
            request.resourceRequestMethod,
            request.resourceRequestUri,
<<<<<<< HEAD
            null,
            null,
            null,
=======
            undefined,
            undefined,
            [],
            undefined,
>>>>>>> 16e91182
            true
        );
    }

    /**
     * Gets cached refresh token and attaches to request, then calls acquireToken API
     * @param request
     */
    public async acquireTokenByRefreshToken(request: SilentFlowRequest): Promise<AuthenticationResult | null> {
        // Cannot renew token if no request object is given.
        if (!request) {
            throw ClientConfigurationError.createEmptyTokenRequestError();
        }

        // We currently do not support silent flow for account === null use cases; This will be revisited for confidential flow usecases
        if (!request.account) {
            throw ClientAuthError.createNoAccountInSilentRequestError();
        }

        // try checking if FOCI is enabled for the given application
        const isFOCI = this.cacheManager.isAppMetadataFOCI(request.account.environment, this.config.authOptions.clientId);

        // if the app is part of the family, retrive a Family refresh token if present and make a refreshTokenRequest
        if (isFOCI) {
            try {
                return this.acquireTokenWithCachedRefreshToken(request, true);
            }
            catch (e) {
                const noFamilyRTInCache = e instanceof ClientAuthError && e.errorCode === ClientAuthErrorMessage.noTokensFoundError.code;
                const clientMismatchErrorWithFamilyRT = e instanceof ServerError && e.errorCode === Errors.INVALID_GRANT_ERROR && e.subError === Errors.CLIENT_MISMATCH_ERROR;

                // if family Refresh Token (FRT) cache acquisition fails or if client_mismatch error is seen with FRT, reattempt with application Refresh Token (ART)
                if (noFamilyRTInCache || clientMismatchErrorWithFamilyRT) {
                    return this.acquireTokenWithCachedRefreshToken(request, false);
                // throw in all other cases
                } else {
                    throw e;
                }
            }
        }

        // fall back to application refresh token acquisition
        return this.acquireTokenWithCachedRefreshToken(request, false);

    }

    /**
     * makes a network call to acquire tokens by exchanging RefreshToken available in userCache; throws if refresh token is not cached
     * @param request
     */
    private async acquireTokenWithCachedRefreshToken(request: SilentFlowRequest, foci: boolean) {
        // fetches family RT or application RT based on FOCI value
        const refreshToken = this.cacheManager.readRefreshTokenFromCache(this.config.authOptions.clientId, request.account, foci);

        // no refresh Token
        if (!refreshToken) {
            throw ClientAuthError.createNoTokensFoundError();
        }

        const refreshTokenRequest: RefreshTokenRequest = {
            ...request,
            refreshToken: refreshToken.secret,
            authenticationScheme: AuthenticationScheme.BEARER
        };

        return this.acquireToken(refreshTokenRequest);
    }

    /**
     * Constructs the network message and makes a NW call to the underlying secure token service
     * @param request
     * @param authority
     */
    private async executeTokenRequest(request: RefreshTokenRequest, authority: Authority)
        : Promise<NetworkResponse<ServerAuthorizationTokenResponse>> {

        const requestBody = await this.createTokenRequestBody(request);
        const headers: Record<string, string> = this.createDefaultTokenRequestHeaders();
        const thumbprint: RequestThumbprint = {
            clientId: this.config.authOptions.clientId,
            authority: authority.canonicalAuthority,
            scopes: request.scopes
        };

        return this.executePostToTokenEndpoint(authority.tokenEndpoint, requestBody, headers, thumbprint);
    }

    /**
     * Helper function to create the token request body
     * @param request
     */
    private async createTokenRequestBody(request: RefreshTokenRequest): Promise<string> {
        const parameterBuilder = new RequestParameterBuilder();

        parameterBuilder.addClientId(this.config.authOptions.clientId);

        parameterBuilder.addScopes(request.scopes);

        parameterBuilder.addGrantType(GrantType.REFRESH_TOKEN_GRANT);

        parameterBuilder.addClientInfo();

        const correlationId = request.correlationId || this.config.cryptoInterface.createNewGuid();
        parameterBuilder.addCorrelationId(correlationId);

        parameterBuilder.addRefreshToken(request.refreshToken);

        if (this.config.clientCredentials.clientSecret) {
            parameterBuilder.addClientSecret(this.config.clientCredentials.clientSecret);
        }

        if (this.config.clientCredentials.clientAssertion) {
            const clientAssertion = this.config.clientCredentials.clientAssertion;
            parameterBuilder.addClientAssertion(clientAssertion.assertion);
            parameterBuilder.addClientAssertionType(clientAssertion.assertionType);
        }

        if (request.authenticationScheme === AuthenticationScheme.POP) {
            const popTokenGenerator = new PopTokenGenerator(this.cryptoUtils);
            if (!request.resourceRequestMethod || !request.resourceRequestUri) {
                throw ClientConfigurationError.createResourceRequestParametersRequiredError();
            }

            parameterBuilder.addPopToken(await popTokenGenerator.generateCnf(request.resourceRequestMethod, request.resourceRequestUri));
        }

        if (!StringUtils.isEmpty(request.claims) || this.config.authOptions.clientCapabilities && this.config.authOptions.clientCapabilities.length > 0) {
            parameterBuilder.addClaims(request.claims, this.config.authOptions.clientCapabilities);
        }

        return parameterBuilder.createQueryString();
    }
}<|MERGE_RESOLUTION|>--- conflicted
+++ resolved
@@ -48,16 +48,9 @@
             this.authority,
             request.resourceRequestMethod,
             request.resourceRequestUri,
-<<<<<<< HEAD
-            null,
-            null,
-            null,
-=======
-            undefined,
             undefined,
             [],
             undefined,
->>>>>>> 16e91182
             true
         );
     }
