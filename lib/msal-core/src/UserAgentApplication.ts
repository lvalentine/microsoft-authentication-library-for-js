--- conflicted
+++ resolved
@@ -36,12 +36,8 @@
 import { Utils } from "./Utils";
 import { AuthorityFactory } from "./AuthorityFactory";
 import { ClientConfigurationError } from "./error/ClientConfigurationError";
-<<<<<<< HEAD
 import { AuthError } from "./error/AuthError";
 import { ClientAuthError } from "./error/ClientAuthError";
-=======
-
->>>>>>> 53a0660b
 
 /**
  * Interface to handle iFrame generation, Popup Window creation and redirect handling
@@ -368,7 +364,6 @@
     }
 
     // Validate and filter scopes (the validate function will throw if validation fails)
-<<<<<<< HEAD
     try {
       this.validateInputScope(scopes, false);
     } catch (e) {
@@ -376,9 +371,6 @@
       throw e;
     }
     scopes = this.filterScopes(scopes);
-=======
-    this.validateInputScope(scopes, false);
->>>>>>> 53a0660b
 
     // extract ADAL id_token if exists
     var idTokenObject;
@@ -474,7 +466,6 @@
   acquireTokenRedirect(scopes: Array<string>, authority: string, user: User, extraQueryParameters: string): void;
   acquireTokenRedirect(scopes: Array<string>, authority?: string, user?: User, extraQueryParameters?: string): void {
     // Validate and filter scopes (the validate function will throw if validation fails)
-<<<<<<< HEAD
     try {
       this.validateInputScope(scopes, true);
     } catch (e) {
@@ -482,9 +473,6 @@
       throw e;
     }
     scopes = this.filterScopes(scopes);
-=======
-    this.validateInputScope(scopes, true);
->>>>>>> 53a0660b
 
     // Get the user object if a session exists
     const userObject = user ? user : this.getUser();
@@ -589,7 +577,6 @@
     return new Promise<string>((resolve, reject) => {
       // Fail if login is already in progress
       if (this._loginInProgress) {
-<<<<<<< HEAD
         throw ClientAuthError.createLoginInProgressError();
       }
       // Validate and filter scopes (the validate function will throw if validation fails)
@@ -600,14 +587,6 @@
         throw e;
       }
       scopes = this.filterScopes(scopes);
-=======
-        // TODO: Return custom error object here in future
-        reject(ErrorCodes.loginProgressError + Constants.resourceDelimiter + ErrorDescription.loginProgressError);
-        return;
-      }
-      // Validate and filter scopes (the validate function will throw if validation fails)
-      this.validateInputScope(scopes, false);
->>>>>>> 53a0660b
 
       // Extract ADAL id_token if it exists
       var idTokenObject;
@@ -740,7 +719,6 @@
   acquireTokenPopup(scopes: Array<string>, authority?: string, user?: User, extraQueryParameters?: string): Promise<string> {
     return new Promise<string>((resolve, reject) => {
       // Validate and filter scopes (the validate function will throw if validation fails)
-<<<<<<< HEAD
       try {
         this.validateInputScope(scopes, true);
       } catch (e) {
@@ -748,9 +726,6 @@
         throw e;
       }
       scopes = this.filterScopes(scopes);
-=======
-      this.validateInputScope(scopes, true);
->>>>>>> 53a0660b
 
       const scope = scopes.join(" ").toLowerCase();
 
@@ -759,24 +734,13 @@
 
       // If already in progress, throw an error and reject the request
       if (this._acquireTokenInProgress) {
-<<<<<<< HEAD
         throw ClientAuthError.createAcquireTokenInProgressError();
-=======
-        // TODO: Should reject with custom error
-        reject(ErrorCodes.acquireTokenProgressError + Constants.resourceDelimiter + ErrorDescription.acquireTokenProgressError);
-        return;
->>>>>>> 53a0660b
       }
 
       //if user is not currently logged in and no login_hint is passed
       if (!userObject && !(extraQueryParameters && (extraQueryParameters.indexOf(Constants.login_hint) !== -1))) {
         this._logger.info("User login is required");
-<<<<<<< HEAD
         throw ClientAuthError.createUserLoginRequiredError();
-=======
-        reject(ErrorCodes.userLoginError + Constants.resourceDelimiter + ErrorDescription.userLoginError);
-        return;
->>>>>>> 53a0660b
       }
 
       // track the acquireToken progress
@@ -844,11 +808,7 @@
         this._cacheStorage.setItem(Constants.msalError, ErrorCodes.endpointResolutionError);
         this._cacheStorage.setItem(Constants.msalErrorDescription, ErrorDescription.endpointResolutionError);
         if (reject) {
-<<<<<<< HEAD
           reject(ClientAuthError.createEndpointResolutionError());
-=======
-          reject(ErrorCodes.endpointResolutionError + Constants.resourceDelimiter + ErrorDescription.endpointResolutionError);
->>>>>>> 53a0660b
         }
         if (popUpWindow) {
             popUpWindow.close();
@@ -885,14 +845,8 @@
       this._cacheStorage.setItem(Constants.msalError, ErrorCodes.popUpWindowError);
       this._cacheStorage.setItem(Constants.msalErrorDescription, ErrorDescription.popUpWindowError);
       if (reject) {
-<<<<<<< HEAD
         // TODO: We should throw here instead of passing to reject
         reject(ClientAuthError.createPopupWindowError());
-=======
-        // TODO: Throw custom error here
-        // TODO: Figure out some way to pass tokenType
-        reject(ErrorCodes.popUpWindowError + Constants.resourceDelimiter + ErrorDescription.popUpWindowError);
->>>>>>> 53a0660b
       }
       return null;
     }
@@ -904,14 +858,8 @@
       // If popup closed or login in progress, cancel login
       if (popupWindow && popupWindow.closed && instance._loginInProgress) {
         if (reject) {
-<<<<<<< HEAD
           // TODO: We should throw here instead of passing to reject
           reject(ClientAuthError.createUserCancelledError());
-=======
-          // TODO: Reject with custom error here
-          // TODO: Figure out some way to pass tokenType
-          reject(ErrorCodes.userCancelledError + Constants.resourceDelimiter + ErrorDescription.userCancelledError);
->>>>>>> 53a0660b
         }
         window.clearInterval(pollTimer);
         if (this._isAngular) {
@@ -1018,7 +966,6 @@
   acquireTokenSilent(scopes: Array<string>, authority?: string, user?: User, extraQueryParameters?: string): Promise<string> {
     return new Promise<string>((resolve, reject) => {
       // Validate and filter scopes (the validate function will throw if validation fails)
-<<<<<<< HEAD
       try {
         this.validateInputScope(scopes, true);
       } catch (e) {
@@ -1042,27 +989,6 @@
         extraQueryParameters = Utils.constructUnifiedCacheExtraQueryParameter(idTokenObject, extraQueryParameters);
       }
 
-=======
-      this.validateInputScope(scopes, true);
-
-      const scope = scopes.join(" ").toLowerCase();
-      const userObject = user ? user : this.getUser();
-      const adalIdToken = this._cacheStorage.getItem(Constants.adalIdToken);
-      //if user is not currently logged in and no login_hint/sid is passed as an extraQueryParamater
-      if (!userObject && Utils.checkSSO(extraQueryParameters) && Utils.isEmpty(adalIdToken) ) {
-        this._logger.info("User login is required");
-        // TODO: Reject with custom error here
-        reject(ErrorCodes.userLoginError + Constants.resourceDelimiter + ErrorDescription.userLoginError);
-        return null;
-      }
-      //if user didn't passes the login_hint and adal's idtoken is present and no userobject, use the login_hint from adal's idToken
-      else if (!userObject && !Utils.isEmpty(adalIdToken)) {
-        const idTokenObject = Utils.extractIdToken(adalIdToken);
-        console.log("ADAL's idToken exists. Extracting login information from ADAL's idToken ");
-        extraQueryParameters = Utils.constructUnifiedCacheExtraQueryParameter(idTokenObject, extraQueryParameters);
-      }
-
->>>>>>> 53a0660b
       let authenticationRequest: AuthenticationRequestParameters;
       if (Utils.compareObjects(userObject, this.getUser())) {
         if (scopes.indexOf(this.clientId) > -1) {
@@ -1090,11 +1016,7 @@
         }
         else if (cacheResult.errorDesc || cacheResult.error) {
           this._logger.infoPii(cacheResult.errorDesc + ":" + cacheResult.error);
-<<<<<<< HEAD
-          reject(cacheResult.errorDesc + Constants.resourceDelimeter + cacheResult.error);
-=======
           reject(cacheResult.errorDesc + Constants.resourceDelimiter + cacheResult.error);
->>>>>>> 53a0660b
           return null;
         }
       }
@@ -2206,10 +2128,6 @@
    * @ignore
    * @hidden
    */
-<<<<<<< HEAD
-  // TODO: Check if this can be combined with filterScopes()
-=======
->>>>>>> 53a0660b
   private validateInputScope(scopes: Array<string>, scopesRequired: boolean): void {
     if (!scopes) {
       if (scopesRequired) {
@@ -2235,14 +2153,12 @@
         throw ClientConfigurationError.createClientIdSingleScopeError(scopes.toString());
       }
     }
-<<<<<<< HEAD
   }
 
   /**
   * Used to remove openid and profile from the list of scopes passed by the developer.These scopes are added by default
   * @hidden
   */
-  // TODO: Check if this can be combined with validateInputScope()
   private filterScopes(scopes: Array<string>): Array<string> {
     if (scopes) {
       scopes = scopes.filter(function (element) {
@@ -2255,8 +2171,6 @@
     }
 
     return scopes;
-=======
->>>>>>> 53a0660b
   }
 
   /**
