--- conflicted
+++ resolved
@@ -4,12 +4,8 @@
  */
 
 import { BrowserAuthError } from "../error/BrowserAuthError";
-<<<<<<< HEAD
 import { DBTableNames } from "../utils/BrowserConstants";
-=======
-import { DB_NAME, DB_TABLE_NAME, DB_VERSION } from "../utils/BrowserConstants";
 import { IAsyncStorage } from "./IAsyncMemoryStorage";
->>>>>>> 609307ae
 
 interface IDBOpenDBRequestEvent extends Event {
     target: IDBOpenDBRequest & EventTarget;
@@ -23,31 +19,26 @@
     target: IDBRequest & EventTarget;
 }
 
+export type DatabaseInfo = {
+    name: string,
+    version: number,
+    tableNames: Array<DBTableNames>
+};
+
 /**
  * Storage wrapper for IndexedDB storage in browsers: https://developer.mozilla.org/en-US/docs/Web/API/IndexedDB_API
  */
-<<<<<<< HEAD
-export class DatabaseStorage {
-=======
 export class DatabaseStorage<T> implements IAsyncStorage<T> {
->>>>>>> 609307ae
     private db: IDBDatabase|undefined;
     private dbName: string;
-    private tableNames: Array<DBTableNames>;
+    private tableName: string;
     private version: number;
     private dbOpen: boolean;
 
-<<<<<<< HEAD
-    constructor(dbName: string, tableNames: Array<DBTableNames>, version: number) {
-        this.dbName = dbName;
-        this.tableNames = tableNames;
-        this.version = version;
-=======
-    constructor() {
-        this.dbName = DB_NAME;
-        this.version = DB_VERSION;
-        this.tableName = DB_TABLE_NAME;
->>>>>>> 609307ae
+    constructor(dbInfo: DatabaseInfo, tableName: DBTableNames) {
+        this.dbName = dbInfo.name;
+        this.version = dbInfo.version;
+        this.tableName = tableName;
         this.dbOpen = false;
     }
 
@@ -59,7 +50,7 @@
             const openDB = window.indexedDB.open(this.dbName, this.version);
             openDB.addEventListener("upgradeneeded", (e: IDBVersionChangeEvent) => {
                 const event = e as IDBOpenOnUpgradeNeededEvent;
-                this.tableNames.forEach(tableName => {
+                Object.values(DBTableNames).forEach(tableName => {
                     event.target.result.createObjectStore(tableName);
                 });
             });
@@ -76,11 +67,7 @@
     /**
      * Opens database if it's not already open
      */
-<<<<<<< HEAD
-    async get<T>(tableName: string, key: string): Promise<T> {
-=======
     private async validateDbIsOpen(): Promise<void> {
->>>>>>> 609307ae
         if (!this.dbOpen) {
             return await this.open();
         }
@@ -98,15 +85,8 @@
             if (!this.db) {
                 return reject(BrowserAuthError.createDatabaseNotOpenError());
             }
-<<<<<<< HEAD
-
-            const transaction = this.db.transaction([tableName], "readonly");
-
-            const objectStore = transaction.objectStore(tableName);
-=======
             const transaction = this.db.transaction([this.tableName], "readonly");
             const objectStore = transaction.objectStore(this.tableName);
->>>>>>> 609307ae
             const dbGet = objectStore.get(key);
             dbGet.addEventListener("success", (e: Event) => {
                 const event = e as IDBRequestEvent;
@@ -121,30 +101,17 @@
      * @param key 
      * @param payload 
      */
-<<<<<<< HEAD
-    async put<T>(tableName: string, key: string, payload: T): Promise<T> {
-        if (!this.dbOpen) {
-            await this.open();
-        }
-=======
     async setItem(key: string, payload: T): Promise<void> {
         await this.validateDbIsOpen();
->>>>>>> 609307ae
 
         return new Promise<void>((resolve: Function, reject: Function) => {
             // TODO: Add timeouts?
             if (!this.db) {
                 return reject(BrowserAuthError.createDatabaseNotOpenError());
             }
-<<<<<<< HEAD
-
-            const transaction = this.db.transaction([tableName], "readwrite");
-            const objectStore = transaction.objectStore(tableName);
-=======
             const transaction = this.db.transaction([this.tableName], "readwrite");
 
             const objectStore = transaction.objectStore(this.tableName);
->>>>>>> 609307ae
 
             const dbPut = objectStore.put(payload, key);
 
@@ -157,30 +124,15 @@
      * Removes item from IndexedDB under given key
      * @param key
      */
-<<<<<<< HEAD
-    async delete(tableName: DBTableNames, key: string): Promise<boolean> {
-        if (!this.dbOpen) {
-            await this.open();
-        }
-=======
     async removeItem(key: string): Promise<void> {
         await this.validateDbIsOpen();
->>>>>>> 609307ae
 
         return new Promise<void>((resolve: Function, reject: Function) => {
             if (!this.db) {
                 return reject(BrowserAuthError.createDatabaseNotOpenError());
             }
-<<<<<<< HEAD
-
-            const transaction = this.db.transaction([tableName], "readwrite");
-
-            const objectStore = transaction.objectStore(tableName);
-
-=======
             const transaction = this.db.transaction([this.tableName], "readwrite");
             const objectStore = transaction.objectStore(this.tableName);
->>>>>>> 609307ae
             const dbDelete = objectStore.delete(key);
             dbDelete.addEventListener("success", () => resolve());
             dbDelete.addEventListener("error", (e) => reject(e));
@@ -220,27 +172,6 @@
             if (!this.db) {
                 return reject(BrowserAuthError.createDatabaseNotOpenError());
             }
-<<<<<<< HEAD
-            
-            const db = this.db;
-            const tablesDeleted = this.tableNames.map((tableName: string) => {
-                const transaction = db.transaction([tableName], "readwrite");
-
-                const objectStore = transaction.objectStore(tableName);
-    
-                const dbDelete = objectStore.clear();
-    
-                dbDelete.addEventListener("success", (e: Event) => {
-                    const event = e as IDBRequestEvent;
-                    return resolve(event.target.result === undefined);
-                });
-                dbDelete.addEventListener("error", e =>{
-                    return reject(e);
-                });
-            });
-
-            return Promise.all(tablesDeleted);
-=======
             const transaction = this.db.transaction([this.tableName], "readonly");
             const objectStore = transaction.objectStore(this.tableName);
             const dbContainsKey = objectStore.count(key);
@@ -259,10 +190,9 @@
      */
     async deleteDatabase(): Promise<boolean> {
         return new Promise<boolean>((resolve: Function, reject: Function) => {
-            const deleteDbRequest = window.indexedDB.deleteDatabase(DB_NAME);
+            const deleteDbRequest = window.indexedDB.deleteDatabase(this.dbName);
             deleteDbRequest.addEventListener("success", () => resolve(true));
             deleteDbRequest.addEventListener("error", () => reject(false));
->>>>>>> 609307ae
         });
     }
 }