/*
 * Copyright (c) Microsoft Corporation. All rights reserved.
 * Licensed under the MIT License.
 */
import { AuthenticationResult } from "@azure/msal-common";
import { Configuration } from "../config/Configuration";
import { DEFAULT_REQUEST } from "../utils/BrowserConstants";
import { IPublicClientApplication } from "./IPublicClientApplication";
import { RedirectRequest } from "../request/RedirectRequest";
import { PopupRequest } from "../request/PopupRequest";
<<<<<<< HEAD
import { SilentRequest } from "../request/SilentRequest";
import { SsoSilentRequest } from "../request/SsoSilentRequest";
import { BrowserProtocolUtils, BrowserStateObject } from "../utils/BrowserProtocolUtils";
=======
import { ClientApplication } from "./ClientApplication";
>>>>>>> 4c2c37cb

/**
 * The PublicClientApplication class is the object exposed by the library to perform authentication and authorization functions in Single Page Applications
 * to obtain JWT tokens as described in the OAuth 2.0 Authorization Code Flow with PKCE specification.
 */
export class PublicClientApplication extends ClientApplication implements IPublicClientApplication {

    /**
     * @constructor
     * Constructor for the PublicClientApplication used to instantiate the PublicClientApplication object
     *
     * Important attributes in the Configuration object for auth are:
     * - clientID: the application ID of your application. You can obtain one by registering your application with our Application registration portal : https://portal.azure.com/#blade/Microsoft_AAD_IAM/ActiveDirectoryMenuBlade/RegisteredAppsPreview
     * - authority: the authority URL for your application.
     * - redirect_uri: the uri of your application registered in the portal.
     *
     * In Azure AD, authority is a URL indicating the Azure active directory that MSAL uses to obtain tokens.
     * It is of the form https://login.microsoftonline.com/{Enter_the_Tenant_Info_Here}
     * If your application supports Accounts in one organizational directory, replace "Enter_the_Tenant_Info_Here" value with the Tenant Id or Tenant name (for example, contoso.microsoft.com).
     * If your application supports Accounts in any organizational directory, replace "Enter_the_Tenant_Info_Here" value with organizations.
     * If your application supports Accounts in any organizational directory and personal Microsoft accounts, replace "Enter_the_Tenant_Info_Here" value with common.
     * To restrict support to Personal Microsoft accounts only, replace "Enter_the_Tenant_Info_Here" value with consumers.
     *
     * In Azure B2C, authority is of the form https://{instance}/tfp/{tenant}/{policyName}/
     * Full B2C functionality will be available in this library in future versions.
     *
     * @param {@link (Configuration:type)} configuration object for the MSAL PublicClientApplication instance
     */
    constructor(configuration: Configuration) {
        super(configuration);
    }

    /**
     * Use when initiating the login process by redirecting the user's browser to the authorization endpoint. This function redirects the page, so
     * any code that follows this function will not execute.
	 *
	 * IMPORTANT: It is NOT recommended to have code that is dependent on the resolution of the Promise. This function will navigate away from the current
	 * browser window. It currently returns a Promise in order to reflect the asynchronous nature of the code running in this function.
	 *
     * @param {@link (RedirectRequest:type)}
     */
    async loginRedirect(request?: RedirectRequest): Promise<void> {
        return this.acquireTokenRedirect(request || DEFAULT_REQUEST);
    }

    /**
     * Use when initiating the login process via opening a popup window in the user's browser
     *
     * @param {@link (PopupRequest:type)}
     *
     * @returns {Promise.<AuthenticationResult>} - a promise that is fulfilled when this function has completed, or rejected if an error was raised. Returns the {@link AuthResponse} object
     */
    loginPopup(request?: PopupRequest): Promise<AuthenticationResult> {
        return this.acquireTokenPopup(request || DEFAULT_REQUEST);
    }
<<<<<<< HEAD

    /**
     * Use when you want to obtain an access_token for your API via opening a popup window in the user's browser
     * @param {@link (PopupRequest:type)}
     *
     * @returns {Promise.<AuthenticationResult>} - a promise that is fulfilled when this function has completed, or rejected if an error was raised. Returns the {@link AuthResponse} object
     */
    acquireTokenPopup(request: PopupRequest): Promise<AuthenticationResult> {
        // asyncPopups flag is true. Acquires token without first opening popup. Popup will be opened later asynchronously.
        if (this.config.system.asyncPopups) {
            return this.acquireTokenPopupAsync(request);
        } else {
            // asyncPopups flag is set to false. Opens popup before acquiring token.
            const popup = PopupHandler.openSizedPopup();
            return this.acquireTokenPopupAsync(request, popup);
        }
    }

    /**
     * Helper which obtains an access_token for your API via opening a popup window in the user's browser
     * @param {@link (PopupRequest:type)}
     *
     * @returns {Promise.<AuthenticationResult>} - a promise that is fulfilled when this function has completed, or rejected if an error was raised. Returns the {@link AuthResponse} object
     */
    private async acquireTokenPopupAsync(request: PopupRequest, popup?: Window|null): Promise<AuthenticationResult> {
        // Preflight request
        const validRequest: AuthorizationUrlRequest = this.preflightInteractiveRequest(request, InteractionType.POPUP);
        const serverTelemetryManager = this.initializeServerTelemetryManager(ApiId.acquireTokenPopup, validRequest.correlationId);
        
        try {
            // Create auth code request and generate PKCE params
            const authCodeRequest: AuthorizationCodeRequest = await this.initializeAuthorizationCodeRequest(validRequest);

            // Initialize the client
            const authClient: AuthorizationCodeClient = await this.createAuthCodeClient(serverTelemetryManager, validRequest.authority);

            // Create acquire token url.
            const navigateUrl = await authClient.getAuthCodeUrl(validRequest);

            // Create popup interaction handler.
            const interactionHandler = new PopupHandler(authClient, this.browserStorage);

            // Show the UI once the url has been created. Get the window handle for the popup.
            const popupWindow: Window = interactionHandler.initiateAuthRequest(navigateUrl, authCodeRequest, popup);

            // Monitor the window for the hash. Return the string value and close the popup when the hash is received. Default timeout is 60 seconds.
            const hash = await interactionHandler.monitorPopupForHash(popupWindow, this.config.system.windowHashTimeout);

            // Handle response from hash string.
            return await interactionHandler.handleCodeResponse(hash);
        } catch (e) {
            serverTelemetryManager.cacheFailedRequest(e);
            this.browserStorage.cleanRequest();
            throw e;
        }
    }

    // #endregion

    // #region Silent Flow

    /**
     * This function uses a hidden iframe to fetch an authorization code from the eSTS. There are cases where this may not work:
     * - Any browser using a form of Intelligent Tracking Prevention
     * - If there is not an established session with the service
     *
     * In these cases, the request must be done inside a popup or full frame redirect.
     *
     * For the cases where interaction is required, you cannot send a request with prompt=none.
     *
     * If your refresh token has expired, you can use this function to fetch a new set of tokens silently as long as
     * you session on the server still exists.
     * @param {@link SsoSilentRequest}
     *
     * @returns {Promise.<AuthenticationResult>} - a promise that is fulfilled when this function has completed, or rejected if an error was raised. Returns the {@link AuthResponse} object
     */
    async ssoSilent(request: SsoSilentRequest): Promise<AuthenticationResult> {
        // block the reload if it occurred inside a hidden iframe
        BrowserUtils.blockReloadInHiddenIframes();

        // Check that we have some SSO data
        if (StringUtils.isEmpty(request.loginHint) && StringUtils.isEmpty(request.sid)) {
            throw BrowserAuthError.createSilentSSOInsufficientInfoError();
        }

        // Check that prompt is set to none, throw error if it is set to anything else.
        if (request.prompt && request.prompt !== PromptValue.NONE) {
            throw BrowserAuthError.createSilentPromptValueError(request.prompt);
        }

        // Create silent request
        const silentRequest: AuthorizationUrlRequest = this.initializeAuthorizationRequest({
            ...request,
            prompt: PromptValue.NONE
        }, InteractionType.SILENT);

        const serverTelemetryManager = this.initializeServerTelemetryManager(ApiId.ssoSilent, silentRequest.correlationId);

        try {
            // Create auth code request and generate PKCE params
            const authCodeRequest: AuthorizationCodeRequest = await this.initializeAuthorizationCodeRequest(silentRequest);

            // Get scopeString for iframe ID
            const scopeString = silentRequest.scopes ? silentRequest.scopes.join(" ") : "";

            // Initialize the client
            const authClient: AuthorizationCodeClient = await this.createAuthCodeClient(serverTelemetryManager, silentRequest.authority);

            // Create authorize request url
            const navigateUrl = await authClient.getAuthCodeUrl(silentRequest);

            return await this.silentTokenHelper(navigateUrl, authCodeRequest, authClient, scopeString);
        } catch (e) {
            serverTelemetryManager.cacheFailedRequest(e);
            this.browserStorage.cleanRequest();
            throw e;
        }
    }

    /**
     * Use this function to obtain a token before every call to the API / resource provider
     *
     * MSAL return's a cached token when available
     * Or it send's a request to the STS to obtain a new token using a refresh token.
     *
     * @param {@link (SilentRequest:type)}
     *
     * To renew idToken, please pass clientId as the only scope in the Authentication Parameters
     * @returns {Promise.<AuthenticationResult>} - a promise that is fulfilled when this function has completed, or rejected if an error was raised. Returns the {@link AuthResponse} object
     *
     */
    async acquireTokenSilent(request: SilentRequest): Promise<AuthenticationResult> {
        // block the reload if it occurred inside a hidden iframe
        BrowserUtils.blockReloadInHiddenIframes();
        const silentRequest: SilentFlowRequest = {
            ...request,
            ...this.initializeBaseRequest(request)
        };
        let serverTelemetryManager = this.initializeServerTelemetryManager(ApiId.acquireTokenSilent_silentFlow, silentRequest.correlationId);
        try {
            const silentAuthClient = await this.createSilentFlowClient(serverTelemetryManager, silentRequest.authority);
            // Send request to renew token. Auth module will throw errors if token cannot be renewed.
            return await silentAuthClient.acquireToken(silentRequest);
        } catch (e) {
            serverTelemetryManager.cacheFailedRequest(e);
            const isServerError = e instanceof ServerError;
            const isInteractionRequiredError = e instanceof InteractionRequiredAuthError;
            const isInvalidGrantError = (e.errorCode === BrowserConstants.INVALID_GRANT_ERROR);
            if (isServerError && isInvalidGrantError && !isInteractionRequiredError) {
                const silentAuthUrlRequest: AuthorizationUrlRequest = this.initializeAuthorizationRequest({
                    ...silentRequest,
                    redirectUri: request.redirectUri,
                    prompt: PromptValue.NONE
                }, InteractionType.SILENT);
                serverTelemetryManager = this.initializeServerTelemetryManager(ApiId.acquireTokenSilent_authCode, silentAuthUrlRequest.correlationId);

                try {
                    // Create auth code request and generate PKCE params
                    const authCodeRequest: AuthorizationCodeRequest = await this.initializeAuthorizationCodeRequest(silentAuthUrlRequest);

                    // Initialize the client
                    const authClient: AuthorizationCodeClient = await this.createAuthCodeClient(serverTelemetryManager, silentAuthUrlRequest.authority);

                    // Create authorize request url
                    const navigateUrl = await authClient.getAuthCodeUrl(silentAuthUrlRequest);

                    // Get scopeString for iframe ID
                    const scopeString = silentAuthUrlRequest.scopes ? silentAuthUrlRequest.scopes.join(" ") : "";

                    return await this.silentTokenHelper(navigateUrl, authCodeRequest, authClient, scopeString);
                } catch (e) {
                    serverTelemetryManager.cacheFailedRequest(e);
                    this.browserStorage.cleanRequest();
                    throw e;
                }
            }

            throw e;
        }
    }

    /**
     * Helper which acquires an authorization code silently using a hidden iframe from given url
     * using the scopes requested as part of the id, and exchanges the code for a set of OAuth tokens.
     * @param navigateUrl
     * @param userRequestScopes
     */
    private async silentTokenHelper(navigateUrl: string, authCodeRequest: AuthorizationCodeRequest, authClient: AuthorizationCodeClient, userRequestScopes: string): Promise<AuthenticationResult> {
        // Create silent handler
        const silentHandler = new SilentHandler(authClient, this.browserStorage, this.config.system.loadFrameTimeout);
        // Get the frame handle for the silent request
        const msalFrame = await silentHandler.initiateAuthRequest(navigateUrl, authCodeRequest, userRequestScopes);
        // Monitor the window for the hash. Return the string value and close the popup when the hash is received. Default timeout is 60 seconds.
        const hash = await silentHandler.monitorIframeForHash(msalFrame, this.config.system.iframeHashTimeout);
        // Handle response from hash string
        return silentHandler.handleCodeResponse(hash);
    }

    // #endregion

    // #region Logout

    /**
     * Use to log out the current user, and redirect the user to the postLogoutRedirectUri.
     * Default behaviour is to redirect the user to `window.location.href`.
     * @param {@link (EndSessionRequest:type)} 
     */
    async logout(logoutRequest?: EndSessionRequest): Promise<void> {
        const validLogoutRequest = this.initializeLogoutRequest(logoutRequest);
        const authClient = await this.createAuthCodeClient(null, validLogoutRequest && validLogoutRequest.authority);
        // create logout string and navigate user window to logout. Auth module will clear cache.
        const logoutUri: string = authClient.getLogoutUri(validLogoutRequest);
        BrowserUtils.navigateWindow(logoutUri);
    }

    // #endregion

    // #region Account APIs

    /**
     * Returns all accounts that MSAL currently has data for.
     * (the account object is created at the time of successful login)
     * or empty array when no accounts are found
     * @returns {@link AccountInfo[]} - Array of account objects in cache
     */
    getAllAccounts(): AccountInfo[] {
        return this.browserStorage.getAllAccounts();
    }

    /**
     * Returns the signed in account matching username.
     * (the account object is created at the time of successful login)
     * or null when no matching account is found.
     * This API is provided for convenience but getAccountById should be used for best reliability
     * @returns {@link AccountInfo} - the account object stored in MSAL
     */
    getAccountByUsername(userName: string): AccountInfo|null {
        const allAccounts = this.getAllAccounts();
        if (!StringUtils.isEmpty(userName) && allAccounts && allAccounts.length) {
            return allAccounts.filter(accountObj => accountObj.username.toLowerCase() === userName.toLowerCase())[0] || null;
        } else {
            return null;
        }
    }

    /**
     * Returns the signed in account matching homeAccountId.
     * (the account object is created at the time of successful login)
     * or null when no matching account is found
     * @returns {@link AccountInfo} - the account object stored in MSAL
     */
    getAccountByHomeId(homeAccountId: string): AccountInfo|null {
        const allAccounts = this.getAllAccounts();
        if (!StringUtils.isEmpty(homeAccountId) && allAccounts && allAccounts.length) {
            return allAccounts.filter(accountObj => accountObj.homeAccountId === homeAccountId)[0] || null;
        } else {
            return null;
        }
    }

    // #endregion

    // #region Helpers

    /**
     *
     * Use to get the redirect uri configured in MSAL or null.
     * @returns {string} redirect URL
     *
     */
    private getRedirectUri(requestRedirectUri?: string): string {
        return requestRedirectUri || this.config.auth.redirectUri || BrowserUtils.getCurrentUri();
    }

    /**
     * Use to get the post logout redirect uri configured in MSAL or null.
     *
     * @returns {string} post logout redirect URL
     */
    private getPostLogoutRedirectUri(requestPostLogoutRedirectUri?: string): string {
        return requestPostLogoutRedirectUri || this.config.auth.postLogoutRedirectUri || BrowserUtils.getCurrentUri();
    }

    /**
     * Used to get a discovered version of the default authority.
     */
    private async getDiscoveredDefaultAuthority(): Promise<Authority> {
        if (!this.defaultAuthority) {
            this.defaultAuthority = await AuthorityFactory.createDiscoveredInstance(this.config.auth.authority, this.config.system.networkClient);
        }
        return this.defaultAuthority;
    }

    /**
     * Helper to check whether interaction is in progress.
     */
    private interactionInProgress(): boolean {
        // Check whether value in cache is present and equal to expected value
        return (this.browserStorage.getItem(this.browserStorage.generateCacheKey(BrowserConstants.INTERACTION_STATUS_KEY), CacheSchemaType.TEMPORARY) as string) === BrowserConstants.INTERACTION_IN_PROGRESS_VALUE;
    }

    /**
     * Creates an Authorization Code Client with the given authority, or the default authority.
     * @param authorityUrl 
     */
    private async createAuthCodeClient(serverTelemetryManager: ServerTelemetryManager, authorityUrl?: string): Promise<AuthorizationCodeClient> {
        // Create auth module.
        const clientConfig = await this.getClientConfiguration(serverTelemetryManager, authorityUrl);
        return new AuthorizationCodeClient(clientConfig);
    }

    /**
     * Creates an Silent Flow Client with the given authority, or the default authority.
     * @param authorityUrl 
     */
    private async createSilentFlowClient(serverTelemetryManager: ServerTelemetryManager, authorityUrl?: string): Promise<SilentFlowClient> {
        // Create auth module.
        const clientConfig = await this.getClientConfiguration(serverTelemetryManager, authorityUrl);
        return new SilentFlowClient(clientConfig);
    }

    /**
     * Creates a Client Configuration object with the given request authority, or the default authority.
     * @param requestAuthority 
     */
    private async getClientConfiguration(serverTelemetryManager: ServerTelemetryManager, requestAuthority?: string): Promise<ClientConfiguration> {
        // If the requestAuthority is passed and is not equivalent to the default configured authority, create new authority and discover endpoints. Return default authority otherwise.
        const discoveredAuthority = (!StringUtils.isEmpty(requestAuthority) && requestAuthority !== this.config.auth.authority) ? await AuthorityFactory.createDiscoveredInstance(requestAuthority, this.config.system.networkClient) 
            : await this.getDiscoveredDefaultAuthority();
        return {
            authOptions: {
                clientId: this.config.auth.clientId,
                authority: discoveredAuthority,
                knownAuthorities: this.config.auth.knownAuthorities,
                cloudDiscoveryMetadata: this.config.auth.cloudDiscoveryMetadata,
                clientCapabilities: this.config.auth.clientCapabilities
            },
            systemOptions: {
                tokenRenewalOffsetSeconds: this.config.system.tokenRenewalOffsetSeconds
            },
            loggerOptions: {
                loggerCallback: this.config.system.loggerOptions.loggerCallback,
                piiLoggingEnabled: this.config.system.loggerOptions.piiLoggingEnabled
            },
            cryptoInterface: this.browserCrypto,
            networkInterface: this.networkClient,
            storageInterface: this.browserStorage,
            serverTelemetryManager: serverTelemetryManager,
            libraryInfo: {
                sku: BrowserConstants.MSAL_SKU,
                version: version,
                cpu: "",
                os: ""
            }
        };
    }

    /**
     * Helper to validate app environment before making a request.
     */
    private preflightInteractiveRequest(request: RedirectRequest|PopupRequest, interactionType: InteractionType): AuthorizationUrlRequest {
        // block the reload if it occurred inside a hidden iframe
        BrowserUtils.blockReloadInHiddenIframes();

        // Check if interaction is in progress. Throw error if true.
        if (this.interactionInProgress()) {
            throw BrowserAuthError.createInteractionInProgressError();
        }
        
        return this.initializeAuthorizationRequest(request, interactionType);
    }

    /**
     * Initializer function for all request APIs
     * @param request 
     */
    private initializeBaseRequest(request: BaseAuthRequest): BaseAuthRequest {
        const validatedRequest: BaseAuthRequest = {
            ...request
        };

        if (StringUtils.isEmpty(validatedRequest.authority)) {
            validatedRequest.authority = this.config.auth.authority;
        }

        validatedRequest.correlationId = (request && request.correlationId) || this.browserCrypto.createNewGuid();

        return validatedRequest;
    }

    private initializeServerTelemetryManager(apiId: number, correlationId: string, forceRefresh?: boolean): ServerTelemetryManager {
        const telemetryPayload: ServerTelemetryRequest = {
            clientId: this.config.auth.clientId,
            correlationId: correlationId,
            apiId: apiId,
            forceRefresh: forceRefresh || false
        };

        return new ServerTelemetryManager(telemetryPayload, this.browserStorage);
    }

    /**
     * Generates a request that will contain the openid and profile scopes.
     * @param request 
     */
    private setDefaultScopes(request: AuthorizationUrlRequest|RedirectRequest|PopupRequest|SsoSilentRequest): AuthorizationUrlRequest {
        return {
            ...request,
            scopes: [...((request && request.scopes) || []), ...DEFAULT_REQUEST.scopes]
        };
    }

    /**
     * Helper to initialize required request parameters for interactive APIs and ssoSilent()
     * @param request
     */
    private initializeAuthorizationRequest(request: AuthorizationUrlRequest|RedirectRequest|PopupRequest|SsoSilentRequest, interactionType: InteractionType): AuthorizationUrlRequest {
        let validatedRequest: AuthorizationUrlRequest = {
            ...request,
            ...this.setDefaultScopes(request)
        };

        validatedRequest.redirectUri = this.getRedirectUri(validatedRequest.redirectUri);

        // Check for ADAL SSO
        if (StringUtils.isEmpty(validatedRequest.loginHint)) {
            // Only check for adal token if no SSO params are being used
            const adalIdTokenString = this.browserStorage.getItem(PersistentCacheKeys.ADAL_ID_TOKEN, CacheSchemaType.TEMPORARY) as string;
            if (!StringUtils.isEmpty(adalIdTokenString)) {
                const adalIdToken = new IdToken(adalIdTokenString, this.browserCrypto);
                this.browserStorage.removeItem(PersistentCacheKeys.ADAL_ID_TOKEN);
                if (adalIdToken.claims && adalIdToken.claims.upn) {
                    validatedRequest.loginHint = adalIdToken.claims.upn;
                }
            }
        }

        const browserState: BrowserStateObject = {
            interactionType: interactionType
        };

        validatedRequest.state = ProtocolUtils.setRequestState(
            this.browserCrypto,
            (request && request.state) || "",
            browserState
        );

        if (StringUtils.isEmpty(validatedRequest.nonce)) {
            validatedRequest.nonce = this.browserCrypto.createNewGuid();
        }

        validatedRequest.responseMode = ResponseMode.FRAGMENT;

        validatedRequest = {
            ...validatedRequest,
            ...this.initializeBaseRequest(validatedRequest)
        };

        this.browserStorage.updateCacheEntries(validatedRequest.state, validatedRequest.nonce, validatedRequest.authority);

        return {
            ...validatedRequest
        };
    }

    /**
     * Generates an auth code request tied to the url request.
     * @param request 
     */
    private async initializeAuthorizationCodeRequest(request: AuthorizationUrlRequest): Promise<AuthorizationCodeRequest> {
        const generatedPkceParams = await this.browserCrypto.generatePkceCodes();

        const authCodeRequest: AuthorizationCodeRequest = {
            ...request,
            redirectUri: request.redirectUri,
            code: "",
            codeVerifier: generatedPkceParams.verifier
        };

        request.codeChallenge = generatedPkceParams.challenge;
        request.codeChallengeMethod = Constants.S256_CODE_CHALLENGE_METHOD;

        return authCodeRequest;
    }

    /**
     * Initializer for the logout request.
     * @param logoutRequest 
     */
    private initializeLogoutRequest(logoutRequest?: EndSessionRequest): EndSessionRequest {
        const validLogoutRequest = {
            ...logoutRequest
        };
        if (StringUtils.isEmpty(validLogoutRequest.authority)) {
            validLogoutRequest.authority = this.config.auth.authority;
        }

        validLogoutRequest.correlationId = (validLogoutRequest && validLogoutRequest.correlationId) || this.browserCrypto.createNewGuid();

        validLogoutRequest.postLogoutRedirectUri = this.getPostLogoutRedirectUri(logoutRequest ? logoutRequest.postLogoutRedirectUri : "");
        
        return validLogoutRequest;
    }

    // #endregion
=======
>>>>>>> 4c2c37cb
}<|MERGE_RESOLUTION|>--- conflicted
+++ resolved
@@ -8,13 +8,7 @@
 import { IPublicClientApplication } from "./IPublicClientApplication";
 import { RedirectRequest } from "../request/RedirectRequest";
 import { PopupRequest } from "../request/PopupRequest";
-<<<<<<< HEAD
-import { SilentRequest } from "../request/SilentRequest";
-import { SsoSilentRequest } from "../request/SsoSilentRequest";
-import { BrowserProtocolUtils, BrowserStateObject } from "../utils/BrowserProtocolUtils";
-=======
 import { ClientApplication } from "./ClientApplication";
->>>>>>> 4c2c37cb
 
 /**
  * The PublicClientApplication class is the object exposed by the library to perform authentication and authorization functions in Single Page Applications
@@ -70,512 +64,4 @@
     loginPopup(request?: PopupRequest): Promise<AuthenticationResult> {
         return this.acquireTokenPopup(request || DEFAULT_REQUEST);
     }
-<<<<<<< HEAD
-
-    /**
-     * Use when you want to obtain an access_token for your API via opening a popup window in the user's browser
-     * @param {@link (PopupRequest:type)}
-     *
-     * @returns {Promise.<AuthenticationResult>} - a promise that is fulfilled when this function has completed, or rejected if an error was raised. Returns the {@link AuthResponse} object
-     */
-    acquireTokenPopup(request: PopupRequest): Promise<AuthenticationResult> {
-        // asyncPopups flag is true. Acquires token without first opening popup. Popup will be opened later asynchronously.
-        if (this.config.system.asyncPopups) {
-            return this.acquireTokenPopupAsync(request);
-        } else {
-            // asyncPopups flag is set to false. Opens popup before acquiring token.
-            const popup = PopupHandler.openSizedPopup();
-            return this.acquireTokenPopupAsync(request, popup);
-        }
-    }
-
-    /**
-     * Helper which obtains an access_token for your API via opening a popup window in the user's browser
-     * @param {@link (PopupRequest:type)}
-     *
-     * @returns {Promise.<AuthenticationResult>} - a promise that is fulfilled when this function has completed, or rejected if an error was raised. Returns the {@link AuthResponse} object
-     */
-    private async acquireTokenPopupAsync(request: PopupRequest, popup?: Window|null): Promise<AuthenticationResult> {
-        // Preflight request
-        const validRequest: AuthorizationUrlRequest = this.preflightInteractiveRequest(request, InteractionType.POPUP);
-        const serverTelemetryManager = this.initializeServerTelemetryManager(ApiId.acquireTokenPopup, validRequest.correlationId);
-        
-        try {
-            // Create auth code request and generate PKCE params
-            const authCodeRequest: AuthorizationCodeRequest = await this.initializeAuthorizationCodeRequest(validRequest);
-
-            // Initialize the client
-            const authClient: AuthorizationCodeClient = await this.createAuthCodeClient(serverTelemetryManager, validRequest.authority);
-
-            // Create acquire token url.
-            const navigateUrl = await authClient.getAuthCodeUrl(validRequest);
-
-            // Create popup interaction handler.
-            const interactionHandler = new PopupHandler(authClient, this.browserStorage);
-
-            // Show the UI once the url has been created. Get the window handle for the popup.
-            const popupWindow: Window = interactionHandler.initiateAuthRequest(navigateUrl, authCodeRequest, popup);
-
-            // Monitor the window for the hash. Return the string value and close the popup when the hash is received. Default timeout is 60 seconds.
-            const hash = await interactionHandler.monitorPopupForHash(popupWindow, this.config.system.windowHashTimeout);
-
-            // Handle response from hash string.
-            return await interactionHandler.handleCodeResponse(hash);
-        } catch (e) {
-            serverTelemetryManager.cacheFailedRequest(e);
-            this.browserStorage.cleanRequest();
-            throw e;
-        }
-    }
-
-    // #endregion
-
-    // #region Silent Flow
-
-    /**
-     * This function uses a hidden iframe to fetch an authorization code from the eSTS. There are cases where this may not work:
-     * - Any browser using a form of Intelligent Tracking Prevention
-     * - If there is not an established session with the service
-     *
-     * In these cases, the request must be done inside a popup or full frame redirect.
-     *
-     * For the cases where interaction is required, you cannot send a request with prompt=none.
-     *
-     * If your refresh token has expired, you can use this function to fetch a new set of tokens silently as long as
-     * you session on the server still exists.
-     * @param {@link SsoSilentRequest}
-     *
-     * @returns {Promise.<AuthenticationResult>} - a promise that is fulfilled when this function has completed, or rejected if an error was raised. Returns the {@link AuthResponse} object
-     */
-    async ssoSilent(request: SsoSilentRequest): Promise<AuthenticationResult> {
-        // block the reload if it occurred inside a hidden iframe
-        BrowserUtils.blockReloadInHiddenIframes();
-
-        // Check that we have some SSO data
-        if (StringUtils.isEmpty(request.loginHint) && StringUtils.isEmpty(request.sid)) {
-            throw BrowserAuthError.createSilentSSOInsufficientInfoError();
-        }
-
-        // Check that prompt is set to none, throw error if it is set to anything else.
-        if (request.prompt && request.prompt !== PromptValue.NONE) {
-            throw BrowserAuthError.createSilentPromptValueError(request.prompt);
-        }
-
-        // Create silent request
-        const silentRequest: AuthorizationUrlRequest = this.initializeAuthorizationRequest({
-            ...request,
-            prompt: PromptValue.NONE
-        }, InteractionType.SILENT);
-
-        const serverTelemetryManager = this.initializeServerTelemetryManager(ApiId.ssoSilent, silentRequest.correlationId);
-
-        try {
-            // Create auth code request and generate PKCE params
-            const authCodeRequest: AuthorizationCodeRequest = await this.initializeAuthorizationCodeRequest(silentRequest);
-
-            // Get scopeString for iframe ID
-            const scopeString = silentRequest.scopes ? silentRequest.scopes.join(" ") : "";
-
-            // Initialize the client
-            const authClient: AuthorizationCodeClient = await this.createAuthCodeClient(serverTelemetryManager, silentRequest.authority);
-
-            // Create authorize request url
-            const navigateUrl = await authClient.getAuthCodeUrl(silentRequest);
-
-            return await this.silentTokenHelper(navigateUrl, authCodeRequest, authClient, scopeString);
-        } catch (e) {
-            serverTelemetryManager.cacheFailedRequest(e);
-            this.browserStorage.cleanRequest();
-            throw e;
-        }
-    }
-
-    /**
-     * Use this function to obtain a token before every call to the API / resource provider
-     *
-     * MSAL return's a cached token when available
-     * Or it send's a request to the STS to obtain a new token using a refresh token.
-     *
-     * @param {@link (SilentRequest:type)}
-     *
-     * To renew idToken, please pass clientId as the only scope in the Authentication Parameters
-     * @returns {Promise.<AuthenticationResult>} - a promise that is fulfilled when this function has completed, or rejected if an error was raised. Returns the {@link AuthResponse} object
-     *
-     */
-    async acquireTokenSilent(request: SilentRequest): Promise<AuthenticationResult> {
-        // block the reload if it occurred inside a hidden iframe
-        BrowserUtils.blockReloadInHiddenIframes();
-        const silentRequest: SilentFlowRequest = {
-            ...request,
-            ...this.initializeBaseRequest(request)
-        };
-        let serverTelemetryManager = this.initializeServerTelemetryManager(ApiId.acquireTokenSilent_silentFlow, silentRequest.correlationId);
-        try {
-            const silentAuthClient = await this.createSilentFlowClient(serverTelemetryManager, silentRequest.authority);
-            // Send request to renew token. Auth module will throw errors if token cannot be renewed.
-            return await silentAuthClient.acquireToken(silentRequest);
-        } catch (e) {
-            serverTelemetryManager.cacheFailedRequest(e);
-            const isServerError = e instanceof ServerError;
-            const isInteractionRequiredError = e instanceof InteractionRequiredAuthError;
-            const isInvalidGrantError = (e.errorCode === BrowserConstants.INVALID_GRANT_ERROR);
-            if (isServerError && isInvalidGrantError && !isInteractionRequiredError) {
-                const silentAuthUrlRequest: AuthorizationUrlRequest = this.initializeAuthorizationRequest({
-                    ...silentRequest,
-                    redirectUri: request.redirectUri,
-                    prompt: PromptValue.NONE
-                }, InteractionType.SILENT);
-                serverTelemetryManager = this.initializeServerTelemetryManager(ApiId.acquireTokenSilent_authCode, silentAuthUrlRequest.correlationId);
-
-                try {
-                    // Create auth code request and generate PKCE params
-                    const authCodeRequest: AuthorizationCodeRequest = await this.initializeAuthorizationCodeRequest(silentAuthUrlRequest);
-
-                    // Initialize the client
-                    const authClient: AuthorizationCodeClient = await this.createAuthCodeClient(serverTelemetryManager, silentAuthUrlRequest.authority);
-
-                    // Create authorize request url
-                    const navigateUrl = await authClient.getAuthCodeUrl(silentAuthUrlRequest);
-
-                    // Get scopeString for iframe ID
-                    const scopeString = silentAuthUrlRequest.scopes ? silentAuthUrlRequest.scopes.join(" ") : "";
-
-                    return await this.silentTokenHelper(navigateUrl, authCodeRequest, authClient, scopeString);
-                } catch (e) {
-                    serverTelemetryManager.cacheFailedRequest(e);
-                    this.browserStorage.cleanRequest();
-                    throw e;
-                }
-            }
-
-            throw e;
-        }
-    }
-
-    /**
-     * Helper which acquires an authorization code silently using a hidden iframe from given url
-     * using the scopes requested as part of the id, and exchanges the code for a set of OAuth tokens.
-     * @param navigateUrl
-     * @param userRequestScopes
-     */
-    private async silentTokenHelper(navigateUrl: string, authCodeRequest: AuthorizationCodeRequest, authClient: AuthorizationCodeClient, userRequestScopes: string): Promise<AuthenticationResult> {
-        // Create silent handler
-        const silentHandler = new SilentHandler(authClient, this.browserStorage, this.config.system.loadFrameTimeout);
-        // Get the frame handle for the silent request
-        const msalFrame = await silentHandler.initiateAuthRequest(navigateUrl, authCodeRequest, userRequestScopes);
-        // Monitor the window for the hash. Return the string value and close the popup when the hash is received. Default timeout is 60 seconds.
-        const hash = await silentHandler.monitorIframeForHash(msalFrame, this.config.system.iframeHashTimeout);
-        // Handle response from hash string
-        return silentHandler.handleCodeResponse(hash);
-    }
-
-    // #endregion
-
-    // #region Logout
-
-    /**
-     * Use to log out the current user, and redirect the user to the postLogoutRedirectUri.
-     * Default behaviour is to redirect the user to `window.location.href`.
-     * @param {@link (EndSessionRequest:type)} 
-     */
-    async logout(logoutRequest?: EndSessionRequest): Promise<void> {
-        const validLogoutRequest = this.initializeLogoutRequest(logoutRequest);
-        const authClient = await this.createAuthCodeClient(null, validLogoutRequest && validLogoutRequest.authority);
-        // create logout string and navigate user window to logout. Auth module will clear cache.
-        const logoutUri: string = authClient.getLogoutUri(validLogoutRequest);
-        BrowserUtils.navigateWindow(logoutUri);
-    }
-
-    // #endregion
-
-    // #region Account APIs
-
-    /**
-     * Returns all accounts that MSAL currently has data for.
-     * (the account object is created at the time of successful login)
-     * or empty array when no accounts are found
-     * @returns {@link AccountInfo[]} - Array of account objects in cache
-     */
-    getAllAccounts(): AccountInfo[] {
-        return this.browserStorage.getAllAccounts();
-    }
-
-    /**
-     * Returns the signed in account matching username.
-     * (the account object is created at the time of successful login)
-     * or null when no matching account is found.
-     * This API is provided for convenience but getAccountById should be used for best reliability
-     * @returns {@link AccountInfo} - the account object stored in MSAL
-     */
-    getAccountByUsername(userName: string): AccountInfo|null {
-        const allAccounts = this.getAllAccounts();
-        if (!StringUtils.isEmpty(userName) && allAccounts && allAccounts.length) {
-            return allAccounts.filter(accountObj => accountObj.username.toLowerCase() === userName.toLowerCase())[0] || null;
-        } else {
-            return null;
-        }
-    }
-
-    /**
-     * Returns the signed in account matching homeAccountId.
-     * (the account object is created at the time of successful login)
-     * or null when no matching account is found
-     * @returns {@link AccountInfo} - the account object stored in MSAL
-     */
-    getAccountByHomeId(homeAccountId: string): AccountInfo|null {
-        const allAccounts = this.getAllAccounts();
-        if (!StringUtils.isEmpty(homeAccountId) && allAccounts && allAccounts.length) {
-            return allAccounts.filter(accountObj => accountObj.homeAccountId === homeAccountId)[0] || null;
-        } else {
-            return null;
-        }
-    }
-
-    // #endregion
-
-    // #region Helpers
-
-    /**
-     *
-     * Use to get the redirect uri configured in MSAL or null.
-     * @returns {string} redirect URL
-     *
-     */
-    private getRedirectUri(requestRedirectUri?: string): string {
-        return requestRedirectUri || this.config.auth.redirectUri || BrowserUtils.getCurrentUri();
-    }
-
-    /**
-     * Use to get the post logout redirect uri configured in MSAL or null.
-     *
-     * @returns {string} post logout redirect URL
-     */
-    private getPostLogoutRedirectUri(requestPostLogoutRedirectUri?: string): string {
-        return requestPostLogoutRedirectUri || this.config.auth.postLogoutRedirectUri || BrowserUtils.getCurrentUri();
-    }
-
-    /**
-     * Used to get a discovered version of the default authority.
-     */
-    private async getDiscoveredDefaultAuthority(): Promise<Authority> {
-        if (!this.defaultAuthority) {
-            this.defaultAuthority = await AuthorityFactory.createDiscoveredInstance(this.config.auth.authority, this.config.system.networkClient);
-        }
-        return this.defaultAuthority;
-    }
-
-    /**
-     * Helper to check whether interaction is in progress.
-     */
-    private interactionInProgress(): boolean {
-        // Check whether value in cache is present and equal to expected value
-        return (this.browserStorage.getItem(this.browserStorage.generateCacheKey(BrowserConstants.INTERACTION_STATUS_KEY), CacheSchemaType.TEMPORARY) as string) === BrowserConstants.INTERACTION_IN_PROGRESS_VALUE;
-    }
-
-    /**
-     * Creates an Authorization Code Client with the given authority, or the default authority.
-     * @param authorityUrl 
-     */
-    private async createAuthCodeClient(serverTelemetryManager: ServerTelemetryManager, authorityUrl?: string): Promise<AuthorizationCodeClient> {
-        // Create auth module.
-        const clientConfig = await this.getClientConfiguration(serverTelemetryManager, authorityUrl);
-        return new AuthorizationCodeClient(clientConfig);
-    }
-
-    /**
-     * Creates an Silent Flow Client with the given authority, or the default authority.
-     * @param authorityUrl 
-     */
-    private async createSilentFlowClient(serverTelemetryManager: ServerTelemetryManager, authorityUrl?: string): Promise<SilentFlowClient> {
-        // Create auth module.
-        const clientConfig = await this.getClientConfiguration(serverTelemetryManager, authorityUrl);
-        return new SilentFlowClient(clientConfig);
-    }
-
-    /**
-     * Creates a Client Configuration object with the given request authority, or the default authority.
-     * @param requestAuthority 
-     */
-    private async getClientConfiguration(serverTelemetryManager: ServerTelemetryManager, requestAuthority?: string): Promise<ClientConfiguration> {
-        // If the requestAuthority is passed and is not equivalent to the default configured authority, create new authority and discover endpoints. Return default authority otherwise.
-        const discoveredAuthority = (!StringUtils.isEmpty(requestAuthority) && requestAuthority !== this.config.auth.authority) ? await AuthorityFactory.createDiscoveredInstance(requestAuthority, this.config.system.networkClient) 
-            : await this.getDiscoveredDefaultAuthority();
-        return {
-            authOptions: {
-                clientId: this.config.auth.clientId,
-                authority: discoveredAuthority,
-                knownAuthorities: this.config.auth.knownAuthorities,
-                cloudDiscoveryMetadata: this.config.auth.cloudDiscoveryMetadata,
-                clientCapabilities: this.config.auth.clientCapabilities
-            },
-            systemOptions: {
-                tokenRenewalOffsetSeconds: this.config.system.tokenRenewalOffsetSeconds
-            },
-            loggerOptions: {
-                loggerCallback: this.config.system.loggerOptions.loggerCallback,
-                piiLoggingEnabled: this.config.system.loggerOptions.piiLoggingEnabled
-            },
-            cryptoInterface: this.browserCrypto,
-            networkInterface: this.networkClient,
-            storageInterface: this.browserStorage,
-            serverTelemetryManager: serverTelemetryManager,
-            libraryInfo: {
-                sku: BrowserConstants.MSAL_SKU,
-                version: version,
-                cpu: "",
-                os: ""
-            }
-        };
-    }
-
-    /**
-     * Helper to validate app environment before making a request.
-     */
-    private preflightInteractiveRequest(request: RedirectRequest|PopupRequest, interactionType: InteractionType): AuthorizationUrlRequest {
-        // block the reload if it occurred inside a hidden iframe
-        BrowserUtils.blockReloadInHiddenIframes();
-
-        // Check if interaction is in progress. Throw error if true.
-        if (this.interactionInProgress()) {
-            throw BrowserAuthError.createInteractionInProgressError();
-        }
-        
-        return this.initializeAuthorizationRequest(request, interactionType);
-    }
-
-    /**
-     * Initializer function for all request APIs
-     * @param request 
-     */
-    private initializeBaseRequest(request: BaseAuthRequest): BaseAuthRequest {
-        const validatedRequest: BaseAuthRequest = {
-            ...request
-        };
-
-        if (StringUtils.isEmpty(validatedRequest.authority)) {
-            validatedRequest.authority = this.config.auth.authority;
-        }
-
-        validatedRequest.correlationId = (request && request.correlationId) || this.browserCrypto.createNewGuid();
-
-        return validatedRequest;
-    }
-
-    private initializeServerTelemetryManager(apiId: number, correlationId: string, forceRefresh?: boolean): ServerTelemetryManager {
-        const telemetryPayload: ServerTelemetryRequest = {
-            clientId: this.config.auth.clientId,
-            correlationId: correlationId,
-            apiId: apiId,
-            forceRefresh: forceRefresh || false
-        };
-
-        return new ServerTelemetryManager(telemetryPayload, this.browserStorage);
-    }
-
-    /**
-     * Generates a request that will contain the openid and profile scopes.
-     * @param request 
-     */
-    private setDefaultScopes(request: AuthorizationUrlRequest|RedirectRequest|PopupRequest|SsoSilentRequest): AuthorizationUrlRequest {
-        return {
-            ...request,
-            scopes: [...((request && request.scopes) || []), ...DEFAULT_REQUEST.scopes]
-        };
-    }
-
-    /**
-     * Helper to initialize required request parameters for interactive APIs and ssoSilent()
-     * @param request
-     */
-    private initializeAuthorizationRequest(request: AuthorizationUrlRequest|RedirectRequest|PopupRequest|SsoSilentRequest, interactionType: InteractionType): AuthorizationUrlRequest {
-        let validatedRequest: AuthorizationUrlRequest = {
-            ...request,
-            ...this.setDefaultScopes(request)
-        };
-
-        validatedRequest.redirectUri = this.getRedirectUri(validatedRequest.redirectUri);
-
-        // Check for ADAL SSO
-        if (StringUtils.isEmpty(validatedRequest.loginHint)) {
-            // Only check for adal token if no SSO params are being used
-            const adalIdTokenString = this.browserStorage.getItem(PersistentCacheKeys.ADAL_ID_TOKEN, CacheSchemaType.TEMPORARY) as string;
-            if (!StringUtils.isEmpty(adalIdTokenString)) {
-                const adalIdToken = new IdToken(adalIdTokenString, this.browserCrypto);
-                this.browserStorage.removeItem(PersistentCacheKeys.ADAL_ID_TOKEN);
-                if (adalIdToken.claims && adalIdToken.claims.upn) {
-                    validatedRequest.loginHint = adalIdToken.claims.upn;
-                }
-            }
-        }
-
-        const browserState: BrowserStateObject = {
-            interactionType: interactionType
-        };
-
-        validatedRequest.state = ProtocolUtils.setRequestState(
-            this.browserCrypto,
-            (request && request.state) || "",
-            browserState
-        );
-
-        if (StringUtils.isEmpty(validatedRequest.nonce)) {
-            validatedRequest.nonce = this.browserCrypto.createNewGuid();
-        }
-
-        validatedRequest.responseMode = ResponseMode.FRAGMENT;
-
-        validatedRequest = {
-            ...validatedRequest,
-            ...this.initializeBaseRequest(validatedRequest)
-        };
-
-        this.browserStorage.updateCacheEntries(validatedRequest.state, validatedRequest.nonce, validatedRequest.authority);
-
-        return {
-            ...validatedRequest
-        };
-    }
-
-    /**
-     * Generates an auth code request tied to the url request.
-     * @param request 
-     */
-    private async initializeAuthorizationCodeRequest(request: AuthorizationUrlRequest): Promise<AuthorizationCodeRequest> {
-        const generatedPkceParams = await this.browserCrypto.generatePkceCodes();
-
-        const authCodeRequest: AuthorizationCodeRequest = {
-            ...request,
-            redirectUri: request.redirectUri,
-            code: "",
-            codeVerifier: generatedPkceParams.verifier
-        };
-
-        request.codeChallenge = generatedPkceParams.challenge;
-        request.codeChallengeMethod = Constants.S256_CODE_CHALLENGE_METHOD;
-
-        return authCodeRequest;
-    }
-
-    /**
-     * Initializer for the logout request.
-     * @param logoutRequest 
-     */
-    private initializeLogoutRequest(logoutRequest?: EndSessionRequest): EndSessionRequest {
-        const validLogoutRequest = {
-            ...logoutRequest
-        };
-        if (StringUtils.isEmpty(validLogoutRequest.authority)) {
-            validLogoutRequest.authority = this.config.auth.authority;
-        }
-
-        validLogoutRequest.correlationId = (validLogoutRequest && validLogoutRequest.correlationId) || this.browserCrypto.createNewGuid();
-
-        validLogoutRequest.postLogoutRedirectUri = this.getPostLogoutRedirectUri(logoutRequest ? logoutRequest.postLogoutRedirectUri : "");
-        
-        return validLogoutRequest;
-    }
-
-    // #endregion
-=======
->>>>>>> 4c2c37cb
 }