--- conflicted
+++ resolved
@@ -13,13 +13,10 @@
     ID_TOKEN_CLAIMS,
     AUTHENTICATION_RESULT_WITH_FOCI,
     CORS_SIMPLE_REQUEST_HEADERS,
-<<<<<<< HEAD
     TEST_ACCOUNT_INFO,
-    RANDOM_TEST_GUID
-=======
+    RANDOM_TEST_GUID,
     POP_AUTHENTICATION_RESULT,
     SSH_AUTHENTICATION_RESULT
->>>>>>> 7c93022e
 } from "../test_kit/StringConstants";
 import { BaseClient} from "../../src/client/BaseClient";
 import { AADServerParamKeys, GrantType, Constants, CredentialType, AuthenticationScheme, ThrottlingConstants } from "../../src/utils/Constants";
