/*
 * Copyright (c) Microsoft Corporation. All rights reserved.
 * Licensed under the MIT License.
 */

import sinon from "sinon";
import {
    AUTHENTICATION_RESULT,
    DEFAULT_OPENID_CONFIG_RESPONSE,
    TEST_CONFIG,
    TEST_TOKENS,
    TEST_DATA_CLIENT_INFO,
    ID_TOKEN_CLAIMS,
    AUTHENTICATION_RESULT_WITH_FOCI,
    CORS_SIMPLE_REQUEST_HEADERS,
    POP_AUTHENTICATION_RESULT,
    SSH_AUTHENTICATION_RESULT
} from "../test_kit/StringConstants";
import { BaseClient} from "../../src/client/BaseClient";
import { AADServerParamKeys, GrantType, Constants, CredentialType, AuthenticationScheme, ThrottlingConstants } from "../../src/utils/Constants";
import { ClientTestUtils, MockStorageClass } from "./ClientTestUtils";
import { Authority } from "../../src/authority/Authority";
import { RefreshTokenClient } from "../../src/client/RefreshTokenClient";
import { CommonRefreshTokenRequest } from "../../src/request/CommonRefreshTokenRequest";
import { AccountEntity } from "../../src/cache/entities/AccountEntity";
import { RefreshTokenEntity } from "../../src/cache/entities/RefreshTokenEntity";
import { AuthenticationResult } from "../../src/response/AuthenticationResult";
import { AccountInfo } from "../../src/account/AccountInfo";
import { CacheManager } from "../../src/cache/CacheManager";
import { ClientConfiguration } from "../../src/config/ClientConfiguration";
import { CommonSilentFlowRequest } from "../../src/request/CommonSilentFlowRequest";
import { ClientAuthError } from "../../src/error/ClientAuthError";
import { ClientConfigurationError } from "../../src/error/ClientConfigurationError";
import { AuthToken } from "../../src/account/AuthToken";
import { SilentFlowClient } from "../../src/client/SilentFlowClient";
import { AppMetadataEntity } from "../../src/cache/entities/AppMetadataEntity";
import { CcsCredentialType } from "../../src/account/CcsCredential";
import { InteractionRequiredAuthError } from "../../src/error/InteractionRequiredAuthError";
import { StubPerformanceClient } from "../../src/telemetry/performance/StubPerformanceClient";
import { Logger } from "../../src/logger/Logger";

const testAccountEntity: AccountEntity = new AccountEntity();
testAccountEntity.homeAccountId = `${TEST_DATA_CLIENT_INFO.TEST_UID}.${TEST_DATA_CLIENT_INFO.TEST_UTID}`;
testAccountEntity.localAccountId = ID_TOKEN_CLAIMS.oid;
testAccountEntity.environment = "login.windows.net";
testAccountEntity.realm = ID_TOKEN_CLAIMS.tid;
testAccountEntity.username = ID_TOKEN_CLAIMS.preferred_username;
testAccountEntity.authorityType = "MSSTS";

const testAppMetadata: AppMetadataEntity = new AppMetadataEntity();
testAppMetadata.clientId = TEST_CONFIG.MSAL_CLIENT_ID;
testAppMetadata.familyId = TEST_CONFIG.THE_FAMILY_ID;

const testRefreshTokenEntity: RefreshTokenEntity = new RefreshTokenEntity();
testRefreshTokenEntity.homeAccountId = `${TEST_DATA_CLIENT_INFO.TEST_UID}.${TEST_DATA_CLIENT_INFO.TEST_UTID}`;
testRefreshTokenEntity.clientId = TEST_CONFIG.MSAL_CLIENT_ID;
testRefreshTokenEntity.environment = testAccountEntity.environment;
testRefreshTokenEntity.realm = ID_TOKEN_CLAIMS.tid;
testRefreshTokenEntity.secret = AUTHENTICATION_RESULT.body.refresh_token;
testRefreshTokenEntity.credentialType = CredentialType.REFRESH_TOKEN;

const testFamilyRefreshTokenEntity: RefreshTokenEntity = new RefreshTokenEntity();
testFamilyRefreshTokenEntity.homeAccountId = `${TEST_DATA_CLIENT_INFO.TEST_UID}.${TEST_DATA_CLIENT_INFO.TEST_UTID}`;
testFamilyRefreshTokenEntity.clientId = TEST_CONFIG.MSAL_CLIENT_ID;
testFamilyRefreshTokenEntity.environment = testAccountEntity.environment;
testFamilyRefreshTokenEntity.realm = ID_TOKEN_CLAIMS.tid;
testFamilyRefreshTokenEntity.secret = AUTHENTICATION_RESULT.body.refresh_token;
testFamilyRefreshTokenEntity.credentialType = CredentialType.REFRESH_TOKEN;
testFamilyRefreshTokenEntity.familyId = TEST_CONFIG.THE_FAMILY_ID;

describe("RefreshTokenClient unit tests", () => {
    afterEach(() => {
        sinon.restore();
    });

    const name = "test-client-id";
    const version = "0.0.1";
    const logger = new Logger({});
    const applicationTelemetry = {
        appName: "Test App",
        appVersion: "1.0.0-test.0"
    }

    let stubPerformanceClient: StubPerformanceClient;
    beforeEach(async () => {
        
        stubPerformanceClient = new StubPerformanceClient(TEST_CONFIG.MSAL_CLIENT_ID,TEST_CONFIG.validAuthority, logger, name, version, applicationTelemetry);
    });

    describe("Constructor", () => {
        it("creates a RefreshTokenClient", async () => {
            sinon.stub(Authority.prototype, <any>"getEndpointMetadataFromNetwork").resolves(DEFAULT_OPENID_CONFIG_RESPONSE.body);
            const config = await ClientTestUtils.createTestClientConfiguration();
            const client = new RefreshTokenClient(config,stubPerformanceClient);
            expect(client).not.toBeNull();
            expect(client instanceof RefreshTokenClient).toBe(true);
            expect(client instanceof BaseClient).toBe(true);
        });
    });

    describe("executeTokenRequest", () => {
        let config: ClientConfiguration;

        const refreshTokenRequest: CommonRefreshTokenRequest = {
            scopes: TEST_CONFIG.DEFAULT_GRAPH_SCOPE,
            refreshToken: TEST_TOKENS.REFRESH_TOKEN,
            claims: TEST_CONFIG.CLAIMS,
            authority: TEST_CONFIG.validAuthority,
            correlationId: TEST_CONFIG.CORRELATION_ID,
            authenticationScheme: TEST_CONFIG.TOKEN_TYPE_BEARER as AuthenticationScheme
        };

        beforeEach(async () => {
            sinon.stub(Authority.prototype, <any>"getEndpointMetadataFromNetwork").resolves(DEFAULT_OPENID_CONFIG_RESPONSE.body);
            config = await ClientTestUtils.createTestClientConfiguration();
        });

        it("Adds tokenQueryParameters to the /token request", (done) => {
            sinon.stub(RefreshTokenClient.prototype, <any>"executePostToTokenEndpoint").callsFake(async (url) => {
                expect(url.includes("/token?testParam=testValue")).toBe(true);
                done();
            });

            const client = new RefreshTokenClient(config,stubPerformanceClient);
            const refreshTokenRequest: CommonRefreshTokenRequest = {
                scopes: TEST_CONFIG.DEFAULT_GRAPH_SCOPE,
                refreshToken: TEST_TOKENS.REFRESH_TOKEN,
                claims: TEST_CONFIG.CLAIMS,
                authority: TEST_CONFIG.validAuthority,
                correlationId: TEST_CONFIG.CORRELATION_ID,
                authenticationScheme: TEST_CONFIG.TOKEN_TYPE_BEARER as AuthenticationScheme,
                tokenQueryParameters: {
                    testParam: "testValue"
                }
            };

            client.acquireToken(refreshTokenRequest).catch(e => {
                // Catch errors thrown after the function call this test is testing    
            });
        });

        it("Checks whether performance telemetry startMeasurement method is called",async () => {
            const spy = jest.spyOn(stubPerformanceClient, 'startMeasurement');
            
            const client = new RefreshTokenClient(config,stubPerformanceClient);
            sinon.stub(RefreshTokenClient.prototype, <any>"executePostToTokenEndpoint").resolves(AUTHENTICATION_RESULT);
            
            await client.acquireToken(refreshTokenRequest);
            expect(spy).toHaveBeenCalled();
            spy.mockClear();
        });

        it("Checks whether performance telemetry endMeasurement method is called",async () => {
            const spy = jest.spyOn(stubPerformanceClient, 'endMeasurement');
            
            const client = new RefreshTokenClient(config,stubPerformanceClient);
            sinon.stub(RefreshTokenClient.prototype, <any>"executePostToTokenEndpoint").resolves(AUTHENTICATION_RESULT);
            
            await client.acquireToken(refreshTokenRequest);
            expect(spy).toHaveBeenCalled();
            spy.mockClear();
        });
    });

    describe("acquireToken APIs", () => {
        let config: ClientConfiguration;
        let client: RefreshTokenClient;

        const testAccount: AccountInfo = {
            homeAccountId: `${TEST_DATA_CLIENT_INFO.TEST_UID}.${TEST_DATA_CLIENT_INFO.TEST_UTID}`,
            tenantId: ID_TOKEN_CLAIMS.tid,
            environment: "login.windows.net",
            username: ID_TOKEN_CLAIMS.preferred_username,
            name: ID_TOKEN_CLAIMS.name,
            localAccountId: ID_TOKEN_CLAIMS.oid,
            idTokenClaims: ID_TOKEN_CLAIMS
        };

        beforeEach(async () => {
            sinon.stub(Authority.prototype, <any>"getEndpointMetadataFromNetwork").resolves(DEFAULT_OPENID_CONFIG_RESPONSE.body);
            sinon.stub(Authority.prototype, "getPreferredCache").returns("login.windows.net");
            AUTHENTICATION_RESULT.body.client_info = TEST_DATA_CLIENT_INFO.TEST_DECODED_CLIENT_INFO;
            sinon.stub(AuthToken, "extractTokenClaims").returns(ID_TOKEN_CLAIMS);
            sinon.stub(CacheManager.prototype, "readRefreshTokenFromCache").returns(testRefreshTokenEntity);

            config = await ClientTestUtils.createTestClientConfiguration();
            config.storageInterface!.setAccount(testAccountEntity);
            config.storageInterface!.setRefreshTokenCredential(testRefreshTokenEntity);
            config.storageInterface!.setRefreshTokenCredential(testFamilyRefreshTokenEntity);
            config.storageInterface!.setAppMetadata(testAppMetadata);
            client = new RefreshTokenClient(config,stubPerformanceClient);
        });

        afterEach(() => {
            sinon.restore();
        });

        it("Does not add headers that do not qualify for a simple request", (done) => {
            // For more information about this test see: https://developer.mozilla.org/en-US/docs/Web/HTTP/CORS
            sinon.stub(RefreshTokenClient.prototype, <any>"executePostToTokenEndpoint").callsFake(async (tokenEndpoint: string, queryString: string, headers: Record<string, string>) => {
                const headerNames = Object.keys(headers);
                headerNames.forEach((name) => {
                    expect(CORS_SIMPLE_REQUEST_HEADERS.includes(name.toLowerCase())).toBe(true);
                });
    
                done();
                return AUTHENTICATION_RESULT;
            });

            const client = new RefreshTokenClient(config,stubPerformanceClient);
            const refreshTokenRequest: CommonRefreshTokenRequest = {
                scopes: TEST_CONFIG.DEFAULT_GRAPH_SCOPE,
                refreshToken: TEST_TOKENS.REFRESH_TOKEN,
                claims: TEST_CONFIG.CLAIMS,
                authority: TEST_CONFIG.validAuthority,
                correlationId: TEST_CONFIG.CORRELATION_ID,
                authenticationScheme: TEST_CONFIG.TOKEN_TYPE_BEARER as AuthenticationScheme
            };

            client.acquireToken(refreshTokenRequest);
        });

        it("acquires a token", async () => {
            sinon.stub(RefreshTokenClient.prototype, <any>"executePostToTokenEndpoint").resolves(AUTHENTICATION_RESULT);
            const createTokenRequestBodySpy = sinon.spy(RefreshTokenClient.prototype, <any>"createTokenRequestBody");
            const client = new RefreshTokenClient(config,stubPerformanceClient);
            const refreshTokenRequest: CommonRefreshTokenRequest = {
                scopes: TEST_CONFIG.DEFAULT_GRAPH_SCOPE,
                refreshToken: TEST_TOKENS.REFRESH_TOKEN,
                claims: TEST_CONFIG.CLAIMS,
                authority: TEST_CONFIG.validAuthority,
                correlationId: TEST_CONFIG.CORRELATION_ID,
                authenticationScheme: TEST_CONFIG.TOKEN_TYPE_BEARER as AuthenticationScheme
            };

            const authResult: AuthenticationResult = await client.acquireToken(refreshTokenRequest);
            const expectedScopes = [Constants.OPENID_SCOPE, Constants.PROFILE_SCOPE, TEST_CONFIG.DEFAULT_GRAPH_SCOPE[0], "email"];

            expect(authResult.uniqueId).toEqual(ID_TOKEN_CLAIMS.oid);
            expect(authResult.tenantId).toEqual(ID_TOKEN_CLAIMS.tid);
            expect(authResult.scopes).toEqual(expectedScopes);
            expect(authResult.account).toEqual(testAccount);
            expect(authResult.idToken).toEqual(AUTHENTICATION_RESULT.body.id_token);
            expect(authResult.idTokenClaims).toEqual(ID_TOKEN_CLAIMS);
            expect(authResult.accessToken).toEqual(AUTHENTICATION_RESULT.body.access_token);
            expect(authResult.state).toHaveLength(0);
            expect(createTokenRequestBodySpy.calledWith(refreshTokenRequest)).toBe(true);

            const result = await createTokenRequestBodySpy.returnValues[0] as string;
            expect(result.includes(`${TEST_CONFIG.DEFAULT_GRAPH_SCOPE[0]}`)).toBe(true);
            expect(result.includes(`${AADServerParamKeys.CLIENT_ID}=${TEST_CONFIG.MSAL_CLIENT_ID}`)).toBe(true);
            expect(result.includes(`${AADServerParamKeys.REFRESH_TOKEN}=${TEST_TOKENS.REFRESH_TOKEN}`)).toBe(true);
            expect(result.includes(`${AADServerParamKeys.GRANT_TYPE}=${GrantType.REFRESH_TOKEN_GRANT}`)).toBe(true);
            expect(result.includes(`${AADServerParamKeys.CLIENT_SECRET}=${TEST_CONFIG.MSAL_CLIENT_SECRET}`)).toBe(true);
            expect(result.includes(`${AADServerParamKeys.CLAIMS}=${encodeURIComponent(TEST_CONFIG.CLAIMS)}`)).toBe(true);
            expect(result.includes(`${AADServerParamKeys.X_CLIENT_SKU}=${Constants.SKU}`)).toBe(true);
            expect(result.includes(`${AADServerParamKeys.X_CLIENT_VER}=${TEST_CONFIG.TEST_VERSION}`)).toBe(true);
            expect(result.includes(`${AADServerParamKeys.X_CLIENT_OS}=${TEST_CONFIG.TEST_OS}`)).toBe(true);
            expect(result.includes(`${AADServerParamKeys.X_CLIENT_CPU}=${TEST_CONFIG.TEST_CPU}`)).toBe(true);
            expect(result.includes(`${AADServerParamKeys.X_APP_NAME}=${TEST_CONFIG.applicationName}`)).toBe(true);
            expect(result.includes(`${AADServerParamKeys.X_APP_VER}=${TEST_CONFIG.applicationVersion}`)).toBe(true);
            expect(result.includes(`${AADServerParamKeys.X_MS_LIB_CAPABILITY}=${ThrottlingConstants.X_MS_LIB_CAPABILITY_VALUE}`)).toBe(true);
        });

<<<<<<< HEAD
        it("Adds clientAssertion from ClientConfiguration to /token request", async () => {
            sinon.stub(RefreshTokenClient.prototype, <any>"executePostToTokenEndpoint").resolves(AUTHENTICATION_RESULT);
            config.clientCredentials = {
                ...config.clientCredentials,
                clientAssertion: {
                    assertion: TEST_CONFIG.TEST_CONFIG_ASSERTION,
                    assertionType: TEST_CONFIG.TEST_ASSERTION_TYPE
                }
            }
            const createTokenRequestBodySpy = sinon.spy(RefreshTokenClient.prototype, <any>"createTokenRequestBody");
            const client = new RefreshTokenClient(config,stubPerformanceClient);
            const refreshTokenRequest: CommonRefreshTokenRequest = {
                scopes: TEST_CONFIG.DEFAULT_GRAPH_SCOPE,
                refreshToken: TEST_TOKENS.REFRESH_TOKEN,
                claims: TEST_CONFIG.CLAIMS,
                authority: TEST_CONFIG.validAuthority,
                correlationId: TEST_CONFIG.CORRELATION_ID,
                authenticationScheme: TEST_CONFIG.TOKEN_TYPE_BEARER as AuthenticationScheme
            };

            const authResult: AuthenticationResult = await client.acquireToken(refreshTokenRequest);
            const expectedScopes = [Constants.OPENID_SCOPE, Constants.PROFILE_SCOPE, TEST_CONFIG.DEFAULT_GRAPH_SCOPE[0], "email"];

            expect(authResult.uniqueId).toEqual(ID_TOKEN_CLAIMS.oid);
            expect(authResult.tenantId).toEqual(ID_TOKEN_CLAIMS.tid);
            expect(authResult.scopes).toEqual(expectedScopes);
            expect(authResult.account).toEqual(testAccount);
            expect(authResult.idToken).toEqual(AUTHENTICATION_RESULT.body.id_token);
            expect(authResult.idTokenClaims).toEqual(ID_TOKEN_CLAIMS);
            expect(authResult.accessToken).toEqual(AUTHENTICATION_RESULT.body.access_token);
            expect(authResult.state).toHaveLength(0);
            expect(createTokenRequestBodySpy.calledWith(refreshTokenRequest)).toBe(true);

            const result = await createTokenRequestBodySpy.returnValues[0] as string;
            expect(result.includes(`${AADServerParamKeys.CLIENT_ASSERTION}=${encodeURIComponent(TEST_CONFIG.TEST_CONFIG_ASSERTION)}`)).toBe(true);
            expect(result.includes(`${AADServerParamKeys.CLIENT_ASSERTION_TYPE}=${encodeURIComponent(TEST_CONFIG.TEST_ASSERTION_TYPE)}`)).toBe(true);
        });

        it("Adds clientAssertion from request to /token request, overriding config assertion", async () => {
            sinon.stub(RefreshTokenClient.prototype, <any>"executePostToTokenEndpoint").resolves(AUTHENTICATION_RESULT);
            config.clientCredentials = {
                ...config.clientCredentials,
                clientAssertion: {
                    assertion: TEST_CONFIG.TEST_CONFIG_ASSERTION,
                    assertionType: TEST_CONFIG.TEST_ASSERTION_TYPE
                }
            }
            const createTokenRequestBodySpy = sinon.spy(RefreshTokenClient.prototype, <any>"createTokenRequestBody");
            const client = new RefreshTokenClient(config,stubPerformanceClient);
            const refreshTokenRequest: CommonRefreshTokenRequest = {
                scopes: TEST_CONFIG.DEFAULT_GRAPH_SCOPE,
                refreshToken: TEST_TOKENS.REFRESH_TOKEN,
                claims: TEST_CONFIG.CLAIMS,
                authority: TEST_CONFIG.validAuthority,
                correlationId: TEST_CONFIG.CORRELATION_ID,
                authenticationScheme: TEST_CONFIG.TOKEN_TYPE_BEARER as AuthenticationScheme,
                clientAssertion: {
                    assertion: TEST_CONFIG.TEST_REQUEST_ASSERTION,
                    assertionType: TEST_CONFIG.TEST_ASSERTION_TYPE
                }
            };

            const authResult: AuthenticationResult = await client.acquireToken(refreshTokenRequest);
            const expectedScopes = [Constants.OPENID_SCOPE, Constants.PROFILE_SCOPE, TEST_CONFIG.DEFAULT_GRAPH_SCOPE[0], "email"];

            expect(authResult.uniqueId).toEqual(ID_TOKEN_CLAIMS.oid);
            expect(authResult.tenantId).toEqual(ID_TOKEN_CLAIMS.tid);
            expect(authResult.scopes).toEqual(expectedScopes);
            expect(authResult.account).toEqual(testAccount);
            expect(authResult.idToken).toEqual(AUTHENTICATION_RESULT.body.id_token);
            expect(authResult.idTokenClaims).toEqual(ID_TOKEN_CLAIMS);
            expect(authResult.accessToken).toEqual(AUTHENTICATION_RESULT.body.access_token);
            expect(authResult.state).toHaveLength(0);
            expect(createTokenRequestBodySpy.calledWith(refreshTokenRequest)).toBe(true);

            const result = await createTokenRequestBodySpy.returnValues[0] as string;
            expect(result.includes(`${AADServerParamKeys.CLIENT_ASSERTION}=${encodeURIComponent(TEST_CONFIG.TEST_CONFIG_ASSERTION)}`)).toBe(false);
            expect(result.includes(`${AADServerParamKeys.CLIENT_ASSERTION}=${encodeURIComponent(TEST_CONFIG.TEST_REQUEST_ASSERTION)}`)).toBe(true);
            expect(result.includes(`${AADServerParamKeys.CLIENT_ASSERTION_TYPE}=${encodeURIComponent(TEST_CONFIG.TEST_ASSERTION_TYPE)}`)).toBe(true);
        });


=======
>>>>>>> b315d957
        it("acquireTokenByRefreshToken refreshes a token", async () => {
            sinon.stub(RefreshTokenClient.prototype, <any>"executePostToTokenEndpoint").resolves(AUTHENTICATION_RESULT);
            const silentFlowRequest: CommonSilentFlowRequest = {
                scopes: TEST_CONFIG.DEFAULT_GRAPH_SCOPE,
                account: testAccount,
                authority: TEST_CONFIG.validAuthority,
                correlationId: TEST_CONFIG.CORRELATION_ID,
                forceRefresh: false
            };

            const expectedRefreshRequest: CommonRefreshTokenRequest = {
                ...silentFlowRequest,
                authenticationScheme: TEST_CONFIG.TOKEN_TYPE_BEARER as AuthenticationScheme,
                refreshToken: testRefreshTokenEntity.secret,
                ccsCredential: {
                    credential: testAccount.homeAccountId,
                    type: CcsCredentialType.HOME_ACCOUNT_ID
                }
            };
            const refreshTokenClientSpy = sinon.stub(RefreshTokenClient.prototype, "acquireToken");

            await client.acquireTokenByRefreshToken(silentFlowRequest);
            expect(refreshTokenClientSpy.calledWith(expectedRefreshRequest)).toBe(true);
        });

        it("acquireTokenByRefreshToken refreshes a POP token", async () => {
            sinon.stub(RefreshTokenClient.prototype, <any>"executePostToTokenEndpoint").resolves(POP_AUTHENTICATION_RESULT);
            const silentFlowRequest: CommonSilentFlowRequest = {
                scopes: TEST_CONFIG.DEFAULT_GRAPH_SCOPE,
                account: testAccount,
                authority: TEST_CONFIG.validAuthority,
                correlationId: TEST_CONFIG.CORRELATION_ID,
                forceRefresh: false,
                authenticationScheme: AuthenticationScheme.POP
            };

            const expectedRefreshRequest: CommonRefreshTokenRequest = {
                ...silentFlowRequest,
                refreshToken: testRefreshTokenEntity.secret,
                ccsCredential: {
                    credential: testAccount.homeAccountId,
                    type: CcsCredentialType.HOME_ACCOUNT_ID
                }
            };
            const refreshTokenClientSpy = sinon.stub(RefreshTokenClient.prototype, "acquireToken");

            await client.acquireTokenByRefreshToken(silentFlowRequest);
            expect(refreshTokenClientSpy.calledWith(expectedRefreshRequest)).toBe(true);
        });

        it("acquireTokenByRefreshToken refreshes an SSH Cert", async () => {
            sinon.stub(RefreshTokenClient.prototype, <any>"executePostToTokenEndpoint").resolves(SSH_AUTHENTICATION_RESULT);
            const silentFlowRequest: CommonSilentFlowRequest = {
                scopes: TEST_CONFIG.DEFAULT_GRAPH_SCOPE,
                account: testAccount,
                authority: TEST_CONFIG.validAuthority,
                correlationId: TEST_CONFIG.CORRELATION_ID,
                forceRefresh: false,
                authenticationScheme: AuthenticationScheme.SSH
            };

            const expectedRefreshRequest: CommonRefreshTokenRequest = {
                ...silentFlowRequest,
                refreshToken: testRefreshTokenEntity.secret,
                ccsCredential: {
                    credential: testAccount.homeAccountId,
                    type: CcsCredentialType.HOME_ACCOUNT_ID
                }
            };
            const refreshTokenClientSpy = sinon.stub(RefreshTokenClient.prototype, "acquireToken");

            await client.acquireTokenByRefreshToken(silentFlowRequest);
            expect(refreshTokenClientSpy.calledWith(expectedRefreshRequest)).toBe(true);
        });

        it("does not add claims if none are provided", async () => {
            sinon.stub(RefreshTokenClient.prototype, <any>"executePostToTokenEndpoint").resolves(AUTHENTICATION_RESULT);
            const createTokenRequestBodySpy = sinon.spy(RefreshTokenClient.prototype, <any>"createTokenRequestBody");
            const client = new RefreshTokenClient(config,stubPerformanceClient);
            const refreshTokenRequest: CommonRefreshTokenRequest = {
                scopes: TEST_CONFIG.DEFAULT_GRAPH_SCOPE,
                refreshToken: TEST_TOKENS.REFRESH_TOKEN,
                authority: TEST_CONFIG.validAuthority,
                correlationId: TEST_CONFIG.CORRELATION_ID,
                authenticationScheme: TEST_CONFIG.TOKEN_TYPE_BEARER as AuthenticationScheme
            };

            const authResult: AuthenticationResult = await client.acquireToken(refreshTokenRequest);
            const expectedScopes = [Constants.OPENID_SCOPE, Constants.PROFILE_SCOPE, TEST_CONFIG.DEFAULT_GRAPH_SCOPE[0], "email"];

            expect(authResult.uniqueId).toEqual(ID_TOKEN_CLAIMS.oid);
            expect(authResult.tenantId).toEqual(ID_TOKEN_CLAIMS.tid);
            expect(authResult.scopes).toEqual(expectedScopes);
            expect(authResult.account).toEqual(testAccount);
            expect(authResult.idToken).toEqual(AUTHENTICATION_RESULT.body.id_token);
            expect(authResult.idTokenClaims).toEqual(ID_TOKEN_CLAIMS);
            expect(authResult.accessToken).toEqual(AUTHENTICATION_RESULT.body.access_token);
            expect(authResult.state).toBe("");
            expect(createTokenRequestBodySpy.calledWith(refreshTokenRequest)).toBe(true);

            const result = await createTokenRequestBodySpy.returnValues[0] as string;
            expect(result.includes(`${TEST_CONFIG.DEFAULT_GRAPH_SCOPE[0]}`)).toBe(true);
            expect(result.includes(`${AADServerParamKeys.CLIENT_ID}=${TEST_CONFIG.MSAL_CLIENT_ID}`)).toBe(true);
            expect(result.includes(`${AADServerParamKeys.REFRESH_TOKEN}=${TEST_TOKENS.REFRESH_TOKEN}`)).toBe(true);
            expect(result.includes(`${AADServerParamKeys.GRANT_TYPE}=${GrantType.REFRESH_TOKEN_GRANT}`)).toBe(true);
            expect(result.includes(`${AADServerParamKeys.CLIENT_SECRET}=${TEST_CONFIG.MSAL_CLIENT_SECRET}`)).toBe(true);
            expect(result.includes(`${AADServerParamKeys.CLAIMS}=${encodeURIComponent(TEST_CONFIG.CLAIMS)}`)).toBe(false);
            expect(result.includes(`${AADServerParamKeys.X_CLIENT_SKU}=${Constants.SKU}`)).toBe(true);
            expect(result.includes(`${AADServerParamKeys.X_CLIENT_VER}=${TEST_CONFIG.TEST_VERSION}`)).toBe(true);
            expect(result.includes(`${AADServerParamKeys.X_CLIENT_OS}=${TEST_CONFIG.TEST_OS}`)).toBe(true);
            expect(result.includes(`${AADServerParamKeys.X_CLIENT_CPU}=${TEST_CONFIG.TEST_CPU}`)).toBe(true);
            expect(result.includes(`${AADServerParamKeys.X_APP_NAME}=${TEST_CONFIG.applicationName}`)).toBe(true);
            expect(result.includes(`${AADServerParamKeys.X_APP_VER}=${TEST_CONFIG.applicationVersion}`)).toBe(true);
            expect(result.includes(`${AADServerParamKeys.X_MS_LIB_CAPABILITY}=${ThrottlingConstants.X_MS_LIB_CAPABILITY_VALUE}`)).toBe(true);
        });
        
        it("does not add claims if empty object is provided", async () => {
            sinon.stub(RefreshTokenClient.prototype, <any>"executePostToTokenEndpoint").resolves(AUTHENTICATION_RESULT);
            const createTokenRequestBodySpy = sinon.spy(RefreshTokenClient.prototype, <any>"createTokenRequestBody");
            const client = new RefreshTokenClient(config,stubPerformanceClient);
            const refreshTokenRequest: CommonRefreshTokenRequest = {
                scopes: TEST_CONFIG.DEFAULT_GRAPH_SCOPE,
                refreshToken: TEST_TOKENS.REFRESH_TOKEN,
                authority: TEST_CONFIG.validAuthority,
                claims: "{}",
                correlationId: TEST_CONFIG.CORRELATION_ID,
                authenticationScheme: TEST_CONFIG.TOKEN_TYPE_BEARER as AuthenticationScheme
            };

            const authResult: AuthenticationResult = await client.acquireToken(refreshTokenRequest);
            const expectedScopes = [Constants.OPENID_SCOPE, Constants.PROFILE_SCOPE, TEST_CONFIG.DEFAULT_GRAPH_SCOPE[0], "email"];

            expect(authResult.uniqueId).toEqual(ID_TOKEN_CLAIMS.oid);
            expect(authResult.tenantId).toEqual(ID_TOKEN_CLAIMS.tid);
            expect(authResult.scopes).toEqual(expectedScopes);
            expect(authResult.account).toEqual(testAccount);
            expect(authResult.idToken).toEqual(AUTHENTICATION_RESULT.body.id_token);
            expect(authResult.idTokenClaims).toEqual(ID_TOKEN_CLAIMS);
            expect(authResult.accessToken).toEqual(AUTHENTICATION_RESULT.body.access_token);
            expect(authResult.state).toBe("");
            expect(createTokenRequestBodySpy.calledWith(refreshTokenRequest)).toBe(true);

            const result = await createTokenRequestBodySpy.returnValues[0] as string;
            expect(result.includes(`${TEST_CONFIG.DEFAULT_GRAPH_SCOPE[0]}`)).toBe(true);
            expect(result.includes(`${AADServerParamKeys.CLIENT_ID}=${TEST_CONFIG.MSAL_CLIENT_ID}`)).toBe(true);
            expect(result.includes(`${AADServerParamKeys.REFRESH_TOKEN}=${TEST_TOKENS.REFRESH_TOKEN}`)).toBe(true);
            expect(result.includes(`${AADServerParamKeys.GRANT_TYPE}=${GrantType.REFRESH_TOKEN_GRANT}`)).toBe(true);
            expect(result.includes(`${AADServerParamKeys.CLIENT_SECRET}=${TEST_CONFIG.MSAL_CLIENT_SECRET}`)).toBe(true);
            expect(result.includes(`${AADServerParamKeys.CLAIMS}=${encodeURIComponent(TEST_CONFIG.CLAIMS)}`)).toBe(false);
            expect(result.includes(`${AADServerParamKeys.X_CLIENT_SKU}=${Constants.SKU}`)).toBe(true);
            expect(result.includes(`${AADServerParamKeys.X_CLIENT_VER}=${TEST_CONFIG.TEST_VERSION}`)).toBe(true);
            expect(result.includes(`${AADServerParamKeys.X_CLIENT_OS}=${TEST_CONFIG.TEST_OS}`)).toBe(true);
            expect(result.includes(`${AADServerParamKeys.X_CLIENT_CPU}=${TEST_CONFIG.TEST_CPU}`)).toBe(true);
            expect(result.includes(`${AADServerParamKeys.X_APP_NAME}=${TEST_CONFIG.applicationName}`)).toBe(true);
            expect(result.includes(`${AADServerParamKeys.X_APP_VER}=${TEST_CONFIG.applicationVersion}`)).toBe(true);
            expect(result.includes(`${AADServerParamKeys.X_MS_LIB_CAPABILITY}=${ThrottlingConstants.X_MS_LIB_CAPABILITY_VALUE}`)).toBe(true);
        });
    });

    describe("acquireToken APIs with FOCI enabled", () => {
        let config: ClientConfiguration;
        let client: RefreshTokenClient;

        const testAccount: AccountInfo = {
            homeAccountId: `${TEST_DATA_CLIENT_INFO.TEST_UID}.${TEST_DATA_CLIENT_INFO.TEST_UTID}`,
            tenantId: ID_TOKEN_CLAIMS.tid,
            environment: "login.windows.net",
            username: ID_TOKEN_CLAIMS.preferred_username,
            name: ID_TOKEN_CLAIMS.name,
            localAccountId: ID_TOKEN_CLAIMS.oid,
            idTokenClaims: ID_TOKEN_CLAIMS
        };

        beforeEach(async () => {
            sinon.stub(Authority.prototype, <any>"getEndpointMetadataFromNetwork").resolves(DEFAULT_OPENID_CONFIG_RESPONSE.body);
            sinon.stub(Authority.prototype, "getPreferredCache").returns("login.windows.net");
            AUTHENTICATION_RESULT_WITH_FOCI.body.client_info = TEST_DATA_CLIENT_INFO.TEST_DECODED_CLIENT_INFO;
            sinon.stub(RefreshTokenClient.prototype, <any>"executePostToTokenEndpoint").resolves(AUTHENTICATION_RESULT_WITH_FOCI);
            sinon.stub(AuthToken, "extractTokenClaims").returns(ID_TOKEN_CLAIMS);
            sinon.stub(CacheManager.prototype, "readRefreshTokenFromCache").returns(testFamilyRefreshTokenEntity);

            config = await ClientTestUtils.createTestClientConfiguration();
            config.storageInterface!.setAccount(testAccountEntity);
            config.storageInterface!.setRefreshTokenCredential(testRefreshTokenEntity);
            config.storageInterface!.setRefreshTokenCredential(testFamilyRefreshTokenEntity);
            config.storageInterface!.setAppMetadata(testAppMetadata);
            client = new RefreshTokenClient(config,stubPerformanceClient);
        });

        afterEach(() => {
            sinon.restore();
        });

        it("acquires a token (FOCI)", async () => {
            const createTokenRequestBodySpy = sinon.spy(RefreshTokenClient.prototype, <any>"createTokenRequestBody");
            const client = new RefreshTokenClient(config,stubPerformanceClient);
            const refreshTokenRequest: CommonRefreshTokenRequest = {
                scopes: TEST_CONFIG.DEFAULT_GRAPH_SCOPE,
                refreshToken: TEST_TOKENS.REFRESH_TOKEN,
                claims: TEST_CONFIG.CLAIMS,
                authority: TEST_CONFIG.validAuthority,
                correlationId: TEST_CONFIG.CORRELATION_ID,
                authenticationScheme: TEST_CONFIG.TOKEN_TYPE_BEARER as AuthenticationScheme
            };

            const authResult: AuthenticationResult = await client.acquireToken(refreshTokenRequest);
            const expectedScopes = [Constants.OPENID_SCOPE, Constants.PROFILE_SCOPE, TEST_CONFIG.DEFAULT_GRAPH_SCOPE[0], "email"];
            expect(authResult.uniqueId).toEqual(ID_TOKEN_CLAIMS.oid);
            expect(authResult.tenantId).toEqual(ID_TOKEN_CLAIMS.tid);
            expect(authResult.scopes).toEqual(expectedScopes);
            expect(authResult.account).toEqual(testAccount);
            expect(authResult.idToken).toEqual(AUTHENTICATION_RESULT_WITH_FOCI.body.id_token);
            expect(authResult.idTokenClaims).toEqual(ID_TOKEN_CLAIMS);
            expect(authResult.accessToken).toEqual(AUTHENTICATION_RESULT_WITH_FOCI.body.access_token);
            expect(authResult.familyId).toEqual(AUTHENTICATION_RESULT_WITH_FOCI.body.foci);
            expect(authResult.state).toHaveLength(0);

            expect(createTokenRequestBodySpy.calledWith(refreshTokenRequest)).toBe(true);

            const result = await createTokenRequestBodySpy.returnValues[0] as string;
            expect(result.includes(`${TEST_CONFIG.DEFAULT_GRAPH_SCOPE[0]}`)).toBe(true);
            expect(result.includes(`${AADServerParamKeys.CLIENT_ID}=${TEST_CONFIG.MSAL_CLIENT_ID}`)).toBe(true);
            expect(result.includes(`${AADServerParamKeys.REFRESH_TOKEN}=${TEST_TOKENS.REFRESH_TOKEN}`)).toBe(true);
            expect(result.includes(`${AADServerParamKeys.GRANT_TYPE}=${GrantType.REFRESH_TOKEN_GRANT}`)).toBe(true);
            expect(result.includes(`${AADServerParamKeys.CLIENT_SECRET}=${TEST_CONFIG.MSAL_CLIENT_SECRET}`)).toBe(true);
            expect(result.includes(`${AADServerParamKeys.CLAIMS}=${encodeURIComponent(TEST_CONFIG.CLAIMS)}`)).toBe(true);
        });

        it("acquireTokenByRefreshToken refreshes a token (FOCI)", async () => {
            const silentFlowRequest: CommonSilentFlowRequest = {
                scopes: TEST_CONFIG.DEFAULT_GRAPH_SCOPE,
                account: testAccount,
                authority: TEST_CONFIG.validAuthority,
                correlationId: TEST_CONFIG.CORRELATION_ID,
                forceRefresh: false
            };

            const expectedRefreshRequest: CommonRefreshTokenRequest = {
                ...silentFlowRequest,
                refreshToken: testRefreshTokenEntity.secret,
                authenticationScheme: TEST_CONFIG.TOKEN_TYPE_BEARER as AuthenticationScheme,
                ccsCredential: {
                    credential: testAccount.homeAccountId,
                    type: CcsCredentialType.HOME_ACCOUNT_ID
                }
            };
            const refreshTokenClientSpy = sinon.stub(RefreshTokenClient.prototype, "acquireToken");

            await client.acquireTokenByRefreshToken(silentFlowRequest);
            expect(refreshTokenClientSpy.calledWith(expectedRefreshRequest)).toBe(true);
        });
    });

    describe("Error cases", () => {

        it("Throws error if account is not included in request object", async () => {
            sinon.stub(Authority.prototype, <any>"getEndpointMetadataFromNetwork").resolves(DEFAULT_OPENID_CONFIG_RESPONSE.body);
            const config = await ClientTestUtils.createTestClientConfiguration();
            const client = new RefreshTokenClient(config,stubPerformanceClient);
            await expect(client.acquireTokenByRefreshToken({
                scopes: TEST_CONFIG.DEFAULT_GRAPH_SCOPE,
                // @ts-ignore
                account: null,
                authority: TEST_CONFIG.validAuthority,
                correlationId: TEST_CONFIG.CORRELATION_ID,
                forceRefresh: false
            })).rejects.toMatchObject(ClientAuthError.createNoAccountInSilentRequestError());
        });

        it("Throws error if request object is null or undefined", async () => {
            sinon.stub(Authority.prototype, <any>"getEndpointMetadataFromNetwork").resolves(DEFAULT_OPENID_CONFIG_RESPONSE.body);
            const config = await ClientTestUtils.createTestClientConfiguration();
            const client = new RefreshTokenClient(config,stubPerformanceClient);
            //@ts-ignore
            await expect(client.acquireTokenByRefreshToken(null)).rejects.toMatchObject(ClientConfigurationError.createEmptyTokenRequestError());
            //@ts-ignore
            await expect(client.acquireTokenByRefreshToken(undefined)).rejects.toMatchObject(ClientConfigurationError.createEmptyTokenRequestError());
        });

        it("Throws error if it does not find token in cache", async () => {
            const testAccount: AccountInfo = {
                localAccountId: TEST_DATA_CLIENT_INFO.TEST_LOCAL_ACCOUNT_ID,
                homeAccountId: TEST_DATA_CLIENT_INFO.TEST_ENCODED_HOME_ACCOUNT_ID,
                environment: "login.windows.net",
                tenantId: "testTenantId",
                username: "testname@contoso.com"
            };
            const testScope2 = "scope2";
            const testAccountEntity: AccountEntity = new AccountEntity();
            testAccountEntity.homeAccountId = TEST_DATA_CLIENT_INFO.TEST_ENCODED_HOME_ACCOUNT_ID;
            testAccountEntity.localAccountId = ID_TOKEN_CLAIMS.oid;
            testAccountEntity.environment = "login.windows.net";
            testAccountEntity.realm = "testTenantId";
            testAccountEntity.username = "username@contoso.com";
            testAccountEntity.authorityType = "MSSTS";
            sinon.stub(MockStorageClass.prototype, "getAccount").returns(testAccountEntity);
            sinon.stub(Authority.prototype, <any>"getEndpointMetadataFromNetwork").resolves(DEFAULT_OPENID_CONFIG_RESPONSE.body);
            const tokenRequest: CommonSilentFlowRequest = {
                scopes: [testScope2],
                account: testAccount,
                authority: TEST_CONFIG.validAuthority,
                correlationId: TEST_CONFIG.CORRELATION_ID,
                forceRefresh: false
            };
            const config = await ClientTestUtils.createTestClientConfiguration();
            const client = new SilentFlowClient(config,stubPerformanceClient);
            await expect(client.acquireToken(tokenRequest)).rejects.toMatchObject(InteractionRequiredAuthError.createNoTokensFoundError());
        });
    });
});<|MERGE_RESOLUTION|>--- conflicted
+++ resolved
@@ -262,91 +262,6 @@
             expect(result.includes(`${AADServerParamKeys.X_MS_LIB_CAPABILITY}=${ThrottlingConstants.X_MS_LIB_CAPABILITY_VALUE}`)).toBe(true);
         });
 
-<<<<<<< HEAD
-        it("Adds clientAssertion from ClientConfiguration to /token request", async () => {
-            sinon.stub(RefreshTokenClient.prototype, <any>"executePostToTokenEndpoint").resolves(AUTHENTICATION_RESULT);
-            config.clientCredentials = {
-                ...config.clientCredentials,
-                clientAssertion: {
-                    assertion: TEST_CONFIG.TEST_CONFIG_ASSERTION,
-                    assertionType: TEST_CONFIG.TEST_ASSERTION_TYPE
-                }
-            }
-            const createTokenRequestBodySpy = sinon.spy(RefreshTokenClient.prototype, <any>"createTokenRequestBody");
-            const client = new RefreshTokenClient(config,stubPerformanceClient);
-            const refreshTokenRequest: CommonRefreshTokenRequest = {
-                scopes: TEST_CONFIG.DEFAULT_GRAPH_SCOPE,
-                refreshToken: TEST_TOKENS.REFRESH_TOKEN,
-                claims: TEST_CONFIG.CLAIMS,
-                authority: TEST_CONFIG.validAuthority,
-                correlationId: TEST_CONFIG.CORRELATION_ID,
-                authenticationScheme: TEST_CONFIG.TOKEN_TYPE_BEARER as AuthenticationScheme
-            };
-
-            const authResult: AuthenticationResult = await client.acquireToken(refreshTokenRequest);
-            const expectedScopes = [Constants.OPENID_SCOPE, Constants.PROFILE_SCOPE, TEST_CONFIG.DEFAULT_GRAPH_SCOPE[0], "email"];
-
-            expect(authResult.uniqueId).toEqual(ID_TOKEN_CLAIMS.oid);
-            expect(authResult.tenantId).toEqual(ID_TOKEN_CLAIMS.tid);
-            expect(authResult.scopes).toEqual(expectedScopes);
-            expect(authResult.account).toEqual(testAccount);
-            expect(authResult.idToken).toEqual(AUTHENTICATION_RESULT.body.id_token);
-            expect(authResult.idTokenClaims).toEqual(ID_TOKEN_CLAIMS);
-            expect(authResult.accessToken).toEqual(AUTHENTICATION_RESULT.body.access_token);
-            expect(authResult.state).toHaveLength(0);
-            expect(createTokenRequestBodySpy.calledWith(refreshTokenRequest)).toBe(true);
-
-            const result = await createTokenRequestBodySpy.returnValues[0] as string;
-            expect(result.includes(`${AADServerParamKeys.CLIENT_ASSERTION}=${encodeURIComponent(TEST_CONFIG.TEST_CONFIG_ASSERTION)}`)).toBe(true);
-            expect(result.includes(`${AADServerParamKeys.CLIENT_ASSERTION_TYPE}=${encodeURIComponent(TEST_CONFIG.TEST_ASSERTION_TYPE)}`)).toBe(true);
-        });
-
-        it("Adds clientAssertion from request to /token request, overriding config assertion", async () => {
-            sinon.stub(RefreshTokenClient.prototype, <any>"executePostToTokenEndpoint").resolves(AUTHENTICATION_RESULT);
-            config.clientCredentials = {
-                ...config.clientCredentials,
-                clientAssertion: {
-                    assertion: TEST_CONFIG.TEST_CONFIG_ASSERTION,
-                    assertionType: TEST_CONFIG.TEST_ASSERTION_TYPE
-                }
-            }
-            const createTokenRequestBodySpy = sinon.spy(RefreshTokenClient.prototype, <any>"createTokenRequestBody");
-            const client = new RefreshTokenClient(config,stubPerformanceClient);
-            const refreshTokenRequest: CommonRefreshTokenRequest = {
-                scopes: TEST_CONFIG.DEFAULT_GRAPH_SCOPE,
-                refreshToken: TEST_TOKENS.REFRESH_TOKEN,
-                claims: TEST_CONFIG.CLAIMS,
-                authority: TEST_CONFIG.validAuthority,
-                correlationId: TEST_CONFIG.CORRELATION_ID,
-                authenticationScheme: TEST_CONFIG.TOKEN_TYPE_BEARER as AuthenticationScheme,
-                clientAssertion: {
-                    assertion: TEST_CONFIG.TEST_REQUEST_ASSERTION,
-                    assertionType: TEST_CONFIG.TEST_ASSERTION_TYPE
-                }
-            };
-
-            const authResult: AuthenticationResult = await client.acquireToken(refreshTokenRequest);
-            const expectedScopes = [Constants.OPENID_SCOPE, Constants.PROFILE_SCOPE, TEST_CONFIG.DEFAULT_GRAPH_SCOPE[0], "email"];
-
-            expect(authResult.uniqueId).toEqual(ID_TOKEN_CLAIMS.oid);
-            expect(authResult.tenantId).toEqual(ID_TOKEN_CLAIMS.tid);
-            expect(authResult.scopes).toEqual(expectedScopes);
-            expect(authResult.account).toEqual(testAccount);
-            expect(authResult.idToken).toEqual(AUTHENTICATION_RESULT.body.id_token);
-            expect(authResult.idTokenClaims).toEqual(ID_TOKEN_CLAIMS);
-            expect(authResult.accessToken).toEqual(AUTHENTICATION_RESULT.body.access_token);
-            expect(authResult.state).toHaveLength(0);
-            expect(createTokenRequestBodySpy.calledWith(refreshTokenRequest)).toBe(true);
-
-            const result = await createTokenRequestBodySpy.returnValues[0] as string;
-            expect(result.includes(`${AADServerParamKeys.CLIENT_ASSERTION}=${encodeURIComponent(TEST_CONFIG.TEST_CONFIG_ASSERTION)}`)).toBe(false);
-            expect(result.includes(`${AADServerParamKeys.CLIENT_ASSERTION}=${encodeURIComponent(TEST_CONFIG.TEST_REQUEST_ASSERTION)}`)).toBe(true);
-            expect(result.includes(`${AADServerParamKeys.CLIENT_ASSERTION_TYPE}=${encodeURIComponent(TEST_CONFIG.TEST_ASSERTION_TYPE)}`)).toBe(true);
-        });
-
-
-=======
->>>>>>> b315d957
         it("acquireTokenByRefreshToken refreshes a token", async () => {
             sinon.stub(RefreshTokenClient.prototype, <any>"executePostToTokenEndpoint").resolves(AUTHENTICATION_RESULT);
             const silentFlowRequest: CommonSilentFlowRequest = {
