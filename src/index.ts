--- conflicted
+++ resolved
@@ -72,14 +72,10 @@
     // Utils
     StringUtils,
     UrlString,
-<<<<<<< HEAD
     // AzureCloudInstance enum
     AzureCloudInstance,
-    AuthenticationHeaderParser
-=======
     AuthenticationHeaderParser,
     OIDC_DEFAULT_SCOPES
->>>>>>> ac0fcef0
 } from "@azure/msal-common";
 
 export { version } from "./packageMetadata";