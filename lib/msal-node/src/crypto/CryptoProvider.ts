--- conflicted
+++ resolved
@@ -16,20 +16,14 @@
  */
 export class CryptoProvider implements ICrypto {
     private pkceGenerator: PkceGenerator;
-<<<<<<< HEAD
     private guidGenerator: GuidGenerator;
-=======
     private hashUtils: HashUtils;
->>>>>>> f905fd01
 
     constructor() {
         // Browser crypto needs to be validated first before any other classes can be set.
         this.pkceGenerator = new PkceGenerator();
-<<<<<<< HEAD
         this.guidGenerator = new GuidGenerator();
-=======
         this.hashUtils = new HashUtils();
->>>>>>> f905fd01
     }
 
     /**
