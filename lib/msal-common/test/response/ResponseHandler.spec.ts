import sinon from "sinon";
import { ServerAuthorizationTokenResponse } from "../../src/response/ServerAuthorizationTokenResponse";
import { ResponseHandler } from "../../src/response/ResponseHandler";
import { AUTHENTICATION_RESULT, RANDOM_TEST_GUID, TEST_CONFIG, ID_TOKEN_CLAIMS, TEST_DATA_CLIENT_INFO, TEST_STATE_VALUES, TEST_POP_VALUES, POP_AUTHENTICATION_RESULT, TEST_URIS, TEST_TOKEN_LIFETIMES, TEST_TOKENS, DECRYPTED_BOUND_RT_AUTHENTICATION_RESULT_DEFAULT_SCOPES } from "../test_kit/StringConstants";
import { Authority } from "../../src/authority/Authority";
import { INetworkModule, NetworkRequestOptions } from "../../src/network/INetworkModule";
import { ICrypto, PkceCodes } from "../../src/crypto/ICrypto";
import { ServerAuthorizationCodeResponse } from "../../src/response/ServerAuthorizationCodeResponse";
import { MockStorageClass } from "../client/ClientTestUtils";
import { TokenClaims } from "../../src/account/TokenClaims";
import { AccountInfo } from "../../src/account/AccountInfo";
import { AuthenticationResult } from "../../src/response/AuthenticationResult";
import { AuthenticationScheme } from "../../src/utils/Constants";
import { AuthorityOptions } from "../../src/authority/AuthorityOptions";
import { ProtocolMode } from "../../src/authority/ProtocolMode";
import { LogLevel, Logger } from "../../src/logger/Logger";
import { AuthToken } from "../../src/account/AuthToken";
import { AccountEntity } from "../../src/cache/entities/AccountEntity";
import { BaseAuthRequest } from "../../src/request/BaseAuthRequest";
import { TimeUtils } from "../../src/utils/TimeUtils";
import { AuthError } from "../../src/error/AuthError";
import { ClientAuthError, ClientAuthErrorMessage } from "../../src/error/ClientAuthError";
import { InteractionRequiredAuthError } from "../../src/error/InteractionRequiredAuthError";
import { ServerError } from "../../src/error/ServerError";

const networkInterface: INetworkModule = {
    sendGetRequestAsync<T>(url: string, options?: NetworkRequestOptions): T {
        return {} as T;
    },
    sendPostRequestAsync<T>(url: string, options?: NetworkRequestOptions): T {
        return {} as T;
    }
};
const signedJwt = "SignedJwt";
const cryptoInterface: ICrypto = {
    createNewGuid(): string {
        return RANDOM_TEST_GUID;
    },
    base64Decode(input: string): string {
        switch (input) {
            case TEST_POP_VALUES.ENCODED_REQ_CNF:
                return TEST_POP_VALUES.DECODED_REQ_CNF;
            case TEST_DATA_CLIENT_INFO.TEST_RAW_CLIENT_INFO:
                return TEST_DATA_CLIENT_INFO.TEST_DECODED_CLIENT_INFO;
            case TEST_POP_VALUES.SAMPLE_POP_AT_PAYLOAD_ENCODED:
                return TEST_POP_VALUES.SAMPLE_POP_AT_PAYLOAD_DECODED;
            default:
                return input;
        }
    },
    base64Encode(input: string): string {
        switch (input) {
            case TEST_POP_VALUES.DECODED_REQ_CNF:
                return TEST_POP_VALUES.ENCODED_REQ_CNF;
            case TEST_DATA_CLIENT_INFO.TEST_DECODED_CLIENT_INFO:
                return TEST_DATA_CLIENT_INFO.TEST_RAW_CLIENT_INFO;
            case TEST_POP_VALUES.SAMPLE_POP_AT_PAYLOAD_DECODED:
                return TEST_POP_VALUES.SAMPLE_POP_AT_PAYLOAD_ENCODED;
            default:
                return input;
        }
    },
    async generatePkceCodes(): Promise<PkceCodes> {
        return {
            challenge: TEST_CONFIG.TEST_CHALLENGE,
            verifier: TEST_CONFIG.TEST_VERIFIER,
        };
    },
    async getPublicKeyThumbprint(): Promise<string> {
        return TEST_POP_VALUES.KID;
    },
    async signJwt(): Promise<string> {
        return signedJwt;
    },
    async getAsymmetricPublicKey(): Promise<string> {
<<<<<<< HEAD
        return TEST_POP_VALUES.KID;
    },
    async decryptBoundTokenResponse(): Promise<ServerAuthorizationTokenResponse> {
        return DECRYPTED_BOUND_RT_AUTHENTICATION_RESULT_DEFAULT_SCOPES;
=======
        return TEST_POP_VALUES.DECODED_STK_JWK_THUMBPRINT;
    },
    async decryptBoundTokenResponse(): Promise<ServerAuthorizationTokenResponse | null> {
        return AUTHENTICATION_RESULT.body;
>>>>>>> 02477e5f
    }
};

const testCacheManager = new MockStorageClass(TEST_CONFIG.MSAL_CLIENT_ID, cryptoInterface);

const testServerTokenResponse = {
    headers: null,
    status: 200,
    body: {
        token_type: TEST_CONFIG.TOKEN_TYPE_BEARER,
        scope: TEST_CONFIG.DEFAULT_SCOPES.join(" "),
        expires_in: TEST_TOKEN_LIFETIMES.DEFAULT_EXPIRES_IN,
        ext_expires_in: TEST_TOKEN_LIFETIMES.DEFAULT_EXPIRES_IN,
        access_token: TEST_TOKENS.ACCESS_TOKEN,
        refresh_token: TEST_TOKENS.REFRESH_TOKEN,
        id_token: TEST_TOKENS.IDTOKEN_V2,
        client_info: TEST_DATA_CLIENT_INFO.TEST_RAW_CLIENT_INFO
    }
};
const testIdTokenClaims: TokenClaims = {
    "ver": "2.0",
    "iss": "https://login.microsoftonline.com/9188040d-6c67-4c5b-b112-36a304b66dad/v2.0",
    "sub": "AAAAAAAAAAAAAAAAAAAAAIkzqFVrSaSaFHy782bbtaQ",
    "name": "Abe Lincoln",
    "preferred_username": "AbeLi@microsoft.com",
    "oid": "00000000-0000-0000-66f3-3332eca7ea81",
    "tid": "3338040d-6c67-4c5b-b112-36a304b66dad",
    "nonce": "123523",
};
const testAccount: AccountInfo = {
    homeAccountId: TEST_DATA_CLIENT_INFO.TEST_ENCODED_HOME_ACCOUNT_ID,
    localAccountId: TEST_DATA_CLIENT_INFO.TEST_UID,
    environment: "login.windows.net",
    tenantId: testIdTokenClaims.tid || "",
    username: testIdTokenClaims.preferred_username || ""
}

const authorityOptions: AuthorityOptions = {
    protocolMode: ProtocolMode.AAD,
    knownAuthorities: ["login.microsoftonline.com"],
    cloudDiscoveryMetadata: "",
    authorityMetadata: ""
}
const testAuthority = new Authority("https://login.microsoftonline.com/common", networkInterface, testCacheManager, authorityOptions);
const testLoggerCallback = (level: LogLevel, message: string, containsPii: boolean): void => {
    if (containsPii) {
        console.log(`Log level: ${level} Message: ${message}`);
    }
};
const loggerOptions = {
    loggerCallback: testLoggerCallback,
}

describe("ResponseHandler.ts", () => {
    let preferredCacheStub: sinon.SinonStub;
    let claimsStub: sinon.SinonStub;
    beforeEach(() => {
        preferredCacheStub = sinon.stub(Authority.prototype, "getPreferredCache").returns("login.microsoftonline.com");
        claimsStub = sinon.stub(AuthToken, "extractTokenClaims").callsFake((encodedIdToken, crypto) => {
            return ID_TOKEN_CLAIMS as TokenClaims;
        });
        sinon.stub(ResponseHandler.prototype, <any>"generateAccountEntity").returns(new AccountEntity());
        sinon.stub(AccountEntity.prototype, "getAccountInfo").returns({
            homeAccountId: TEST_DATA_CLIENT_INFO.TEST_ENCODED_HOME_ACCOUNT_ID,
            localAccountId: TEST_DATA_CLIENT_INFO.TEST_UID,
            environment: "login.windows.net",
            tenantId: "testTenantId",
            username: "test@contoso.com"
        });
    });

    afterEach(() => {
        sinon.restore();
    });

    describe("generateCacheRecord", () => {
        it("throws invalid cache environment error", async () => {
            preferredCacheStub.returns("");
            const testRequest: BaseAuthRequest = {
                authority: testAuthority.canonicalAuthority,
                correlationId: "CORRELATION_ID",
                scopes: ["openid", "profile", "User.Read", "email"]
            };
            const testResponse: ServerAuthorizationTokenResponse = {...AUTHENTICATION_RESULT.body};
            const responseHandler = new ResponseHandler("this-is-a-client-id", testCacheManager, cryptoInterface, new Logger(loggerOptions), null, null);
            try {
                const timestamp = TimeUtils.nowSeconds();
                const tokenResp = await responseHandler.handleServerTokenResponse(testResponse, testAuthority, timestamp, testRequest);
                expect(tokenResp).toBeUndefined();
            } catch(e) {
                if (e instanceof AuthError) {
                    expect(e).toBeInstanceOf(ClientAuthError);
                    expect(e.errorCode).toBe(ClientAuthErrorMessage.invalidCacheEnvironment.code);
                    expect(e.errorMessage).toBe(ClientAuthErrorMessage.invalidCacheEnvironment.desc);
                } else {
                    throw e;
                }
            }
        });

        it("doesn't create AccessTokenEntity if access_token not in response", (done) => {
            const testRequest: BaseAuthRequest = {
                authority: testAuthority.canonicalAuthority,
                correlationId: "CORRELATION_ID",
                scopes: ["openid", "profile", "User.Read", "email"]
            };
            const testResponse: ServerAuthorizationTokenResponse = {...AUTHENTICATION_RESULT.body};
            testResponse.access_token = undefined;

            const testTokenResponse: AuthenticationResult = {
                authority: TEST_CONFIG.validAuthority,
                uniqueId: testIdTokenClaims.oid || "",
                tenantId: testIdTokenClaims.tid || "",
                scopes: TEST_CONFIG.DEFAULT_SCOPES,
                idToken: testResponse.id_token || "",
                idTokenClaims: testIdTokenClaims,
                accessToken: "",
                fromCache: false,
                expiresOn: new Date(Date.now() + (testServerTokenResponse.body.expires_in * 1000)),
                account: testAccount,
                tokenType: AuthenticationScheme.BEARER
            };

            const responseHandler = new ResponseHandler("this-is-a-client-id", testCacheManager, cryptoInterface, new Logger(loggerOptions), null, null);

            sinon.stub(ResponseHandler, "generateAuthenticationResult").callsFake(async (cryptoObj, authority, cacheRecord, request, idTokenObj, fromTokenCache, stateString) => {
                expect(authority).toBe(testAuthority);
                expect(cacheRecord.idToken).not.toBeNull();
                expect(cacheRecord.accessToken).toBeNull();
                expect(cacheRecord.refreshToken).not.toBeNull();
                done();
                return testTokenResponse;
            });
            const timestamp = TimeUtils.nowSeconds();
            responseHandler.handleServerTokenResponse(testResponse, testAuthority, timestamp, testRequest);
        });

        it("doesn't create RefreshTokenEntity if refresh_token not in response", (done) => {
            const testRequest: BaseAuthRequest = {
                authority: testAuthority.canonicalAuthority,
                correlationId: "CORRELATION_ID",
                scopes: ["openid", "profile", "User.Read", "email"]
            };
            const testResponse: ServerAuthorizationTokenResponse = {...AUTHENTICATION_RESULT.body};
            testResponse.refresh_token = undefined;

            const testTokenResponse: AuthenticationResult = {
                authority: TEST_CONFIG.validAuthority,
                uniqueId: testIdTokenClaims.oid || "",
                tenantId: testIdTokenClaims.tid || "",
                scopes: TEST_CONFIG.DEFAULT_SCOPES,
                idToken: testResponse.id_token || "",
                idTokenClaims: testIdTokenClaims,
                accessToken: testResponse.access_token || "",
                fromCache: false,
                expiresOn: new Date(Date.now() + (testServerTokenResponse.body.expires_in * 1000)),
                account: testAccount,
                tokenType: AuthenticationScheme.BEARER
            };

            const responseHandler = new ResponseHandler("this-is-a-client-id", testCacheManager, cryptoInterface, new Logger(loggerOptions), null, null);

            sinon.stub(ResponseHandler, "generateAuthenticationResult").callsFake(async (cryptoObj, authority, cacheRecord, request, idTokenObj, fromTokenCache, stateString) => {
                expect(authority).toBe(testAuthority);
                expect(cacheRecord.idToken).not.toBeNull();
                expect(cacheRecord.accessToken).not.toBeNull();
                expect(cacheRecord.refreshToken).toBeNull();
                done();
                return testTokenResponse;
            });

            const timestamp = TimeUtils.nowSeconds();
            responseHandler.handleServerTokenResponse(testResponse, testAuthority, timestamp, testRequest);
        });

        it("create CacheRecord with all token entities", (done) => {
            const testRequest: BaseAuthRequest = {
                authority: testAuthority.canonicalAuthority,
                correlationId: "CORRELATION_ID",
                scopes: ["openid", "profile", "User.Read", "email"]
            };
            const testResponse: ServerAuthorizationTokenResponse = {...AUTHENTICATION_RESULT.body};
            const testTokenResponse: AuthenticationResult = {
                authority: TEST_CONFIG.validAuthority,
                uniqueId: testIdTokenClaims.oid || "",
                tenantId: testIdTokenClaims.tid || "",
                scopes: TEST_CONFIG.DEFAULT_SCOPES,
                idToken: testResponse.id_token || "",
                idTokenClaims: testIdTokenClaims,
                accessToken: testResponse.access_token || "",
                fromCache: false,
                expiresOn: new Date(Date.now() + (testServerTokenResponse.body.expires_in * 1000)),
                account: testAccount,
                tokenType: AuthenticationScheme.BEARER
            };


            const responseHandler = new ResponseHandler("this-is-a-client-id", testCacheManager, cryptoInterface, new Logger(loggerOptions), null, null);

            sinon.stub(ResponseHandler, "generateAuthenticationResult").callsFake(async (cryptoObj, authority, cacheRecord, request, idTokenObj, fromTokenCache, stateString) => {
                expect(authority).toBe(testAuthority);
                expect(cacheRecord.idToken).not.toBeNull();
                expect(cacheRecord.accessToken).not.toBeNull();
                expect(cacheRecord.refreshToken).not.toBeNull();
                done();
                return testTokenResponse;
            });

            const timestamp = TimeUtils.nowSeconds();
            responseHandler.handleServerTokenResponse(testResponse, testAuthority, timestamp, testRequest);
        });
    });

    describe("generateAuthenticationResult", () => {
        it("sets default values if refresh_token not in cacheRecord", async () => {
            const testRequest: BaseAuthRequest = {
                authority: testAuthority.canonicalAuthority,
                correlationId: "CORRELATION_ID",
                scopes: ["openid", "profile", "User.Read", "email"]
            };
            const testResponse: ServerAuthorizationTokenResponse = {...AUTHENTICATION_RESULT.body};
            testResponse.refresh_token = undefined;

            const responseHandler = new ResponseHandler("this-is-a-client-id", testCacheManager, cryptoInterface, new Logger(loggerOptions), null, null);
            const timestamp = TimeUtils.nowSeconds();
            const result = await responseHandler.handleServerTokenResponse(testResponse, testAuthority, timestamp, testRequest);

            expect(result.familyId).toBe("");
        });

        it("sets default values for access token using PoP scheme", async () => {
            const testRequest: BaseAuthRequest = {
                authority: testAuthority.canonicalAuthority,
                correlationId: "CORRELATION_ID",
                scopes: ["openid", "profile", "User.Read", "email"],
                resourceRequestMethod: "POST",
                resourceRequestUri: TEST_URIS.TEST_RESOURCE_ENDPT_WITH_PARAMS
            };
            const testResponse: ServerAuthorizationTokenResponse = { ...POP_AUTHENTICATION_RESULT.body };
            claimsStub.callsFake((encodedToken: string, crypto: ICrypto): TokenClaims|null => {
                switch (encodedToken) {
                    case testResponse.id_token:
                        return ID_TOKEN_CLAIMS as TokenClaims;
                    case testResponse.access_token:
                        return {
                            cnf: {
                                kid: TEST_POP_VALUES.KID
                            }
                        };
                    default:
                        return null;
                }
            });

            const responseHandler = new ResponseHandler("this-is-a-client-id", testCacheManager, cryptoInterface, new Logger(loggerOptions), null, null);
            const timestamp = TimeUtils.nowSeconds();
            const result = await responseHandler.handleServerTokenResponse(testResponse, testAuthority, timestamp, testRequest);

            expect(result.tokenType).toBe(AuthenticationScheme.POP);
            expect(result.accessToken).toBe(signedJwt);
        });
    });

    describe("validateServerAuthorizationCodeResponse", () => {
        afterEach(() => {
            sinon.restore();
        });

        it("throws state mismatch error", (done) => {
            const testServerCodeResponse: ServerAuthorizationCodeResponse = {
                code: "testCode",
                client_info: TEST_DATA_CLIENT_INFO.TEST_RAW_CLIENT_INFO,
                state: TEST_STATE_VALUES.URI_ENCODED_LIB_STATE
            };

            const responseHandler = new ResponseHandler("this-is-a-client-id", testCacheManager, cryptoInterface, new Logger(loggerOptions), null, null);
            const stateMismatchSpy = sinon.spy(ClientAuthError, "createStateMismatchError");

            try {
                responseHandler.validateServerAuthorizationCodeResponse(testServerCodeResponse, "differentState", cryptoInterface);
            } catch (e) {
                expect(e).toBeInstanceOf(ClientAuthError);
                expect(stateMismatchSpy.calledOnce).toBe(true);
                done();
            }
        });

        it("Does not throw state mismatch error when states match", () => {
            const testServerCodeResponse: ServerAuthorizationCodeResponse = {
                code: "testCode",
                client_info: TEST_DATA_CLIENT_INFO.TEST_RAW_CLIENT_INFO,
                state: TEST_STATE_VALUES.URI_ENCODED_LIB_STATE
            };
            const stateMismatchSpy = sinon.spy(ClientAuthError, "createStateMismatchError");

            const responseHandler = new ResponseHandler("this-is-a-client-id", testCacheManager, cryptoInterface, new Logger(loggerOptions), null, null);
            responseHandler.validateServerAuthorizationCodeResponse(testServerCodeResponse, TEST_STATE_VALUES.URI_ENCODED_LIB_STATE, cryptoInterface);
            expect(stateMismatchSpy.notCalled).toBe(true);
        });

        it("Does not throw state mismatch error when Uri encoded characters have different casing", () => {
            const testServerCodeResponse: ServerAuthorizationCodeResponse = {
                code: "testCode",
                client_info: TEST_DATA_CLIENT_INFO.TEST_RAW_CLIENT_INFO,
                state: TEST_STATE_VALUES.URI_ENCODED_LIB_STATE
            };
            const stateMismatchSpy = sinon.spy(ClientAuthError, "createStateMismatchError");

            const testAltState = "eyJpZCI6IjExNTUzYTliLTcxMTYtNDhiMS05ZDQ4LWY2ZDRhOGZmODM3MSIsInRzIjoxNTkyODQ2NDgyfQ%3d%3d";
            const responseHandler = new ResponseHandler("this-is-a-client-id", testCacheManager, cryptoInterface, new Logger(loggerOptions), null, null);
            responseHandler.validateServerAuthorizationCodeResponse(testServerCodeResponse, testAltState, cryptoInterface);
            expect(stateMismatchSpy.notCalled).toBe(true);
        });

        it("throws interactionRequiredError", (done) => {
            const testServerCodeResponse: ServerAuthorizationCodeResponse = {
                code: "testCode",
                client_info: TEST_DATA_CLIENT_INFO.TEST_RAW_CLIENT_INFO,
                state: TEST_STATE_VALUES.URI_ENCODED_LIB_STATE,
                error: "interaction_required"
            };

            const responseHandler = new ResponseHandler("this-is-a-client-id", testCacheManager, cryptoInterface, new Logger(loggerOptions), null, null);
            try {
                responseHandler.validateServerAuthorizationCodeResponse(testServerCodeResponse, TEST_STATE_VALUES.URI_ENCODED_LIB_STATE, cryptoInterface);
            } catch (e) {
                expect(e).toBeInstanceOf(InteractionRequiredAuthError);
                done();
            }
        });

        it("thows ServerError if error in response", (done) => {
            const testServerCodeResponse: ServerAuthorizationCodeResponse = {
                code: "testCode",
                client_info: TEST_DATA_CLIENT_INFO.TEST_RAW_CLIENT_INFO,
                state: TEST_STATE_VALUES.URI_ENCODED_LIB_STATE,
                error: "test_error"
            };

            const responseHandler = new ResponseHandler("this-is-a-client-id", testCacheManager, cryptoInterface, new Logger(loggerOptions), null, null);
            try {
                responseHandler.validateServerAuthorizationCodeResponse(testServerCodeResponse, TEST_STATE_VALUES.URI_ENCODED_LIB_STATE, cryptoInterface);
            } catch (e) {
                expect(e).toBeInstanceOf(ServerError);
                done();
            }
        });

        it("throws ServerError if error_description in response", (done) => {
            const testServerCodeResponse: ServerAuthorizationCodeResponse = {
                code: "testCode",
                client_info: TEST_DATA_CLIENT_INFO.TEST_RAW_CLIENT_INFO,
                state: TEST_STATE_VALUES.URI_ENCODED_LIB_STATE,
                error_description: "test_error"
            };

            const responseHandler = new ResponseHandler("this-is-a-client-id", testCacheManager, cryptoInterface, new Logger(loggerOptions), null, null);
            try {
                responseHandler.validateServerAuthorizationCodeResponse(testServerCodeResponse, TEST_STATE_VALUES.URI_ENCODED_LIB_STATE, cryptoInterface);
            } catch (e) {
                expect(e).toBeInstanceOf(ServerError);
                done();
            }

        });

        it("throws ServerError if suberror in response", (done) => {
            const testServerCodeResponse: ServerAuthorizationCodeResponse = {
                code: "testCode",
                client_info: TEST_DATA_CLIENT_INFO.TEST_RAW_CLIENT_INFO,
                state: TEST_STATE_VALUES.URI_ENCODED_LIB_STATE,
                suberror: "test_error"
            };

            const responseHandler = new ResponseHandler("this-is-a-client-id", testCacheManager, cryptoInterface, new Logger(loggerOptions), null, null);
            try {
                responseHandler.validateServerAuthorizationCodeResponse(testServerCodeResponse, TEST_STATE_VALUES.URI_ENCODED_LIB_STATE, cryptoInterface);
            } catch (e) {
                expect(e).toBeInstanceOf(ServerError);
                done();
            }

        });

        it("calls buildClientInfo if clientInfo in response", () => {
            const testServerCodeResponse: ServerAuthorizationCodeResponse = {
                code: "testCode",
                client_info: TEST_DATA_CLIENT_INFO.TEST_RAW_CLIENT_INFO,
                state: TEST_STATE_VALUES.URI_ENCODED_LIB_STATE
            };
            // Can't spy on buildClientInfo, spy on one of its function calls instead
            const buildClientInfoSpy = sinon.spy(cryptoInterface, "base64Decode");

            const responseHandler = new ResponseHandler("this-is-a-client-id", testCacheManager, cryptoInterface, new Logger(loggerOptions), null, null);
            responseHandler.validateServerAuthorizationCodeResponse(testServerCodeResponse, TEST_STATE_VALUES.URI_ENCODED_LIB_STATE, cryptoInterface);
            expect(buildClientInfoSpy.calledOnce).toBe(true);
            expect(buildClientInfoSpy.calledWith(TEST_DATA_CLIENT_INFO.TEST_RAW_CLIENT_INFO)).toBe(true);
        });

        it("does not call buildClientInfo if clientInfo not in response", () => {
            const testServerCodeResponse: ServerAuthorizationCodeResponse = {
                code: "testCode",
                state: TEST_STATE_VALUES.URI_ENCODED_LIB_STATE
            };
            // Can't spy on buildClientInfo, spy on one of its function calls instead
            const buildClientInfoSpy = sinon.spy(cryptoInterface, "base64Decode");

            const responseHandler = new ResponseHandler("this-is-a-client-id", testCacheManager, cryptoInterface, new Logger(loggerOptions), null, null);
            responseHandler.validateServerAuthorizationCodeResponse(testServerCodeResponse, TEST_STATE_VALUES.URI_ENCODED_LIB_STATE, cryptoInterface);
            expect(buildClientInfoSpy.notCalled).toBe(true);
        });
    });
});<|MERGE_RESOLUTION|>--- conflicted
+++ resolved
@@ -73,17 +73,10 @@
         return signedJwt;
     },
     async getAsymmetricPublicKey(): Promise<string> {
-<<<<<<< HEAD
-        return TEST_POP_VALUES.KID;
+        return TEST_POP_VALUES.DECODED_STK_JWK_THUMBPRINT
     },
     async decryptBoundTokenResponse(): Promise<ServerAuthorizationTokenResponse> {
         return DECRYPTED_BOUND_RT_AUTHENTICATION_RESULT_DEFAULT_SCOPES;
-=======
-        return TEST_POP_VALUES.DECODED_STK_JWK_THUMBPRINT;
-    },
-    async decryptBoundTokenResponse(): Promise<ServerAuthorizationTokenResponse | null> {
-        return AUTHENTICATION_RESULT.body;
->>>>>>> 02477e5f
     }
 };
 
