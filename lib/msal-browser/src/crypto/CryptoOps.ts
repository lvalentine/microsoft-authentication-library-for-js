--- conflicted
+++ resolved
@@ -11,15 +11,8 @@
 import { BrowserCrypto } from "./BrowserCrypto";
 import { DatabaseStorage } from "../cache/DatabaseStorage";
 import { BrowserStringUtils } from "../utils/BrowserStringUtils";
-<<<<<<< HEAD
-import { CryptoKeyTypes, CryptoKeyFormats, CRYPTO_KEY_CONFIG, KEY_USAGES, CryptoLengths, KeyDerivationLabels, CryptoAlgorithms } from "../utils/CryptoConstants";
-import { BrowserAuthError } from "../error/BrowserAuthError";
-import { JsonWebEncryption } from "./JsonWebEncryption";
-import { KeyDerivation } from "./KeyDerivation";
-=======
 import { CryptoKeyTypes, KEY_FORMATS, CRYPTO_KEY_CONFIG } from "../utils/CryptoConstants";
 import { BoundTokenResponse } from "./BoundTokenResponse";
->>>>>>> 456a7edd
 
 export type CachedKeyPair = {
     publicKey: CryptoKey,
@@ -158,7 +151,7 @@
         // Generate header
         const header = {
             alg: publicKeyJwk.alg,
-            type: CryptoKeyFormats.JWK
+            type: KEY_FORMATS.JWK
         };
         const encodedHeader = this.b64Encode.urlEncode(JSON.stringify(header));
 
@@ -200,50 +193,7 @@
     async decryptBoundTokenResponse(
         boundServerTokenResponse: BoundServerAuthorizationTokenResponse,
         request: BaseAuthRequest): Promise<ServerAuthorizationTokenResponse | null> {
-<<<<<<< HEAD
-        
-        const { session_key_jwe, response_jwe } = boundServerTokenResponse;
-
-        if (session_key_jwe && response_jwe) {
-            const kid = request.stkJwk;
-
-            if (kid) {
-                // Retrieve Session Transport KeyPair from Key Store
-                const sessionTransportKeypair: CachedKeyPair = await this.cache.get(kid);
-                // Deserialize session_key_jwe
-                const sessionKeyJwe = new JsonWebEncryption(session_key_jwe);
-                // Deserialize response_jwe
-                const responseJwe = new JsonWebEncryption(response_jwe);
-
-                const derivationKeyUsage = KEY_USAGES.RT_BINDING.DERIVATION_KEY;
-                const contentEncryptionKey = await sessionKeyJwe.unwrap(sessionTransportKeypair.privateKey, derivationKeyUsage);
-                
-                // Derive the session key from the content encryption key
-                const kdf = new KeyDerivation(
-                    contentEncryptionKey,
-                    CryptoLengths.DERIVED_KEY,
-                    CryptoLengths.PRF_OUTPUT,
-                    CryptoLengths.COUNTER
-                );
-                
-                const derivedKeyData = await kdf.computeKDFInCounterMode(responseJwe.protectedHeader.ctx, KeyDerivationLabels.DECRYPTION);
-                const sessionKeyUsages = KEY_USAGES.RT_BINDING.SESSION_KEY;
-                const sessionKeyAlgorithm: AesKeyAlgorithm = { name: CryptoAlgorithms.AES_GCM, length: CryptoLengths.DERIVED_KEY };
-                const sessionKey = await window.crypto.subtle.importKey(CryptoKeyFormats.RAW, derivedKeyData, sessionKeyAlgorithm, false, sessionKeyUsages);
-                
-                if (sessionKey) {
-                    return null;
-                }
-                return null;
-            } else {
-                throw BrowserAuthError.createMissingStkKidError();
-            }
-        }
-
-        return null;
-=======
         const response = new BoundTokenResponse(boundServerTokenResponse, request, this.cache);
         return await response.decrypt();
->>>>>>> 456a7edd
     }
 }