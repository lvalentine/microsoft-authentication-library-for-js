import { CommonClientConfiguration, buildClientConfiguration } from "../../src/config/ClientConfiguration";
import { PkceCodes } from "../../src/crypto/ICrypto";
import { AuthError } from "../../src/error/AuthError";
import { NetworkRequestOptions } from "../../src/network/INetworkModule";
import { LogLevel } from "../../src/logger/Logger";
import { version } from "../../src/packageMetadata";
import {TEST_CONFIG, TEST_POP_VALUES} from "../test_kit/StringConstants";
import { MockStorageClass, mockCrypto } from "../client/ClientTestUtils";
import { MockCache } from "../cache/entities/cacheConstants";
import { Constants } from "../../src/utils/Constants";

describe("ClientConfiguration.ts Class Unit Tests", () => {

    it("buildConfiguration assigns default functions", async () => {
        const emptyConfig: CommonClientConfiguration = buildClientConfiguration({
            //@ts-ignore
            authOptions: {
                clientId: TEST_CONFIG.MSAL_CLIENT_ID
            }
        });
        // Crypto interface checks
        expect(emptyConfig.cryptoInterface).not.toBeNull();
        expect(emptyConfig.cryptoInterface.base64Decode).not.toBeNull();
        expect(() => emptyConfig.cryptoInterface.base64Decode("test input")).toThrowError(
            "Unexpected error in authentication.: Crypto interface - base64Decode() has not been implemented"
        );
        expect(() => emptyConfig.cryptoInterface.base64Decode("test input")).toThrowError(AuthError);
        expect(emptyConfig.cryptoInterface.base64Encode).not.toBeNull();
        expect(() => emptyConfig.cryptoInterface.base64Encode("test input")).toThrowError(
            "Unexpected error in authentication.: Crypto interface - base64Encode() has not been implemented"
        );
        expect(() => emptyConfig.cryptoInterface.base64Encode("test input")).toThrowError(AuthError);
        expect(emptyConfig.cryptoInterface.generatePkceCodes).not.toBeNull();
        await expect(emptyConfig.cryptoInterface.generatePkceCodes()).rejects.toMatchObject(AuthError.createUnexpectedError("Crypto interface - generatePkceCodes() has not been implemented"))
        // Storage interface checks
        expect(emptyConfig.storageInterface).not.toBeNull();
        expect(emptyConfig.storageInterface.clear).not.toBeNull();
        await expect(emptyConfig.storageInterface.clear()).rejects.toMatchObject(AuthError.createUnexpectedError("Storage interface - clear() has not been implemented for the cacheStorage interface."))
        expect(emptyConfig.storageInterface.containsKey).not.toBeNull();
        expect(() => emptyConfig.storageInterface.containsKey("testKey")).toThrowError(
            "Unexpected error in authentication.: Storage interface - containsKey() has not been implemented"
        );
        expect(() => emptyConfig.storageInterface.containsKey("testKey")).toThrowError(AuthError);
        expect(emptyConfig.storageInterface.getAccount).not.toBeNull();
        expect(() => emptyConfig.storageInterface.getAccount("testKey")).toThrowError(
            "Unexpected error in authentication.: Storage interface - getAccount() has not been implemented"
        );
        expect(() => emptyConfig.storageInterface.getAccount("testKey")).toThrowError(AuthError);
        expect(emptyConfig.storageInterface.getKeys).not.toBeNull();
        expect(() => emptyConfig.storageInterface.getKeys()).toThrowError(
            "Unexpected error in authentication.: Storage interface - getKeys() has not been implemented"
        );
        expect(() => emptyConfig.storageInterface.getKeys()).toThrowError(AuthError);
        expect(emptyConfig.storageInterface.removeItem).not.toBeNull();
        expect(() => emptyConfig.storageInterface.removeItem("testKey")).toThrowError(
            "Unexpected error in authentication.: Storage interface - removeItem() has not been implemented"
        );
        expect(() => emptyConfig.storageInterface.removeItem("testKey")).toThrowError(AuthError);
        expect(emptyConfig.storageInterface.setAccount).not.toBeNull();
        expect(() => emptyConfig.storageInterface.setAccount(MockCache.acc)).toThrowError(
            "Unexpected error in authentication.: Storage interface - setAccount() has not been implemented"
        );
        expect(() => emptyConfig.storageInterface.setAccount(MockCache.acc)).toThrowError(AuthError);
        // Network interface checks
        expect(emptyConfig.networkInterface).not.toBeNull();
        expect(emptyConfig.networkInterface.sendGetRequestAsync).not.toBeNull();
        //@ts-ignore
        expect(emptyConfig.networkInterface.sendGetRequestAsync("", null)).rejects.toMatchObject(AuthError.createUnexpectedError("Network interface - sendGetRequestAsync() has not been implemented"));
        expect(emptyConfig.networkInterface.sendPostRequestAsync).not.toBeNull();
        //@ts-ignore
        await expect(emptyConfig.networkInterface.sendPostRequestAsync("", null)).rejects.toMatchObject(AuthError.createUnexpectedError("Network interface - sendPostRequestAsync() has not been implemented"));
        // Logger options checks
        expect(emptyConfig.loggerOptions).not.toBeNull();
        expect(emptyConfig.loggerOptions.piiLoggingEnabled).toBe(false);
        // Client info checks
        expect(emptyConfig.libraryInfo.sku).toBe(Constants.SKU);
        expect(emptyConfig.libraryInfo.version).toBe(version);
        expect(emptyConfig.libraryInfo.os).toHaveLength(0);
        expect(emptyConfig.libraryInfo.cpu).toHaveLength(0);
    });

    const cacheStorageMock = new MockStorageClass(TEST_CONFIG.MSAL_CLIENT_ID, mockCrypto);

    const testPkceCodes = {
        challenge: "TestChallenge",
        verifier: "TestVerifier"
    } as PkceCodes;

    const testNetworkResult = {
        testParam: "testValue"
    };

    it("buildConfiguration correctly assigns new values", async () => {
        const newConfig: CommonClientConfiguration = buildClientConfiguration({
            //@ts-ignore
            authOptions: {
                clientId: TEST_CONFIG.MSAL_CLIENT_ID
            },
            cryptoInterface: {
                createNewGuid: (): string => {
                    return "newGuid";
                },
                base64Decode: (input: string): string => {
                    return "testDecodedString";
                },
                base64Encode: (input: string): string => {
                    return "testEncodedString";
                },
                generatePkceCodes: async (): Promise<PkceCodes> => {
                    return testPkceCodes;
                },
                async getPublicKeyThumbprint(): Promise<string> {
                    return TEST_POP_VALUES.KID;
                },
                async signJwt(): Promise<string> {
                    return "signedJwt";
                },
<<<<<<< HEAD
                async getAsymmetricPublicKey(): Promise<string> {
                    return TEST_POP_VALUES.KID
=======
                async removeTokenBindingKey(): Promise<boolean> {
                    return Promise.resolve(true);
                },
                async clearKeystore(): Promise<boolean> {
                    return Promise.resolve(true);
>>>>>>> 314d4c0a
                }
            },
            storageInterface: cacheStorageMock,
            networkInterface: {
                sendGetRequestAsync: async (url: string, options?: NetworkRequestOptions): Promise<any> => {
                    return testNetworkResult;
                },
                sendPostRequestAsync: async (url: string, options?: NetworkRequestOptions): Promise<any> => {
                    return testNetworkResult;
                }
            },
            loggerOptions: {
                loggerCallback: (level: LogLevel, message: string, containsPii: boolean): void => {},
                piiLoggingEnabled: true
            },
            libraryInfo: {
                sku: TEST_CONFIG.TEST_SKU,
                version: TEST_CONFIG.TEST_VERSION,
                os: TEST_CONFIG.TEST_OS,
                cpu: TEST_CONFIG.TEST_CPU
            }
        });
        cacheStorageMock.setAccount(MockCache.acc);
        // Crypto interface tests
        expect(newConfig.cryptoInterface).not.toBeNull();
        expect(newConfig.cryptoInterface.base64Decode).not.toBeNull();
        expect(newConfig.cryptoInterface.base64Decode("testString")).toBe("testDecodedString");
        expect(newConfig.cryptoInterface.base64Encode).not.toBeNull();
        expect(newConfig.cryptoInterface.base64Encode("testString")).toBe("testEncodedString");
        expect(newConfig.cryptoInterface.generatePkceCodes).not.toBeNull();
        expect(newConfig.cryptoInterface.generatePkceCodes()).resolves.toBe(testPkceCodes);
        expect(newConfig.cryptoInterface.removeTokenBindingKey).not.toBeNull();
        expect(newConfig.cryptoInterface.removeTokenBindingKey("testString")).resolves.toBe(true);
        // Storage interface tests
        expect(newConfig.storageInterface).not.toBeNull();
        expect(newConfig.storageInterface.clear).not.toBeNull();
        expect(newConfig.storageInterface.clear).toBe(cacheStorageMock.clear);
        expect(newConfig.storageInterface.containsKey).not.toBeNull();
        expect(newConfig.storageInterface.containsKey(MockCache.acc.generateAccountKey())).toBe(true);
        expect(newConfig.storageInterface.getAccount).not.toBeNull();
        expect(newConfig.storageInterface.getAccount(MockCache.acc.generateAccountKey())).toBe(MockCache.acc);
        expect(newConfig.storageInterface.getKeys).not.toBeNull();
        expect(newConfig.storageInterface.getKeys()).toEqual([MockCache.acc.generateAccountKey()]);
        expect(newConfig.storageInterface.removeItem).not.toBeNull();
        expect(newConfig.storageInterface.removeItem).toBe(cacheStorageMock.removeItem);
        expect(newConfig.storageInterface.setAccount).not.toBeNull();
        expect(newConfig.storageInterface.setAccount).toBe(cacheStorageMock.setAccount);
        // Network interface tests
        expect(newConfig.networkInterface).not.toBeNull();
        expect(newConfig.networkInterface.sendGetRequestAsync).not.toBeNull();
        //@ts-ignore
        expect(newConfig.networkInterface.sendGetRequestAsync("", null)).resolves.toBe(testNetworkResult);
        expect(newConfig.networkInterface.sendPostRequestAsync).not.toBeNull();
        //@ts-ignore
        expect(newConfig.networkInterface.sendPostRequestAsync("", null)).resolves.toBe(testNetworkResult);
        // Logger option tests
        expect(newConfig.loggerOptions).not.toBeNull();
        expect(newConfig.loggerOptions.loggerCallback).not.toBeNull();
        expect(newConfig.loggerOptions.piiLoggingEnabled).toBe(true);
        // Client info tests
        expect(newConfig.libraryInfo.sku).toBe(TEST_CONFIG.TEST_SKU);
        expect(newConfig.libraryInfo.version).toBe(TEST_CONFIG.TEST_VERSION);
        expect(newConfig.libraryInfo.os).toBe(TEST_CONFIG.TEST_OS);
        expect(newConfig.libraryInfo.cpu).toBe(TEST_CONFIG.TEST_CPU);
    });
});<|MERGE_RESOLUTION|>--- conflicted
+++ resolved
@@ -115,16 +115,14 @@
                 async signJwt(): Promise<string> {
                     return "signedJwt";
                 },
-<<<<<<< HEAD
-                async getAsymmetricPublicKey(): Promise<string> {
-                    return TEST_POP_VALUES.KID
-=======
                 async removeTokenBindingKey(): Promise<boolean> {
                     return Promise.resolve(true);
                 },
                 async clearKeystore(): Promise<boolean> {
                     return Promise.resolve(true);
->>>>>>> 314d4c0a
+                },
+                async getAsymmetricPublicKey(): Promise<string> {
+                    return TEST_POP_VALUES.DECODED_STK_JWK_THUMBPRINT;
                 }
             },
             storageInterface: cacheStorageMock,
