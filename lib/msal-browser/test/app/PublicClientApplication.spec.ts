import * as Mocha from "mocha";
import chai from "chai";
import chaiAsPromised from "chai-as-promised";

chai.use(chaiAsPromised);
const expect = chai.expect;
import sinon from "sinon";
import { PublicClientApplication } from "../../src/app/PublicClientApplication";
import { TEST_CONFIG, TEST_URIS, TEST_HASHES, TEST_TOKENS, TEST_DATA_CLIENT_INFO, TEST_TOKEN_LIFETIMES, RANDOM_TEST_GUID, DEFAULT_OPENID_CONFIG_RESPONSE, testNavUrl, testLogoutUrl, TEST_STATE_VALUES } from "../utils/StringConstants";
<<<<<<< HEAD
import { ServerError, Constants, AccountInfo, IdTokenClaims, PromptValue, AuthenticationResult, AuthorizationCodeRequest, AuthorizationUrlRequest, IdToken, PersistentCacheKeys, SilentFlowRequest, CacheSchemaType, TimeUtils, AuthorizationCodeClient, ResponseMode, SilentFlowClient, TrustedAuthority, EndSessionRequest, CloudDiscoveryMetadata, ProtocolUtils } from "@azure/msal-common";
=======
import { ServerError, Constants, AccountInfo, IdTokenClaims, PromptValue, AuthenticationResult, AuthorizationCodeRequest, AuthorizationUrlRequest, IdToken, PersistentCacheKeys, SilentFlowRequest, CacheSchemaType, TimeUtils, AuthorizationCodeClient, ResponseMode, SilentFlowClient, TrustedAuthority, EndSessionRequest, CloudDiscoveryMetadata, AccountEntity, Authority } from "@azure/msal-common";
>>>>>>> e9a4e70f
import { BrowserConfigurationAuthError } from "../../src/error/BrowserConfigurationAuthError";
import { BrowserUtils } from "../../src/utils/BrowserUtils";
import { BrowserConstants, TemporaryCacheKeys } from "../../src/utils/BrowserConstants";
import { Base64Encode } from "../../src/encode/Base64Encode";
import { XhrClient } from "../../src/network/XhrClient";
import { BrowserAuthErrorMessage, BrowserAuthError } from "../../src/error/BrowserAuthError";
import { RedirectHandler } from "../../src/interaction_handler/RedirectHandler";
import { PopupHandler } from "../../src/interaction_handler/PopupHandler";
import { SilentHandler } from "../../src/interaction_handler/SilentHandler";
import { BrowserStorage } from "../../src/cache/BrowserStorage";
import { CryptoOps } from "../../src/crypto/CryptoOps";

describe("PublicClientApplication.ts Class Unit Tests", () => {
    const cacheConfig = {
        cacheLocation: BrowserConstants.CACHE_LOCATION_SESSION,
        storeAuthStateInCookie: false
    };

    let pca: PublicClientApplication;
    beforeEach(() => {
        sinon.stub(TrustedAuthority, "IsInTrustedHostList").returns(true);
        const stubbedCloudDiscoveryMetadata: CloudDiscoveryMetadata = {
            preferred_cache: "login.windows.net",
            preferred_network: "login.microsoftonline.com",
            aliases: ["login.microsoftonline.com","login.windows.net","login.microsoft.com","sts.windows.net"]
        };
        sinon.stub(TrustedAuthority, "getTrustedHostList").returns(stubbedCloudDiscoveryMetadata.aliases);
        sinon.stub(TrustedAuthority, "getCloudDiscoveryMetadata").returns(stubbedCloudDiscoveryMetadata);

        pca = new PublicClientApplication({
            auth: {
                clientId: TEST_CONFIG.MSAL_CLIENT_ID
            }
        });
    });

    afterEach(() => {
        sinon.restore();
        window.location.hash = "";
        window.sessionStorage.clear();
        window.localStorage.clear();
    });

    describe("Constructor tests", () => {

        it("passes null check", (done) => {
            expect(pca).to.be.not.null;
            expect(pca instanceof PublicClientApplication).to.be.true;
            done();
        });

        it("navigates and caches hash if navigateToLoginRequestUri is true", (done) => {
            window.location.hash = TEST_HASHES.TEST_SUCCESS_CODE_HASH;
            window.sessionStorage.setItem(`${Constants.CACHE_PREFIX}.${TEST_CONFIG.MSAL_CLIENT_ID}.${TemporaryCacheKeys.ORIGIN_URI}`, TEST_URIS.TEST_ALTERNATE_REDIR_URI);
            sinon.stub(BrowserUtils, "navigateWindow").callsFake((urlNavigate: string, noHistory?: boolean) => {
                expect(noHistory).to.be.true;
                expect(urlNavigate).to.be.eq(TEST_URIS.TEST_ALTERNATE_REDIR_URI);
                done();
            });
            pca.handleRedirectPromise();
            expect(window.sessionStorage.getItem(`${Constants.CACHE_PREFIX}.${TEST_CONFIG.MSAL_CLIENT_ID}.${TemporaryCacheKeys.URL_HASH}`)).to.be.eq(TEST_HASHES.TEST_SUCCESS_CODE_HASH);
        });

        it("navigates to root and caches hash if navigateToLoginRequestUri is true", (done) => {
            window.location.hash = TEST_HASHES.TEST_SUCCESS_CODE_HASH;
            sinon.stub(BrowserUtils, "navigateWindow").callsFake((urlNavigate: string, noHistory?: boolean) => {
                expect(noHistory).to.be.true;
                expect(urlNavigate).to.be.eq("/");
                done();
            });
            pca.handleRedirectPromise();
            expect(window.sessionStorage.getItem(`${Constants.CACHE_PREFIX}.${TEST_CONFIG.MSAL_CLIENT_ID}.${TemporaryCacheKeys.URL_HASH}`)).to.be.eq(TEST_HASHES.TEST_SUCCESS_CODE_HASH);
        });

        it("navigates to root and caches hash if navigateToLoginRequestUri is true and loginRequestUrl is 'null'", (done) => {
            window.location.hash = TEST_HASHES.TEST_SUCCESS_CODE_HASH;
            window.sessionStorage.setItem(`${Constants.CACHE_PREFIX}.${TEST_CONFIG.MSAL_CLIENT_ID}.${TemporaryCacheKeys.ORIGIN_URI}`, "null");
            sinon.stub(BrowserUtils, "navigateWindow").callsFake((urlNavigate: string, noHistory?: boolean) => {
                expect(noHistory).to.be.true;
                expect(urlNavigate).to.be.eq("/");
                done();
            });
            pca.handleRedirectPromise();
            expect(window.sessionStorage.getItem(`${Constants.CACHE_PREFIX}.${TEST_CONFIG.MSAL_CLIENT_ID}.${TemporaryCacheKeys.URL_HASH}`)).to.be.eq(TEST_HASHES.TEST_SUCCESS_CODE_HASH);
        });

        it("navigates and caches hash if navigateToLoginRequestUri is true and loginRequestUrl contains query string", (done) => {
            const loginRequestUrl = window.location.href + "?testQueryString=1";
            window.location.hash = TEST_HASHES.TEST_SUCCESS_CODE_HASH;
            window.sessionStorage.setItem(`${Constants.CACHE_PREFIX}.${TEST_CONFIG.MSAL_CLIENT_ID}.${TemporaryCacheKeys.ORIGIN_URI}`, loginRequestUrl);
            sinon.stub(BrowserUtils, "navigateWindow").callsFake((urlNavigate: string, noHistory?: boolean) => {
                expect(noHistory).to.be.true;
                expect(urlNavigate).to.be.eq(loginRequestUrl);
                done();
            });
            pca.handleRedirectPromise();
            expect(window.sessionStorage.getItem(`${Constants.CACHE_PREFIX}.${TEST_CONFIG.MSAL_CLIENT_ID}.${TemporaryCacheKeys.URL_HASH}`)).to.be.eq(TEST_HASHES.TEST_SUCCESS_CODE_HASH);
        });

        it("navigates and caches hash if navigateToLoginRequestUri is true and loginRequestUrl contains query string and hash", (done) => {
            const loginRequestUrl = window.location.href + "?testQueryString=1#testHash";
            window.location.hash = TEST_HASHES.TEST_SUCCESS_CODE_HASH;
            window.sessionStorage.setItem(`${Constants.CACHE_PREFIX}.${TEST_CONFIG.MSAL_CLIENT_ID}.${TemporaryCacheKeys.ORIGIN_URI}`, loginRequestUrl);
            sinon.stub(BrowserUtils, "navigateWindow").callsFake((urlNavigate: string, noHistory?: boolean) => {
                expect(noHistory).to.be.true;
                expect(urlNavigate).to.be.eq(loginRequestUrl);
                done();
            });
            pca.handleRedirectPromise();
            expect(window.sessionStorage.getItem(`${Constants.CACHE_PREFIX}.${TEST_CONFIG.MSAL_CLIENT_ID}.${TemporaryCacheKeys.URL_HASH}`)).to.be.eq(TEST_HASHES.TEST_SUCCESS_CODE_HASH);
        });

        it("replaces custom hash if navigateToLoginRequestUri is true and loginRequestUrl contains custom hash", (done) => {
            const loginRequestUrl = window.location.href + "#testHash";
            window.location.hash = TEST_HASHES.TEST_SUCCESS_CODE_HASH;
            window.sessionStorage.setItem(`${Constants.CACHE_PREFIX}.${TEST_CONFIG.MSAL_CLIENT_ID}.${TemporaryCacheKeys.ORIGIN_URI}`, loginRequestUrl);
            sinon.stub(PublicClientApplication.prototype, <any>"handleHash").callsFake((responseHash) => {
                expect(window.location.href).to.be.eq(loginRequestUrl);
                expect(responseHash).to.be.eq(TEST_HASHES.TEST_SUCCESS_CODE_HASH);
                done();
            });
            pca.handleRedirectPromise();
        });

        it("clears hash if navigateToLoginRequestUri is false and loginRequestUrl contains custom hash", (done) => {
            pca = new PublicClientApplication({
                auth: {
                    clientId: TEST_CONFIG.MSAL_CLIENT_ID,
                    navigateToLoginRequestUrl: false
                }
            });
            const loginRequestUrl = window.location.href + "#testHash";
            window.location.hash = TEST_HASHES.TEST_SUCCESS_CODE_HASH;
            window.sessionStorage.setItem(`${Constants.CACHE_PREFIX}.${TEST_CONFIG.MSAL_CLIENT_ID}.${TemporaryCacheKeys.ORIGIN_URI}`, loginRequestUrl);
            sinon.stub(PublicClientApplication.prototype, <any>"handleHash").callsFake((responseHash) => {
                expect(window.location.href).to.not.contain("#testHash");
                expect(responseHash).to.be.eq(TEST_HASHES.TEST_SUCCESS_CODE_HASH);
                done();
            });
            pca.handleRedirectPromise();
        });
    });

    describe("Redirect Flow Unit tests", () => {

        describe("handleRedirectPromise()", () => {
            it("does nothing if no hash is detected", (done) => {	
                pca.handleRedirectPromise().then(() => {
                    expect(window.localStorage.length).to.be.eq(0);	
                    expect(window.sessionStorage.length).to.be.eq(0);	
                    done();
                });		
            });

            it("gets hash from cache and processes response", async () => {
                const b64Encode = new Base64Encode();
                window.sessionStorage.setItem(`${Constants.CACHE_PREFIX}.${TEST_CONFIG.MSAL_CLIENT_ID}.${TemporaryCacheKeys.ORIGIN_URI}`, TEST_URIS.TEST_REDIR_URI);
                window.sessionStorage.setItem(`${Constants.CACHE_PREFIX}.${TEST_CONFIG.MSAL_CLIENT_ID}.${TemporaryCacheKeys.REQUEST_STATE}`, TEST_STATE_VALUES.TEST_STATE);
                window.sessionStorage.setItem(`${Constants.CACHE_PREFIX}.${TEST_CONFIG.MSAL_CLIENT_ID}.${TemporaryCacheKeys.URL_HASH}`, TEST_HASHES.TEST_SUCCESS_CODE_HASH);
                window.sessionStorage.setItem(`${Constants.CACHE_PREFIX}.${TEST_CONFIG.MSAL_CLIENT_ID}.${BrowserConstants.INTERACTION_STATUS_KEY}`, BrowserConstants.INTERACTION_IN_PROGRESS_VALUE);
                window.sessionStorage.setItem(`${Constants.CACHE_PREFIX}.${TEST_CONFIG.MSAL_CLIENT_ID}.${TemporaryCacheKeys.NONCE_IDTOKEN}${Constants.RESOURCE_DELIM}${TEST_STATE_VALUES.TEST_STATE}`, "123523");
                const testTokenReq: AuthorizationCodeRequest = {
                    redirectUri: `${TEST_URIS.DEFAULT_INSTANCE}/`,
                    code: "thisIsATestCode",
                    scopes: TEST_CONFIG.DEFAULT_SCOPES,
                    codeVerifier: TEST_CONFIG.TEST_VERIFIER,
                    authority: `${Constants.DEFAULT_AUTHORITY}`,
                    correlationId: RANDOM_TEST_GUID
                };
                window.sessionStorage.setItem(`${Constants.CACHE_PREFIX}.${TEST_CONFIG.MSAL_CLIENT_ID}.${TemporaryCacheKeys.REQUEST_PARAMS}`, b64Encode.encode(JSON.stringify(testTokenReq)));
                const testServerTokenResponse = {
                    headers: null,
                    status: 200,
                    body: {
                        token_type: TEST_CONFIG.TOKEN_TYPE_BEARER,
                        scope: TEST_CONFIG.DEFAULT_SCOPES.join(" "),
                        expires_in: TEST_TOKEN_LIFETIMES.DEFAULT_EXPIRES_IN,
                        ext_expires_in: TEST_TOKEN_LIFETIMES.DEFAULT_EXPIRES_IN,
                        access_token: TEST_TOKENS.ACCESS_TOKEN,
                        refresh_token: TEST_TOKENS.REFRESH_TOKEN,
                        id_token: TEST_TOKENS.IDTOKEN_V2,
                        client_info: TEST_DATA_CLIENT_INFO.TEST_RAW_CLIENT_INFO
                    }
                };
                const testIdTokenClaims: IdTokenClaims = {
                    "ver": "2.0",
                    "iss": "https://login.microsoftonline.com/9188040d-6c67-4c5b-b112-36a304b66dad/v2.0",
                    "sub": "AAAAAAAAAAAAAAAAAAAAAIkzqFVrSaSaFHy782bbtaQ",
                    "name": "Abe Lincoln",
                    "preferred_username": "AbeLi@microsoft.com",
                    "oid": "00000000-0000-0000-66f3-3332eca7ea81",
                    "tid": "3338040d-6c67-4c5b-b112-36a304b66dad",
                    "nonce": "123523",
                };
                const testAccount: AccountInfo = {
                    homeAccountId: TEST_DATA_CLIENT_INFO.TEST_HOME_ACCOUNT_ID,
                    environment: "login.windows.net",
                    tenantId: testIdTokenClaims.tid,
                    username: testIdTokenClaims.preferred_username
                };
                const testTokenResponse: AuthenticationResult = {
                    uniqueId: testIdTokenClaims.oid,
                    tenantId: testIdTokenClaims.tid,
                    scopes: TEST_CONFIG.DEFAULT_SCOPES,
                    idToken: testServerTokenResponse.body.id_token,
                    idTokenClaims: testIdTokenClaims,
                    accessToken: testServerTokenResponse.body.access_token,
                    fromCache: false,
                    expiresOn: new Date(Date.now() + (testServerTokenResponse.body.expires_in * 1000)),
                    account: testAccount
                };
                sinon.stub(XhrClient.prototype, "sendGetRequestAsync").resolves(DEFAULT_OPENID_CONFIG_RESPONSE);
                sinon.stub(XhrClient.prototype, "sendPostRequestAsync").resolves(testServerTokenResponse);
                pca = new PublicClientApplication({
                    auth: {
                        clientId: TEST_CONFIG.MSAL_CLIENT_ID
                    }
                });

                const tokenResponse = await pca.handleRedirectPromise();
                expect(tokenResponse.uniqueId).to.be.eq(testTokenResponse.uniqueId);
                expect(tokenResponse.tenantId).to.be.eq(testTokenResponse.tenantId);
                expect(tokenResponse.scopes).to.be.deep.eq(testTokenResponse.scopes);
                expect(tokenResponse.idToken).to.be.eq(testTokenResponse.idToken);
                expect(tokenResponse.idTokenClaims).to.be.contain(testTokenResponse.idTokenClaims);
                expect(tokenResponse.accessToken).to.be.eq(testTokenResponse.accessToken);
                expect(testTokenResponse.expiresOn.getMilliseconds() >= tokenResponse.expiresOn.getMilliseconds()).to.be.true;
                expect(window.sessionStorage.length).to.be.eq(4);
            });

            it("gets hash from cache and processes error", (done) => {
                const testAuthCodeRequest: AuthorizationCodeRequest = {
                    redirectUri: TEST_URIS.TEST_REDIR_URI,
                    scopes: ["scope1", "scope2"],
                    code: ""
                };
                const browserCrypto = new CryptoOps();
                window.sessionStorage.setItem(`${Constants.CACHE_PREFIX}.${TEST_CONFIG.MSAL_CLIENT_ID}.${TemporaryCacheKeys.REQUEST_PARAMS}`, browserCrypto.base64Encode(JSON.stringify(testAuthCodeRequest)));
                window.sessionStorage.setItem(`${Constants.CACHE_PREFIX}.${TEST_CONFIG.MSAL_CLIENT_ID}.${TemporaryCacheKeys.ORIGIN_URI}`, TEST_URIS.TEST_REDIR_URI);
                window.sessionStorage.setItem(`${Constants.CACHE_PREFIX}.${TEST_CONFIG.MSAL_CLIENT_ID}.${TemporaryCacheKeys.REQUEST_STATE}`, TEST_STATE_VALUES.TEST_STATE);
                window.sessionStorage.setItem(`${Constants.CACHE_PREFIX}.${TEST_CONFIG.MSAL_CLIENT_ID}.${TemporaryCacheKeys.URL_HASH}`, TEST_HASHES.TEST_ERROR_HASH);
                window.sessionStorage.setItem(`${Constants.CACHE_PREFIX}.${TEST_CONFIG.MSAL_CLIENT_ID}.${BrowserConstants.INTERACTION_STATUS_KEY}`, BrowserConstants.INTERACTION_IN_PROGRESS_VALUE);
                
				pca = new PublicClientApplication({
					auth: {
						clientId: TEST_CONFIG.MSAL_CLIENT_ID
					}
                });

                pca.handleRedirectPromise().catch((err) => {
                    expect(err instanceof ServerError).to.be.true;
                    done();
                });
            });

            it("processes hash if navigateToLoginRequestUri is false", async () => {
                const b64Encode = new Base64Encode();
                window.location.hash = TEST_HASHES.TEST_SUCCESS_CODE_HASH;
                window.sessionStorage.setItem(`${Constants.CACHE_PREFIX}.${TEST_CONFIG.MSAL_CLIENT_ID}.${TemporaryCacheKeys.ORIGIN_URI}`, TEST_URIS.TEST_REDIR_URI);
                window.sessionStorage.setItem(`${Constants.CACHE_PREFIX}.${TEST_CONFIG.MSAL_CLIENT_ID}.${TemporaryCacheKeys.REQUEST_STATE}`, TEST_STATE_VALUES.TEST_STATE);
                window.sessionStorage.setItem(`${Constants.CACHE_PREFIX}.${TEST_CONFIG.MSAL_CLIENT_ID}.${BrowserConstants.INTERACTION_STATUS_KEY}`, BrowserConstants.INTERACTION_IN_PROGRESS_VALUE);
                window.sessionStorage.setItem(`${Constants.CACHE_PREFIX}.${TEST_CONFIG.MSAL_CLIENT_ID}.${TemporaryCacheKeys.NONCE_IDTOKEN}${Constants.RESOURCE_DELIM}${TEST_STATE_VALUES.TEST_STATE}`, "123523");
                const testTokenReq: AuthorizationCodeRequest = {
                    redirectUri: `${TEST_URIS.DEFAULT_INSTANCE}/`,
                    code: "thisIsATestCode",
                    scopes: TEST_CONFIG.DEFAULT_SCOPES,
                    codeVerifier: TEST_CONFIG.TEST_VERIFIER,
                    authority: `${Constants.DEFAULT_AUTHORITY}`,
                    correlationId: RANDOM_TEST_GUID
                };
                window.sessionStorage.setItem(`${Constants.CACHE_PREFIX}.${TEST_CONFIG.MSAL_CLIENT_ID}.${TemporaryCacheKeys.REQUEST_PARAMS}`, b64Encode.encode(JSON.stringify(testTokenReq)));
                const testServerTokenResponse = {
                    headers: null,
                    status: 200,
                    body: {
                        token_type: TEST_CONFIG.TOKEN_TYPE_BEARER,
                        scope: TEST_CONFIG.DEFAULT_SCOPES.join(" "),
                        expires_in: TEST_TOKEN_LIFETIMES.DEFAULT_EXPIRES_IN,
                        ext_expires_in: TEST_TOKEN_LIFETIMES.DEFAULT_EXPIRES_IN,
                        access_token: TEST_TOKENS.ACCESS_TOKEN,
                        refresh_token: TEST_TOKENS.REFRESH_TOKEN,
                        id_token: TEST_TOKENS.IDTOKEN_V2,
                        client_info: TEST_DATA_CLIENT_INFO.TEST_RAW_CLIENT_INFO
                    }
                };
                const testIdTokenClaims: IdTokenClaims = {
                    "ver": "2.0",
                    "iss": "https://login.microsoftonline.com/9188040d-6c67-4c5b-b112-36a304b66dad/v2.0",
                    "sub": "AAAAAAAAAAAAAAAAAAAAAIkzqFVrSaSaFHy782bbtaQ",
                    "name": "Abe Lincoln",
                    "preferred_username": "AbeLi@microsoft.com",
                    "oid": "00000000-0000-0000-66f3-3332eca7ea81",
                    "tid": "3338040d-6c67-4c5b-b112-36a304b66dad",
                    "nonce": "123523",
                };
                const testAccount: AccountInfo = {
                    homeAccountId: TEST_DATA_CLIENT_INFO.TEST_HOME_ACCOUNT_ID,
                    environment: "login.windows.net",
                    tenantId: testIdTokenClaims.tid,
                    username: testIdTokenClaims.preferred_username
                };
                const testTokenResponse: AuthenticationResult = {
                    uniqueId: testIdTokenClaims.oid,
                    tenantId: testIdTokenClaims.tid,
                    scopes: TEST_CONFIG.DEFAULT_SCOPES,
                    idToken: testServerTokenResponse.body.id_token,
                    idTokenClaims: testIdTokenClaims,
                    accessToken: testServerTokenResponse.body.access_token,
                    fromCache: false,
                    expiresOn: new Date(Date.now() + (testServerTokenResponse.body.expires_in * 1000)),
                    account: testAccount
                };
                sinon.stub(XhrClient.prototype, "sendGetRequestAsync").resolves(DEFAULT_OPENID_CONFIG_RESPONSE);
                sinon.stub(XhrClient.prototype, "sendPostRequestAsync").resolves(testServerTokenResponse);
                pca = new PublicClientApplication({
                    auth: {
                        clientId: TEST_CONFIG.MSAL_CLIENT_ID,
                        navigateToLoginRequestUrl: false
                    }
                });
                const tokenResponse = await pca.handleRedirectPromise();
                expect(tokenResponse.uniqueId).to.be.eq(testTokenResponse.uniqueId);
                expect(tokenResponse.tenantId).to.be.eq(testTokenResponse.tenantId);
                expect(tokenResponse.scopes).to.be.deep.eq(testTokenResponse.scopes);
                expect(tokenResponse.idToken).to.be.eq(testTokenResponse.idToken);
                expect(tokenResponse.idTokenClaims).to.be.contain(testTokenResponse.idTokenClaims);
                expect(tokenResponse.accessToken).to.be.eq(testTokenResponse.accessToken);
                expect(testTokenResponse.expiresOn.getMilliseconds() >= tokenResponse.expiresOn.getMilliseconds()).to.be.true;
                expect(window.sessionStorage.length).to.be.eq(4);
                expect(window.location.hash).to.be.empty;
            });
        });

        describe("loginRedirect", () => {

            it("loginRedirect throws an error if interaction is currently in progress", async () => {
                window.sessionStorage.setItem(`${Constants.CACHE_PREFIX}.${TEST_CONFIG.MSAL_CLIENT_ID}.${BrowserConstants.INTERACTION_STATUS_KEY}`, BrowserConstants.INTERACTION_IN_PROGRESS_VALUE);
                await expect(pca.loginRedirect(null)).to.be.rejectedWith(BrowserAuthErrorMessage.interactionInProgress.desc);
				await expect(pca.loginRedirect(null)).to.be.rejectedWith(BrowserAuthError);
            });

            it("loginRedirect navigates to created login url", (done) => {
                sinon.stub(RedirectHandler.prototype, "initiateAuthRequest").callsFake((navigateUrl): Window => {
                    expect(navigateUrl).to.be.eq(testNavUrl);
                    done();
                    return window;
				});
				sinon.stub(CryptoOps.prototype, "generatePkceCodes").resolves({
					challenge: TEST_CONFIG.TEST_CHALLENGE,
					verifier: TEST_CONFIG.TEST_VERIFIER
				});
                sinon.stub(CryptoOps.prototype, "createNewGuid").returns(RANDOM_TEST_GUID);
                sinon.stub(TimeUtils, "nowSeconds").returns(TEST_STATE_VALUES.TEST_TIMESTAMP);
				const loginRequest: AuthorizationUrlRequest = {
					redirectUri: TEST_URIS.TEST_REDIR_URI,
                    scopes: ["user.read"],
                    state: TEST_STATE_VALUES.USER_STATE
                };

                pca.loginRedirect(loginRequest);
            });

			it("Updates cache entries correctly", async () => {
				const emptyRequest: AuthorizationUrlRequest = {
					redirectUri: TEST_URIS.TEST_REDIR_URI,
					scopes: [],
                    state: TEST_STATE_VALUES.USER_STATE
                };

				sinon.stub(CryptoOps.prototype, "generatePkceCodes").resolves({
					challenge: TEST_CONFIG.TEST_CHALLENGE,
					verifier: TEST_CONFIG.TEST_VERIFIER
                });

                sinon.stub(CryptoOps.prototype, "createNewGuid").returns(RANDOM_TEST_GUID);
                sinon.stub(TimeUtils, "nowSeconds").returns(TEST_STATE_VALUES.TEST_TIMESTAMP);
				sinon.stub(BrowserUtils, "navigateWindow").callsFake((urlNavigate: string, noHistory?: boolean) => {
					expect(noHistory).to.be.undefined;
					expect(urlNavigate).to.be.not.empty;
                });

				const browserStorage = new BrowserStorage(TEST_CONFIG.MSAL_CLIENT_ID, cacheConfig);
				await pca.loginRedirect(emptyRequest);
				expect(browserStorage.getItem(browserStorage.generateCacheKey(TemporaryCacheKeys.REQUEST_STATE), CacheSchemaType.TEMPORARY)).to.be.deep.eq(TEST_STATE_VALUES.TEST_STATE);
				expect(browserStorage.getItem(browserStorage.generateCacheKey(`${TemporaryCacheKeys.NONCE_IDTOKEN}|${TEST_STATE_VALUES.TEST_STATE}`), CacheSchemaType.TEMPORARY)).to.be.eq(RANDOM_TEST_GUID);
				expect(browserStorage.getItem(browserStorage.generateCacheKey(`${TemporaryCacheKeys.AUTHORITY}|${TEST_STATE_VALUES.TEST_STATE}`), CacheSchemaType.TEMPORARY)).to.be.eq(`${Constants.DEFAULT_AUTHORITY}`);
			});

			it("Caches token request correctly", async () => {
				const tokenRequest: AuthorizationUrlRequest = {
					redirectUri: TEST_URIS.TEST_REDIR_URI,
					scopes: [],
                    correlationId: RANDOM_TEST_GUID,
                    state: TEST_STATE_VALUES.USER_STATE
                };

				sinon.stub(CryptoOps.prototype, "generatePkceCodes").resolves({
					challenge: TEST_CONFIG.TEST_CHALLENGE,
					verifier: TEST_CONFIG.TEST_VERIFIER
                });

				sinon.stub(CryptoOps.prototype, "createNewGuid").returns(RANDOM_TEST_GUID);
                sinon.stub(TimeUtils, "nowSeconds").returns(TEST_STATE_VALUES.TEST_TIMESTAMP);
				sinon.stub(BrowserUtils, "navigateWindow").callsFake((urlNavigate: string, noHistory?: boolean) => {
					expect(noHistory).to.be.undefined;
					expect(urlNavigate).to.be.not.empty;
                });

				const browserStorage = new BrowserStorage(TEST_CONFIG.MSAL_CLIENT_ID, cacheConfig);
				const browserCrypto = new CryptoOps();
                await pca.loginRedirect(tokenRequest);
				const cachedRequest: AuthorizationCodeRequest = JSON.parse(browserCrypto.base64Decode(browserStorage.getItem(browserStorage.generateCacheKey(TemporaryCacheKeys.REQUEST_PARAMS), CacheSchemaType.TEMPORARY) as string));
				expect(cachedRequest.scopes).to.be.deep.eq(TEST_CONFIG.DEFAULT_SCOPES);
				expect(cachedRequest.codeVerifier).to.be.deep.eq(TEST_CONFIG.TEST_VERIFIER);
				expect(cachedRequest.authority).to.be.deep.eq(`${Constants.DEFAULT_AUTHORITY}`);
				expect(cachedRequest.correlationId).to.be.deep.eq(RANDOM_TEST_GUID);
			});

			it("Cleans cache before error is thrown", async () => {
				const emptyRequest: AuthorizationUrlRequest = {
					redirectUri: TEST_URIS.TEST_REDIR_URI,
					scopes: [],
                    state: TEST_STATE_VALUES.USER_STATE
				};
				const browserStorage: BrowserStorage = new BrowserStorage(TEST_CONFIG.MSAL_CLIENT_ID, cacheConfig);
				sinon.stub(CryptoOps.prototype, "generatePkceCodes").resolves({
					challenge: TEST_CONFIG.TEST_CHALLENGE,
					verifier: TEST_CONFIG.TEST_VERIFIER
				});
				const loginUrlErr = "loginUrlErr";
				sinon.stub(AuthorizationCodeClient.prototype, "getAuthCodeUrl").throws(new BrowserAuthError(loginUrlErr));
				await expect(pca.loginRedirect(emptyRequest)).to.be.rejectedWith(loginUrlErr);
				await expect(pca.loginRedirect(emptyRequest)).to.be.rejectedWith(BrowserAuthError);
				expect(browserStorage.getKeys()).to.be.empty;
			});

			it("Uses adal token from cache if it is present.", async () => {
				const idTokenClaims: IdTokenClaims = {
					"iss": "https://sts.windows.net/fa15d692-e9c7-4460-a743-29f2956fd429/",
					"exp": "1536279024",
					"name": "abeli",
					"nonce": "123523",
					"oid": "05833b6b-aa1d-42d4-9ec0-1b2bb9194438",
					"sub": "5_J9rSss8-jvt_Icu6ueRNL8xXb8LF4Fsg_KooC2RJQ",
					"tid": "fa15d692-e9c7-4460-a743-29f2956fd429",
					"ver": "1.0",
					"upn": "AbeLincoln@contoso.com"
				};
				sinon.stub(IdToken, "extractIdToken").returns(idTokenClaims);
				const browserStorage: BrowserStorage = new BrowserStorage(TEST_CONFIG.MSAL_CLIENT_ID, cacheConfig);
				browserStorage.setItem(PersistentCacheKeys.ADAL_ID_TOKEN, TEST_TOKENS.IDTOKEN_V1, CacheSchemaType.TEMPORARY);
				const loginUrlSpy = sinon.spy(AuthorizationCodeClient.prototype, "getAuthCodeUrl");
				sinon.stub(CryptoOps.prototype, "generatePkceCodes").resolves({
					challenge: TEST_CONFIG.TEST_CHALLENGE,
					verifier: TEST_CONFIG.TEST_VERIFIER
				});
                sinon.stub(CryptoOps.prototype, "createNewGuid").returns(RANDOM_TEST_GUID);
                sinon.stub(TimeUtils, "nowSeconds").returns(TEST_STATE_VALUES.TEST_TIMESTAMP);
				sinon.stub(BrowserUtils, "navigateWindow").callsFake((urlNavigate: string, noHistory?: boolean) => {
					expect(noHistory).to.be.undefined;
					expect(urlNavigate).to.be.not.empty;
				});
				const emptyRequest: AuthorizationUrlRequest = {
					redirectUri: TEST_URIS.TEST_REDIR_URI,
					scopes: [],
                    state: TEST_STATE_VALUES.USER_STATE
				};
				await pca.loginRedirect(emptyRequest);
				const validatedRequest: AuthorizationUrlRequest = {
                    ...emptyRequest,
                    scopes: TEST_CONFIG.DEFAULT_SCOPES,
					loginHint: idTokenClaims.upn,
					state: TEST_STATE_VALUES.TEST_STATE,
                    correlationId: RANDOM_TEST_GUID,
                    nonce: RANDOM_TEST_GUID,
                    authority: `${Constants.DEFAULT_AUTHORITY}`,
                    responseMode: ResponseMode.FRAGMENT,
					codeChallenge: TEST_CONFIG.TEST_CHALLENGE,
					codeChallengeMethod: Constants.S256_CODE_CHALLENGE_METHOD
                };
				expect(loginUrlSpy.calledWith(validatedRequest)).to.be.true;
			});
	
			it("Does not use adal token from cache if it is present and SSO params have been given.", async () => {
				const idTokenClaims: IdTokenClaims = {
					"iss": "https://sts.windows.net/fa15d692-e9c7-4460-a743-29f2956fd429/",
					"exp": "1536279024",
					"name": "abeli",
					"nonce": "123523",
					"oid": "05833b6b-aa1d-42d4-9ec0-1b2bb9194438",
					"sub": "5_J9rSss8-jvt_Icu6ueRNL8xXb8LF4Fsg_KooC2RJQ",
					"tid": "fa15d692-e9c7-4460-a743-29f2956fd429",
					"ver": "1.0",
					"upn": "AbeLincoln@contoso.com"
				};
				sinon.stub(IdToken, "extractIdToken").returns(idTokenClaims);
				const browserStorage: BrowserStorage = new BrowserStorage(TEST_CONFIG.MSAL_CLIENT_ID, cacheConfig);
				browserStorage.setItem(PersistentCacheKeys.ADAL_ID_TOKEN, TEST_TOKENS.IDTOKEN_V1, CacheSchemaType.TEMPORARY);
				const loginUrlSpy = sinon.spy(AuthorizationCodeClient.prototype, "getAuthCodeUrl");
				sinon.stub(CryptoOps.prototype, "generatePkceCodes").resolves({
					challenge: TEST_CONFIG.TEST_CHALLENGE,
					verifier: TEST_CONFIG.TEST_VERIFIER
				});
                sinon.stub(CryptoOps.prototype, "createNewGuid").returns(RANDOM_TEST_GUID);
                sinon.stub(TimeUtils, "nowSeconds").returns(TEST_STATE_VALUES.TEST_TIMESTAMP);
				sinon.stub(BrowserUtils, "navigateWindow").callsFake((urlNavigate: string, noHistory?: boolean) => {
					expect(noHistory).to.be.undefined;
					expect(urlNavigate).to.be.not.empty;
				});
				const loginRequest: AuthorizationUrlRequest = {
					redirectUri: TEST_URIS.TEST_REDIR_URI,
					scopes: [],
					loginHint: "AbeLi@microsoft.com",
                    state: TEST_STATE_VALUES.USER_STATE
				};
				await pca.loginRedirect(loginRequest);
				const validatedRequest: AuthorizationUrlRequest = {
                    ...loginRequest,
                    scopes: TEST_CONFIG.DEFAULT_SCOPES,
					state: TEST_STATE_VALUES.TEST_STATE,
					correlationId: RANDOM_TEST_GUID,
					authority: `${Constants.DEFAULT_AUTHORITY}`,
					nonce: RANDOM_TEST_GUID,
                    responseMode: ResponseMode.FRAGMENT,
					codeChallenge: TEST_CONFIG.TEST_CHALLENGE,
					codeChallengeMethod: Constants.S256_CODE_CHALLENGE_METHOD
				};
				expect(loginUrlSpy.calledWith(validatedRequest)).to.be.true;
			});
        });

        describe("acquireTokenRedirect", () => {

            it("acquireTokenRedirect throws an error if interaction is currently in progress", async () => {
                window.sessionStorage.setItem(`${Constants.CACHE_PREFIX}.${TEST_CONFIG.MSAL_CLIENT_ID}.${BrowserConstants.INTERACTION_STATUS_KEY}`, BrowserConstants.INTERACTION_IN_PROGRESS_VALUE);
                await expect(pca.acquireTokenRedirect(null)).to.be.rejectedWith(BrowserAuthErrorMessage.interactionInProgress.desc);
                await expect(pca.acquireTokenRedirect(null)).to.be.rejectedWith(BrowserAuthError);
            });

            it("acquireTokenRedirect navigates to created login url", (done) => {
                sinon.stub(RedirectHandler.prototype, "initiateAuthRequest").callsFake((navigateUrl): Window => {
                    expect(navigateUrl).to.be.eq(testNavUrl);
                    done();
                    return window;
				});
				sinon.stub(CryptoOps.prototype, "generatePkceCodes").resolves({
					challenge: TEST_CONFIG.TEST_CHALLENGE,
					verifier: TEST_CONFIG.TEST_VERIFIER
				});
                sinon.stub(CryptoOps.prototype, "createNewGuid").returns(RANDOM_TEST_GUID);
                sinon.stub(TimeUtils, "nowSeconds").returns(TEST_STATE_VALUES.TEST_TIMESTAMP);
				const loginRequest: AuthorizationUrlRequest = {
					redirectUri: TEST_URIS.TEST_REDIR_URI,
					scopes: ["user.read", "openid", "profile"],
                    state: TEST_STATE_VALUES.USER_STATE
				};
                pca.acquireTokenRedirect(loginRequest);
            });

			it("Updates cache entries correctly", async () => {
				const testScope = "testscope";
				const emptyRequest: AuthorizationUrlRequest = {
					redirectUri: TEST_URIS.TEST_REDIR_URI,
					scopes: [testScope],
                    state: TEST_STATE_VALUES.USER_STATE
				};
				sinon.stub(CryptoOps.prototype, "generatePkceCodes").resolves({
					challenge: TEST_CONFIG.TEST_CHALLENGE,
					verifier: TEST_CONFIG.TEST_VERIFIER
				});
                sinon.stub(CryptoOps.prototype, "createNewGuid").returns(RANDOM_TEST_GUID);
                sinon.stub(TimeUtils, "nowSeconds").returns(TEST_STATE_VALUES.TEST_TIMESTAMP);
				sinon.stub(BrowserUtils, "navigateWindow").callsFake((urlNavigate: string, noHistory?: boolean) => {
					expect(noHistory).to.be.undefined;
					expect(urlNavigate).to.be.not.empty;
				});
				const browserStorage = new BrowserStorage(TEST_CONFIG.MSAL_CLIENT_ID, cacheConfig);
				await pca.loginRedirect(emptyRequest);
				expect(browserStorage.getItem(browserStorage.generateCacheKey(TemporaryCacheKeys.REQUEST_STATE), CacheSchemaType.TEMPORARY)).to.be.deep.eq(TEST_STATE_VALUES.TEST_STATE);
				expect(browserStorage.getItem(browserStorage.generateCacheKey(`${TemporaryCacheKeys.NONCE_IDTOKEN}|${TEST_STATE_VALUES.TEST_STATE}`), CacheSchemaType.TEMPORARY)).to.be.eq(RANDOM_TEST_GUID);
				expect(browserStorage.getItem(browserStorage.generateCacheKey(`${TemporaryCacheKeys.AUTHORITY}|${TEST_STATE_VALUES.TEST_STATE}`), CacheSchemaType.TEMPORARY)).to.be.eq(`${Constants.DEFAULT_AUTHORITY}`);
			});
	
			it("Caches token request correctly", async () => {
				const testScope = "testscope";
				const tokenRequest: AuthorizationUrlRequest = {
					redirectUri: TEST_URIS.TEST_REDIR_URI,
					scopes: [testScope],
					correlationId: RANDOM_TEST_GUID,
                    state: TEST_STATE_VALUES.USER_STATE
				};
				sinon.stub(CryptoOps.prototype, "generatePkceCodes").resolves({
					challenge: TEST_CONFIG.TEST_CHALLENGE,
					verifier: TEST_CONFIG.TEST_VERIFIER
				});
				sinon.stub(CryptoOps.prototype, "createNewGuid").returns(RANDOM_TEST_GUID);
				sinon.stub(BrowserUtils, "navigateWindow").callsFake((urlNavigate: string, noHistory?: boolean) => {
					expect(noHistory).to.be.undefined;
					expect(urlNavigate).to.be.not.empty;
				});
				const browserStorage = new BrowserStorage(TEST_CONFIG.MSAL_CLIENT_ID, cacheConfig);
				const browserCrypto = new CryptoOps();
				await pca.acquireTokenRedirect(tokenRequest);
				const cachedRequest: AuthorizationCodeRequest = JSON.parse(browserCrypto.base64Decode(browserStorage.getItem(browserStorage.generateCacheKey(TemporaryCacheKeys.REQUEST_PARAMS), CacheSchemaType.TEMPORARY) as string));
				expect(cachedRequest.scopes).to.be.deep.eq([testScope, ...TEST_CONFIG.DEFAULT_SCOPES]);
				expect(cachedRequest.codeVerifier).to.be.deep.eq(TEST_CONFIG.TEST_VERIFIER);
				expect(cachedRequest.authority).to.be.deep.eq(`${Constants.DEFAULT_AUTHORITY}`);
				expect(cachedRequest.correlationId).to.be.deep.eq(RANDOM_TEST_GUID);
			});

			it("Cleans cache before error is thrown", async () => {
				const testScope = "testscope";
				const emptyRequest: AuthorizationUrlRequest = {
					redirectUri: TEST_URIS.TEST_REDIR_URI,
					scopes: [testScope]
				};
				const browserStorage: BrowserStorage = new BrowserStorage(TEST_CONFIG.MSAL_CLIENT_ID, cacheConfig);
				sinon.stub(CryptoOps.prototype, "generatePkceCodes").resolves({
					challenge: TEST_CONFIG.TEST_CHALLENGE,
					verifier: TEST_CONFIG.TEST_VERIFIER
				});
				const loginUrlErr = "loginUrlErr";
				sinon.stub(AuthorizationCodeClient.prototype, "getAuthCodeUrl").throws(new BrowserAuthError(loginUrlErr));
				await expect(pca.acquireTokenRedirect(emptyRequest)).to.be.rejectedWith(loginUrlErr);
				await expect(pca.acquireTokenRedirect(emptyRequest)).to.be.rejectedWith(BrowserAuthError);
				expect(browserStorage.getKeys()).to.be.empty;
			});

			it("Uses adal token from cache if it is present.", async () => {
				const testScope = "testscope";
				const idTokenClaims: IdTokenClaims = {
					"iss": "https://sts.windows.net/fa15d692-e9c7-4460-a743-29f2956fd429/",
					"exp": "1536279024",
					"name": "abeli",
					"nonce": "123523",
					"oid": "05833b6b-aa1d-42d4-9ec0-1b2bb9194438",
					"sub": "5_J9rSss8-jvt_Icu6ueRNL8xXb8LF4Fsg_KooC2RJQ",
					"tid": "fa15d692-e9c7-4460-a743-29f2956fd429",
					"ver": "1.0",
					"upn": "AbeLincoln@contoso.com"
				};
				sinon.stub(IdToken, "extractIdToken").returns(idTokenClaims);
				const browserStorage: BrowserStorage = new BrowserStorage(TEST_CONFIG.MSAL_CLIENT_ID, cacheConfig);
				browserStorage.setItem(PersistentCacheKeys.ADAL_ID_TOKEN, TEST_TOKENS.IDTOKEN_V1, CacheSchemaType.TEMPORARY);
				const acquireTokenUrlSpy = sinon.spy(AuthorizationCodeClient.prototype, "getAuthCodeUrl");
				sinon.stub(CryptoOps.prototype, "generatePkceCodes").resolves({
					challenge: TEST_CONFIG.TEST_CHALLENGE,
					verifier: TEST_CONFIG.TEST_VERIFIER
				});
                sinon.stub(CryptoOps.prototype, "createNewGuid").returns(RANDOM_TEST_GUID);
                sinon.stub(TimeUtils, "nowSeconds").returns(TEST_STATE_VALUES.TEST_TIMESTAMP);
				sinon.stub(BrowserUtils, "navigateWindow").callsFake((urlNavigate: string, noHistory?: boolean) => {
					expect(noHistory).to.be.undefined;
					expect(urlNavigate).to.be.not.empty;
				});
				const emptyRequest: AuthorizationUrlRequest = {
					redirectUri: TEST_URIS.TEST_REDIR_URI,
                    scopes: [testScope],
                    state: TEST_STATE_VALUES.USER_STATE
				};
				await pca.acquireTokenRedirect(emptyRequest);
				const validatedRequest: AuthorizationUrlRequest = {
                    ...emptyRequest,
                    scopes: [...emptyRequest.scopes, ...TEST_CONFIG.DEFAULT_SCOPES],
					loginHint: idTokenClaims.upn,
					state: TEST_STATE_VALUES.TEST_STATE,
					correlationId: RANDOM_TEST_GUID,
					authority: `${Constants.DEFAULT_AUTHORITY}`,
					nonce: RANDOM_TEST_GUID,
                    responseMode: ResponseMode.FRAGMENT,
					codeChallenge: TEST_CONFIG.TEST_CHALLENGE,
					codeChallengeMethod: Constants.S256_CODE_CHALLENGE_METHOD
                };
				expect(acquireTokenUrlSpy.calledWith(validatedRequest)).to.be.true;
			});
	
			it("Does not use adal token from cache if it is present and SSO params have been given.", async () => {
				const idTokenClaims: IdTokenClaims = {
					"iss": "https://sts.windows.net/fa15d692-e9c7-4460-a743-29f2956fd429/",
					"exp": "1536279024",
					"name": "abeli",
					"nonce": "123523",
					"oid": "05833b6b-aa1d-42d4-9ec0-1b2bb9194438",
					"sub": "5_J9rSss8-jvt_Icu6ueRNL8xXb8LF4Fsg_KooC2RJQ",
					"tid": "fa15d692-e9c7-4460-a743-29f2956fd429",
					"ver": "1.0",
					"upn": "AbeLincoln@contoso.com"
				};
				sinon.stub(IdToken, "extractIdToken").returns(idTokenClaims);
				const browserStorage: BrowserStorage = new BrowserStorage(TEST_CONFIG.MSAL_CLIENT_ID, cacheConfig);
				browserStorage.setItem(PersistentCacheKeys.ADAL_ID_TOKEN, TEST_TOKENS.IDTOKEN_V1, CacheSchemaType.TEMPORARY);
				const acquireTokenUrlSpy = sinon.spy(AuthorizationCodeClient.prototype, "getAuthCodeUrl");
				sinon.stub(CryptoOps.prototype, "generatePkceCodes").resolves({
					challenge: TEST_CONFIG.TEST_CHALLENGE,
					verifier: TEST_CONFIG.TEST_VERIFIER
				});
                sinon.stub(CryptoOps.prototype, "createNewGuid").returns(RANDOM_TEST_GUID);
                sinon.stub(TimeUtils, "nowSeconds").returns(TEST_STATE_VALUES.TEST_TIMESTAMP);
				sinon.stub(BrowserUtils, "navigateWindow").callsFake((urlNavigate: string, noHistory?: boolean) => {
					expect(noHistory).to.be.undefined;
					expect(urlNavigate).to.be.not.empty;
				});
				const testScope = "testscope";
				const loginRequest: AuthorizationUrlRequest = {
					redirectUri: TEST_URIS.TEST_REDIR_URI,
					scopes: [testScope],
					loginHint: "AbeLi@microsoft.com",
                    state: TEST_STATE_VALUES.USER_STATE
				};
				await pca.acquireTokenRedirect(loginRequest);
				const validatedRequest: AuthorizationUrlRequest = {
                    ...loginRequest,
                    scopes: [...loginRequest.scopes, ...TEST_CONFIG.DEFAULT_SCOPES],
					state: TEST_STATE_VALUES.TEST_STATE,
					correlationId: RANDOM_TEST_GUID,
					authority: `${Constants.DEFAULT_AUTHORITY}`,
					nonce: RANDOM_TEST_GUID,
                    responseMode: ResponseMode.FRAGMENT,
					codeChallenge: TEST_CONFIG.TEST_CHALLENGE,
					codeChallengeMethod: Constants.S256_CODE_CHALLENGE_METHOD
				};
				expect(acquireTokenUrlSpy.calledWith(validatedRequest)).to.be.true;
			});
        });
    });

    describe("Popup Flow Unit tests", () => {

        describe("loginPopup", () => {

            it("throws error if interaction is in progress", async () => {
                window.sessionStorage.setItem(`${Constants.CACHE_PREFIX}.${TEST_CONFIG.MSAL_CLIENT_ID}.${BrowserConstants.INTERACTION_STATUS_KEY}`, BrowserConstants.INTERACTION_IN_PROGRESS_VALUE);
                await expect(pca.loginPopup(null)).to.be.rejectedWith(BrowserAuthErrorMessage.interactionInProgress.desc);
                await expect(pca.loginPopup(null)).to.be.rejectedWith(BrowserAuthError);
            });

            it("resolves the response successfully", async () => {
                const testServerTokenResponse = {
                    token_type: TEST_CONFIG.TOKEN_TYPE_BEARER,
                    scope: TEST_CONFIG.DEFAULT_SCOPES.join(" "),
                    expires_in: TEST_TOKEN_LIFETIMES.DEFAULT_EXPIRES_IN,
                    ext_expires_in: TEST_TOKEN_LIFETIMES.DEFAULT_EXPIRES_IN,
                    access_token: TEST_TOKENS.ACCESS_TOKEN,
                    refresh_token: TEST_TOKENS.REFRESH_TOKEN,
                    id_token: TEST_TOKENS.IDTOKEN_V2
                };
                const testIdTokenClaims: IdTokenClaims = {
                    "ver": "2.0",
                    "iss": "https://login.microsoftonline.com/9188040d-6c67-4c5b-b112-36a304b66dad/v2.0",
                    "sub": "AAAAAAAAAAAAAAAAAAAAAIkzqFVrSaSaFHy782bbtaQ",
                    "name": "Abe Lincoln",
                    "preferred_username": "AbeLi@microsoft.com",
                    "oid": "00000000-0000-0000-66f3-3332eca7ea81",
                    "tid": "3338040d-6c67-4c5b-b112-36a304b66dad",
                    "nonce": "123523",
                };
                const testAccount: AccountInfo = {
                    homeAccountId: TEST_DATA_CLIENT_INFO.TEST_HOME_ACCOUNT_ID,
                    environment: "login.windows.net",
                    tenantId: testIdTokenClaims.tid,
                    username: testIdTokenClaims.preferred_username
                };
                const testTokenResponse: AuthenticationResult = {
                    uniqueId: testIdTokenClaims.oid,
                    tenantId: testIdTokenClaims.tid,
                    scopes: TEST_CONFIG.DEFAULT_SCOPES,
                    idToken: testServerTokenResponse.id_token,
                    idTokenClaims: testIdTokenClaims,
                    accessToken: testServerTokenResponse.access_token,
                    fromCache: false,
                    expiresOn: new Date(Date.now() + (testServerTokenResponse.expires_in * 1000)),
                    account: testAccount
                };
                sinon.stub(AuthorizationCodeClient.prototype, "getAuthCodeUrl").resolves(testNavUrl);
                sinon.stub(PopupHandler.prototype, "initiateAuthRequest").callsFake((requestUrl: string): Window => {
                    expect(requestUrl).to.be.eq(testNavUrl);
                    return window;
                });
                sinon.stub(PopupHandler.prototype, "monitorPopupForHash").resolves(TEST_HASHES.TEST_SUCCESS_CODE_HASH);
                sinon.stub(PopupHandler.prototype, "handleCodeResponse").resolves(testTokenResponse);
                sinon.stub(CryptoOps.prototype, "generatePkceCodes").resolves({
                    challenge: TEST_CONFIG.TEST_CHALLENGE,
                    verifier: TEST_CONFIG.TEST_VERIFIER
                });
                sinon.stub(CryptoOps.prototype, "createNewGuid").returns(RANDOM_TEST_GUID);
                const tokenResp = await pca.loginPopup(null);
                expect(tokenResp).to.be.deep.eq(testTokenResponse);
            });

            it("catches error and cleans cache before rethrowing", async () => {
                const testError = "Error in creating a login url";
                sinon.stub(AuthorizationCodeClient.prototype, "getAuthCodeUrl").resolves(testNavUrl);
				sinon.stub(PopupHandler.prototype, "initiateAuthRequest").throws(testError);
				sinon.stub(CryptoOps.prototype, "generatePkceCodes").resolves({
					challenge: TEST_CONFIG.TEST_CHALLENGE,
					verifier: TEST_CONFIG.TEST_VERIFIER
				});
				sinon.stub(CryptoOps.prototype, "createNewGuid").returns(RANDOM_TEST_GUID);
                try {
                    const tokenResp = await pca.loginPopup(null);
                } catch (e) {
                    expect(window.sessionStorage).to.be.empty;
                    expect(`${e}`).to.be.eq(testError);
                }
            });
        });

        describe("acquireTokenPopup", () => {

            it("throws error if interaction is in progress", async () => {
                window.sessionStorage.setItem(`${Constants.CACHE_PREFIX}.${TEST_CONFIG.MSAL_CLIENT_ID}.${BrowserConstants.INTERACTION_STATUS_KEY}`, BrowserConstants.INTERACTION_IN_PROGRESS_VALUE);
                await expect(pca.acquireTokenPopup({
                    redirectUri: TEST_URIS.TEST_REDIR_URI,
                    scopes: ["scope"]
                })).rejectedWith(BrowserAuthErrorMessage.interactionInProgress.desc);
                await expect(pca.acquireTokenPopup({
                    redirectUri: TEST_URIS.TEST_REDIR_URI,
                    scopes: ["scope"]
                })).rejectedWith(BrowserAuthError);
            });

            it("resolves the response successfully", async () => {
                const testServerTokenResponse = {
                    token_type: TEST_CONFIG.TOKEN_TYPE_BEARER,
                    scope: TEST_CONFIG.DEFAULT_SCOPES.join(" "),
                    expires_in: TEST_TOKEN_LIFETIMES.DEFAULT_EXPIRES_IN,
                    ext_expires_in: TEST_TOKEN_LIFETIMES.DEFAULT_EXPIRES_IN,
                    access_token: TEST_TOKENS.ACCESS_TOKEN,
                    refresh_token: TEST_TOKENS.REFRESH_TOKEN,
                    id_token: TEST_TOKENS.IDTOKEN_V2
                };
                const testIdTokenClaims: IdTokenClaims = {
                    "ver": "2.0",
                    "iss": "https://login.microsoftonline.com/9188040d-6c67-4c5b-b112-36a304b66dad/v2.0",
                    "sub": "AAAAAAAAAAAAAAAAAAAAAIkzqFVrSaSaFHy782bbtaQ",
                    "name": "Abe Lincoln",
                    "preferred_username": "AbeLi@microsoft.com",
                    "oid": "00000000-0000-0000-66f3-3332eca7ea81",
                    "tid": "3338040d-6c67-4c5b-b112-36a304b66dad",
                    "nonce": "123523",
                };
                const testAccount: AccountInfo = {
                    homeAccountId: TEST_DATA_CLIENT_INFO.TEST_HOME_ACCOUNT_ID,
                    environment: "login.windows.net",
                    tenantId: testIdTokenClaims.tid,
                    username: testIdTokenClaims.preferred_username
                };
                const testTokenResponse: AuthenticationResult = {
                    uniqueId: testIdTokenClaims.oid,
                    tenantId: testIdTokenClaims.tid,
                    scopes: TEST_CONFIG.DEFAULT_SCOPES,
                    idToken: testServerTokenResponse.id_token,
                    idTokenClaims: testIdTokenClaims,
                    accessToken: testServerTokenResponse.access_token,
                    fromCache: false,
                    expiresOn: new Date(Date.now() + (testServerTokenResponse.expires_in * 1000)),
                    account: testAccount
                };
                sinon.stub(AuthorizationCodeClient.prototype, "getAuthCodeUrl").resolves(testNavUrl);
                sinon.stub(PopupHandler.prototype, "initiateAuthRequest").callsFake((requestUrl: string): Window => {
                    expect(requestUrl).to.be.eq(testNavUrl);
                    return window;
                });
                sinon.stub(PopupHandler.prototype, "monitorPopupForHash").resolves(TEST_HASHES.TEST_SUCCESS_CODE_HASH);
                sinon.stub(PopupHandler.prototype, "handleCodeResponse").resolves(testTokenResponse);
                sinon.stub(CryptoOps.prototype, "generatePkceCodes").resolves({
                    challenge: TEST_CONFIG.TEST_CHALLENGE,
                    verifier: TEST_CONFIG.TEST_VERIFIER
                });
                sinon.stub(CryptoOps.prototype, "createNewGuid").returns(RANDOM_TEST_GUID);
                const tokenResp = await pca.acquireTokenPopup({
                    redirectUri: TEST_URIS.TEST_REDIR_URI,
                    scopes: TEST_CONFIG.DEFAULT_SCOPES
                });
                expect(tokenResp).to.be.deep.eq(testTokenResponse);
            });

            it("catches error and cleans cache before rethrowing", async () => {
                const testError = "Error in creating a login url";
                sinon.stub(AuthorizationCodeClient.prototype, "getAuthCodeUrl").resolves(testNavUrl);
				sinon.stub(PopupHandler.prototype, "initiateAuthRequest").throws(testError);
				sinon.stub(CryptoOps.prototype, "generatePkceCodes").resolves({
					challenge: TEST_CONFIG.TEST_CHALLENGE,
					verifier: TEST_CONFIG.TEST_VERIFIER
				});
				sinon.stub(CryptoOps.prototype, "createNewGuid").returns(RANDOM_TEST_GUID);
                try {
                    const tokenResp = await pca.acquireTokenPopup({
                        redirectUri: TEST_URIS.TEST_REDIR_URI,
                        scopes: TEST_CONFIG.DEFAULT_SCOPES
                    });
                } catch (e) {
                    expect(window.sessionStorage).to.be.empty;
                    expect(`${e}`).to.be.eq(testError);
                }
            });
        });
    });

    describe("ssoSilent() Tests", () => {

        it("throws error if loginHint or sid are empty", async () => {
            await expect(pca.ssoSilent({
                redirectUri: TEST_URIS.TEST_REDIR_URI,
                scopes: [TEST_CONFIG.MSAL_CLIENT_ID]
            })).to.be.rejectedWith(BrowserAuthError);
            await expect(pca.ssoSilent({
                redirectUri: TEST_URIS.TEST_REDIR_URI,
                scopes: [TEST_CONFIG.MSAL_CLIENT_ID]
            })).to.be.rejectedWith(BrowserAuthErrorMessage.silentSSOInsufficientInfoError.desc);
        });

        it("throws error if prompt is not set to 'none'", async () => {
            const req: AuthorizationUrlRequest = {
                redirectUri: TEST_URIS.TEST_REDIR_URI,
                scopes: [TEST_CONFIG.MSAL_CLIENT_ID],
                prompt: PromptValue.SELECT_ACCOUNT,
                loginHint: "testLoginHint"
            };

            await expect(pca.ssoSilent(req)).to.be.rejectedWith(BrowserAuthError);
            await expect(pca.ssoSilent(req)).to.be.rejectedWith(BrowserAuthErrorMessage.silentPromptValueError.desc);
        });

        it("successfully returns a token response", async () => {
            const testServerTokenResponse = {
                token_type: TEST_CONFIG.TOKEN_TYPE_BEARER,
                scope: TEST_CONFIG.DEFAULT_SCOPES.join(" "),
                expires_in: TEST_TOKEN_LIFETIMES.DEFAULT_EXPIRES_IN,
                ext_expires_in: TEST_TOKEN_LIFETIMES.DEFAULT_EXPIRES_IN,
                access_token: TEST_TOKENS.ACCESS_TOKEN,
                refresh_token: TEST_TOKENS.REFRESH_TOKEN,
                id_token: TEST_TOKENS.IDTOKEN_V2
            };
            const testIdTokenClaims: IdTokenClaims = {
                "ver": "2.0",
                "iss": "https://login.microsoftonline.com/9188040d-6c67-4c5b-b112-36a304b66dad/v2.0",
                "sub": "AAAAAAAAAAAAAAAAAAAAAIkzqFVrSaSaFHy782bbtaQ",
                "name": "Abe Lincoln",
                "preferred_username": "AbeLi@microsoft.com",
                "oid": "00000000-0000-0000-66f3-3332eca7ea81",
                "tid": "3338040d-6c67-4c5b-b112-36a304b66dad",
                "nonce": "123523",
            };
            const testAccount: AccountInfo = {
                homeAccountId: TEST_DATA_CLIENT_INFO.TEST_HOME_ACCOUNT_ID,
                environment: "login.windows.net",
                tenantId: testIdTokenClaims.tid,
                username: testIdTokenClaims.preferred_username
            };
            const testTokenResponse: AuthenticationResult = {
                uniqueId: testIdTokenClaims.oid,
                tenantId: testIdTokenClaims.tid,
                scopes: TEST_CONFIG.DEFAULT_SCOPES,
                idToken: testServerTokenResponse.id_token,
                idTokenClaims: testIdTokenClaims,
                accessToken: testServerTokenResponse.access_token,
                fromCache: false,
                expiresOn: new Date(Date.now() + (testServerTokenResponse.expires_in * 1000)),
                account: testAccount
            };
            sinon.stub(AuthorizationCodeClient.prototype, "getAuthCodeUrl").resolves(testNavUrl);
            const loadFrameSyncSpy = sinon.spy(SilentHandler.prototype, <any>"loadFrameSync");
            sinon.stub(SilentHandler.prototype, "monitorIframeForHash").resolves(TEST_HASHES.TEST_SUCCESS_CODE_HASH);
            sinon.stub(SilentHandler.prototype, "handleCodeResponse").resolves(testTokenResponse);
            sinon.stub(CryptoOps.prototype, "generatePkceCodes").resolves({
                challenge: TEST_CONFIG.TEST_CHALLENGE,
                verifier: TEST_CONFIG.TEST_VERIFIER
            });
            sinon.stub(CryptoOps.prototype, "createNewGuid").returns(RANDOM_TEST_GUID);
            const tokenResp = await pca.ssoSilent({
                redirectUri: TEST_URIS.TEST_REDIR_URI,
                scopes: TEST_CONFIG.DEFAULT_SCOPES,
                loginHint: "testLoginHint"
            });
            expect(loadFrameSyncSpy.calledOnce).to.be.true;
            expect(tokenResp).to.be.deep.eq(testTokenResponse);
        });
    });

    describe("Acquire Token Silent (Iframe) Tests", () => {

        it("successfully renews token", async () => {
            const testServerTokenResponse = {
                token_type: TEST_CONFIG.TOKEN_TYPE_BEARER,
                scope: TEST_CONFIG.DEFAULT_SCOPES.join(" "),
                expires_in: TEST_TOKEN_LIFETIMES.DEFAULT_EXPIRES_IN,
                ext_expires_in: TEST_TOKEN_LIFETIMES.DEFAULT_EXPIRES_IN,
                access_token: TEST_TOKENS.ACCESS_TOKEN,
                refresh_token: TEST_TOKENS.REFRESH_TOKEN,
                id_token: TEST_TOKENS.IDTOKEN_V2
            };
            const testIdTokenClaims: IdTokenClaims = {
                "ver": "2.0",
                "iss": "https://login.microsoftonline.com/9188040d-6c67-4c5b-b112-36a304b66dad/v2.0",
                "sub": "AAAAAAAAAAAAAAAAAAAAAIkzqFVrSaSaFHy782bbtaQ",
                "name": "Abe Lincoln",
                "preferred_username": "AbeLi@microsoft.com",
                "oid": "00000000-0000-0000-66f3-3332eca7ea81",
                "tid": "3338040d-6c67-4c5b-b112-36a304b66dad",
                "nonce": "123523",
            };
            const testAccount: AccountInfo = {
                homeAccountId: TEST_DATA_CLIENT_INFO.TEST_HOME_ACCOUNT_ID,
                environment: "login.windows.net",
                tenantId: testIdTokenClaims.tid,
                username: testIdTokenClaims.preferred_username
            };
            const testTokenResponse: AuthenticationResult = {
                uniqueId: testIdTokenClaims.oid,
                tenantId: testIdTokenClaims.tid,
                scopes: ["scope1"],
                idToken: testServerTokenResponse.id_token,
                idTokenClaims: testIdTokenClaims,
                accessToken: testServerTokenResponse.access_token,
                fromCache: false,
                expiresOn: new Date(Date.now() + (testServerTokenResponse.expires_in * 1000)),
                account: testAccount
            };
            sinon.stub(CryptoOps.prototype, "createNewGuid").returns(RANDOM_TEST_GUID);
            const silentATStub = sinon.stub(SilentFlowClient.prototype, "acquireToken").resolves(testTokenResponse);
            const tokenRequest: SilentFlowRequest = {
                scopes: ["scope1"],
                account: testAccount
            };
            const expectedTokenRequest: SilentFlowRequest = {
                ...tokenRequest,
                authority: `${Constants.DEFAULT_AUTHORITY}`,
                correlationId: RANDOM_TEST_GUID
            };
            const tokenResp = await pca.acquireTokenSilent({
                scopes: ["scope1"],
                account: testAccount
            });
            expect(silentATStub.calledWith(expectedTokenRequest)).to.be.true;
            expect(tokenResp).to.be.deep.eq(testTokenResponse);
        });

        it("throws error that SilentFlowClient.acquireToken() throws", async () => {
            const testError = "Error in creating a login url";
            const testAccount: AccountInfo = {
                homeAccountId: TEST_DATA_CLIENT_INFO.TEST_HOME_ACCOUNT_ID,
                environment: "login.windows.net",
                tenantId: "testTenantId",
                username: "username@contoso.com"
            };
            sinon.stub(SilentFlowClient.prototype, "acquireToken").throws(testError);
            try {
                const tokenResp = await pca.acquireTokenSilent({
                    scopes: TEST_CONFIG.DEFAULT_SCOPES,
                    account: testAccount
                });
            } catch (e) {
                expect(`${e}`).to.contain(testError);
                expect(window.sessionStorage).to.be.empty;
            }
        });

        it("Falls back to silent handler if thrown error is a refresh token expired error", async () => {
            const invalidGrantError: ServerError = new ServerError("invalid_grant", "AADSTS700081: The refresh token has expired due to maximum lifetime. The token was issued on xxxxxxx and the maximum allowed lifetime for this application is 1.00:00:00.\r\nTrace ID: xxxxxxxx-xxxx-xxxx-xxxx-xxxxxxxxxx\r\nCorrelation ID: xxxxxxxx-xxxx-xxxx-xxxx-xxxxxxxxxx\r\nTimestamp: 2020-0x-0x XX:XX:XXZ");
            sinon.stub(SilentFlowClient.prototype, "acquireToken").rejects(invalidGrantError);
            const testServerTokenResponse = {
                token_type: TEST_CONFIG.TOKEN_TYPE_BEARER,
                scope: TEST_CONFIG.DEFAULT_SCOPES.join(" "),
                expires_in: TEST_TOKEN_LIFETIMES.DEFAULT_EXPIRES_IN,
                ext_expires_in: TEST_TOKEN_LIFETIMES.DEFAULT_EXPIRES_IN,
                access_token: TEST_TOKENS.ACCESS_TOKEN,
                refresh_token: TEST_TOKENS.REFRESH_TOKEN,
                id_token: TEST_TOKENS.IDTOKEN_V2
            };
            const testIdTokenClaims: IdTokenClaims = {
                "ver": "2.0",
                "iss": "https://login.microsoftonline.com/9188040d-6c67-4c5b-b112-36a304b66dad/v2.0",
                "sub": "AAAAAAAAAAAAAAAAAAAAAIkzqFVrSaSaFHy782bbtaQ",
                "name": "Abe Lincoln",
                "preferred_username": "AbeLi@microsoft.com",
                "oid": "00000000-0000-0000-66f3-3332eca7ea81",
                "tid": "3338040d-6c67-4c5b-b112-36a304b66dad",
                "nonce": "123523",
            };
            const testAccount: AccountInfo = {
                homeAccountId: TEST_DATA_CLIENT_INFO.TEST_HOME_ACCOUNT_ID,
                environment: "login.windows.net",
                tenantId: testIdTokenClaims.tid,
                username: testIdTokenClaims.preferred_username
            };
            const testTokenResponse: AuthenticationResult = {
                uniqueId: testIdTokenClaims.oid,
                tenantId: testIdTokenClaims.tid,
                scopes: [...TEST_CONFIG.DEFAULT_SCOPES, "User.Read"],
                idToken: testServerTokenResponse.id_token,
                idTokenClaims: testIdTokenClaims,
                accessToken: testServerTokenResponse.access_token,
                fromCache: false,
                expiresOn: new Date(Date.now() + (testServerTokenResponse.expires_in * 1000)),
                account: testAccount
            };
            const createAcqTokenStub = sinon.stub(AuthorizationCodeClient.prototype, "getAuthCodeUrl").resolves(testNavUrl);
			const silentTokenHelperStub = sinon.stub(pca, <any>"silentTokenHelper").resolves(testTokenResponse);
			sinon.stub(CryptoOps.prototype, "generatePkceCodes").resolves({
				challenge: TEST_CONFIG.TEST_CHALLENGE,
				verifier: TEST_CONFIG.TEST_VERIFIER
			});
            sinon.stub(CryptoOps.prototype, "createNewGuid").returns(RANDOM_TEST_GUID);
            sinon.stub(ProtocolUtils, "setRequestState").returns(RANDOM_TEST_GUID);
            const silentFlowRequest: SilentFlowRequest = {
                scopes: ["User.Read"],
                account: testAccount
            };
            const expectedRequest: AuthorizationUrlRequest = {
                ...silentFlowRequest,
                scopes: ["User.Read", ...TEST_CONFIG.DEFAULT_SCOPES],
                authority: `${Constants.DEFAULT_AUTHORITY}`,
                correlationId: RANDOM_TEST_GUID,
                prompt: "none",
                redirectUri: TEST_URIS.TEST_REDIR_URI,
				state: RANDOM_TEST_GUID,
                nonce: RANDOM_TEST_GUID,
                responseMode: ResponseMode.FRAGMENT,
                codeChallenge: TEST_CONFIG.TEST_CHALLENGE,
                codeChallengeMethod: Constants.S256_CODE_CHALLENGE_METHOD
            };
            const tokenResp = await pca.acquireTokenSilent(silentFlowRequest);

            expect(tokenResp).to.be.deep.eq(testTokenResponse);
            expect(createAcqTokenStub.calledWith(expectedRequest)).to.be.true;
            expect(silentTokenHelperStub.calledWith(testNavUrl)).to.be.true;
        });
    });

    describe("logout", () => {

        it("passes logoutUri from authModule to window nav util", (done) => {
            const logoutUriSpy = sinon.stub(AuthorizationCodeClient.prototype, "getLogoutUri").returns(testLogoutUrl);
            sinon.stub(BrowserUtils, "navigateWindow").callsFake((urlNavigate: string, noHistory: boolean) => {
                expect(urlNavigate).to.be.eq(testLogoutUrl);
                expect(noHistory).to.be.undefined;
                done();
            });
            pca.logout();
            const validatedLogoutRequest: EndSessionRequest = {
                correlationId: RANDOM_TEST_GUID,
                authority: `${Constants.DEFAULT_AUTHORITY}`,
                postLogoutRedirectUri: TEST_URIS.TEST_REDIR_URI
            };
            expect(logoutUriSpy.calledWith(validatedLogoutRequest));
        });
    });

    describe("getAccount tests", () => {
        // Account 1
        const testAccountInfo1: AccountInfo = {
            homeAccountId: TEST_DATA_CLIENT_INFO.TEST_HOME_ACCOUNT_ID,
            environment: "login.windows.net",
            tenantId: TEST_DATA_CLIENT_INFO.TEST_UTID,
            username: "example@microsoft.com"
        };
        const testAccount1: AccountEntity = {
            ...testAccountInfo1,
            authorityType: "MSSTS",
            clientInfo:TEST_DATA_CLIENT_INFO.TEST_CLIENT_INFO_B64ENCODED,
            realm: testAccountInfo1.tenantId
        };

        // Account 2
        const testAccountInfo2: AccountInfo = {
            homeAccountId: "different-home-account-id",
            environment: "login.windows.net",
            tenantId: TEST_DATA_CLIENT_INFO.TEST_UTID,
            username: "anotherExample@microsoft.com"
        };
        const testAccount2: AccountEntity = {
            ...testAccountInfo2,
            authorityType: "MSSTS",
            clientInfo:TEST_DATA_CLIENT_INFO.TEST_CLIENT_INFO_B64ENCODED,
            realm: testAccountInfo1.tenantId
        };

        beforeEach(() => {
            const cacheKey1 = AccountEntity.generateAccountCacheKey(testAccountInfo1);
            window.sessionStorage.setItem(cacheKey1, JSON.stringify(testAccount1));

            const cacheKey2 = AccountEntity.generateAccountCacheKey(testAccountInfo2);
            window.sessionStorage.setItem(cacheKey2, JSON.stringify(testAccount2));
        });
        
        afterEach(() => {
            window.sessionStorage.clear();
        });

        it("getAllAccounts returns all signed in accounts", () => {
            const account = pca.getAllAccounts();
            expect(account).to.be.length(2);
        });

        it("getAllAccounts returns null if no accounts signed in", () => {
            window.sessionStorage.clear();
            const account = pca.getAllAccounts();
            expect(account).to.be.null;
        });

        it("getAccountByUsername returns account specified", () => {
            const account = pca.getAccountByUsername("example@microsoft.com");
            expect(account).to.deep.eq(testAccountInfo1);
        });

        it("getAccountByUsername returns account specified with case mismatch", () => {
            const account = pca.getAccountByUsername("Example@Microsoft.com");
            expect(account).to.deep.eq(testAccountInfo1);

            const account2 = pca.getAccountByUsername("anotherexample@microsoft.com");
            expect(account2).to.deep.eq(testAccountInfo2);
        });

        it("getAccountByUsername returns null if account doesn't exist", () => {
            window.sessionStorage.clear();
            const account = pca.getAccountByUsername("example@microsoft.com");
            expect(account).to.be.null;
        });

    });
});<|MERGE_RESOLUTION|>--- conflicted
+++ resolved
@@ -7,12 +7,7 @@
 import sinon from "sinon";
 import { PublicClientApplication } from "../../src/app/PublicClientApplication";
 import { TEST_CONFIG, TEST_URIS, TEST_HASHES, TEST_TOKENS, TEST_DATA_CLIENT_INFO, TEST_TOKEN_LIFETIMES, RANDOM_TEST_GUID, DEFAULT_OPENID_CONFIG_RESPONSE, testNavUrl, testLogoutUrl, TEST_STATE_VALUES } from "../utils/StringConstants";
-<<<<<<< HEAD
-import { ServerError, Constants, AccountInfo, IdTokenClaims, PromptValue, AuthenticationResult, AuthorizationCodeRequest, AuthorizationUrlRequest, IdToken, PersistentCacheKeys, SilentFlowRequest, CacheSchemaType, TimeUtils, AuthorizationCodeClient, ResponseMode, SilentFlowClient, TrustedAuthority, EndSessionRequest, CloudDiscoveryMetadata, ProtocolUtils } from "@azure/msal-common";
-=======
-import { ServerError, Constants, AccountInfo, IdTokenClaims, PromptValue, AuthenticationResult, AuthorizationCodeRequest, AuthorizationUrlRequest, IdToken, PersistentCacheKeys, SilentFlowRequest, CacheSchemaType, TimeUtils, AuthorizationCodeClient, ResponseMode, SilentFlowClient, TrustedAuthority, EndSessionRequest, CloudDiscoveryMetadata, AccountEntity, Authority } from "@azure/msal-common";
->>>>>>> e9a4e70f
-import { BrowserConfigurationAuthError } from "../../src/error/BrowserConfigurationAuthError";
+import { ServerError, Constants, AccountInfo, IdTokenClaims, PromptValue, AuthenticationResult, AuthorizationCodeRequest, AuthorizationUrlRequest, IdToken, PersistentCacheKeys, SilentFlowRequest, CacheSchemaType, TimeUtils, AuthorizationCodeClient, ResponseMode, SilentFlowClient, TrustedAuthority, EndSessionRequest, CloudDiscoveryMetadata, AccountEntity, ProtocolUtils } from "@azure/msal-common";
 import { BrowserUtils } from "../../src/utils/BrowserUtils";
 import { BrowserConstants, TemporaryCacheKeys } from "../../src/utils/BrowserConstants";
 import { Base64Encode } from "../../src/encode/Base64Encode";
@@ -1169,12 +1164,14 @@
             tenantId: TEST_DATA_CLIENT_INFO.TEST_UTID,
             username: "example@microsoft.com"
         };
-        const testAccount1: AccountEntity = {
-            ...testAccountInfo1,
-            authorityType: "MSSTS",
-            clientInfo:TEST_DATA_CLIENT_INFO.TEST_CLIENT_INFO_B64ENCODED,
-            realm: testAccountInfo1.tenantId
-        };
+
+        const testAccount1: AccountEntity = new AccountEntity();
+        testAccount1.homeAccountId = testAccountInfo1.homeAccountId;
+        testAccount1.environment = testAccountInfo1.environment;
+        testAccount1.realm = testAccountInfo1.tenantId;
+        testAccount1.username = testAccountInfo1.username;
+        testAccount1.authorityType = "MSSTS";
+        testAccount1.clientInfo = TEST_DATA_CLIENT_INFO.TEST_CLIENT_INFO_B64ENCODED;
 
         // Account 2
         const testAccountInfo2: AccountInfo = {
@@ -1183,12 +1180,14 @@
             tenantId: TEST_DATA_CLIENT_INFO.TEST_UTID,
             username: "anotherExample@microsoft.com"
         };
-        const testAccount2: AccountEntity = {
-            ...testAccountInfo2,
-            authorityType: "MSSTS",
-            clientInfo:TEST_DATA_CLIENT_INFO.TEST_CLIENT_INFO_B64ENCODED,
-            realm: testAccountInfo1.tenantId
-        };
+
+        const testAccount2: AccountEntity = new AccountEntity();
+        testAccount2.homeAccountId = testAccountInfo2.homeAccountId;
+        testAccount2.environment = testAccountInfo2.environment;
+        testAccount2.realm = testAccountInfo2.tenantId;
+        testAccount2.username = testAccountInfo2.username;
+        testAccount2.authorityType = "MSSTS";
+        testAccount2.clientInfo = TEST_DATA_CLIENT_INFO.TEST_CLIENT_INFO_B64ENCODED;
 
         beforeEach(() => {
             const cacheKey1 = AccountEntity.generateAccountCacheKey(testAccountInfo1);
