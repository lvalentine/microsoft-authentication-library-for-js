/*
 * Copyright (c) Microsoft Corporation. All rights reserved.
 * Licensed under the MIT License.
 */

import "mocha";
import chai, { config } from "chai";
import chaiAsPromised from "chai-as-promised";
import sinon from "sinon";
import { PublicClientApplication } from "../../src/app/PublicClientApplication";
<<<<<<< HEAD
import { TEST_CONFIG, TEST_URIS, TEST_HASHES, TEST_TOKENS, TEST_DATA_CLIENT_INFO, TEST_TOKEN_LIFETIMES, RANDOM_TEST_GUID, DEFAULT_OPENID_CONFIG_RESPONSE, testNavUrl, testLogoutUrl, TEST_STATE_VALUES, testNavUrlNoRequest, TEST_POP_VALUES } from "../utils/StringConstants";
=======
import { TEST_CONFIG, TEST_URIS, TEST_HASHES, TEST_TOKENS, TEST_DATA_CLIENT_INFO, TEST_TOKEN_LIFETIMES, RANDOM_TEST_GUID, DEFAULT_OPENID_CONFIG_RESPONSE, testNavUrl, testLogoutUrl, TEST_STATE_VALUES, testNavUrlNoRequest, DEFAULT_TENANT_DISCOVERY_RESPONSE } from "../utils/StringConstants";
>>>>>>> b42e87fa
import { ServerError, Constants, AccountInfo, TokenClaims, PromptValue, AuthenticationResult, AuthorizationCodeRequest, AuthorizationUrlRequest, AuthToken, PersistentCacheKeys, AuthorizationCodeClient, ResponseMode, AccountEntity, ProtocolUtils, AuthenticationScheme, RefreshTokenClient, Logger, ServerTelemetryEntity, SilentFlowRequest, EndSessionRequest as CommonEndSessionRequest, LogLevel, NetworkResponse, ServerAuthorizationTokenResponse } from "@azure/msal-common";
import { BrowserUtils } from "../../src/utils/BrowserUtils";
import { BrowserConstants, TemporaryCacheKeys, ApiId, InteractionType, BrowserCacheLocation, WrapperSKU } from "../../src/utils/BrowserConstants";
import { Base64Encode } from "../../src/encode/Base64Encode";
import { XhrClient } from "../../src/network/XhrClient";
import { BrowserAuthErrorMessage, BrowserAuthError } from "../../src/error/BrowserAuthError";
import { RedirectHandler } from "../../src/interaction_handler/RedirectHandler";
import { PopupHandler } from "../../src/interaction_handler/PopupHandler";
import { SilentHandler } from "../../src/interaction_handler/SilentHandler";
import { CryptoOps } from "../../src/crypto/CryptoOps";
import { DatabaseStorage } from "../../src/cache/DatabaseStorage";
import { EventType } from "../../src/event/EventType";
import { SilentRequest } from "../../src/request/SilentRequest";
import { BrowserCacheManager } from "../../src/cache/BrowserCacheManager";
import { RedirectRequest } from "../../src/request/RedirectRequest";
import { NavigationClient } from "../../src/navigation/NavigationClient";
import { NavigationOptions } from "../../src/navigation/NavigationOptions";
import { PopupUtils } from "../../src/utils/PopupUtils";
import { EndSessionPopupRequest } from "../../src/request/EndSessionPopupRequest";

chai.use(chaiAsPromised);
const expect = chai.expect;

describe("PublicClientApplication.ts Class Unit Tests", () => {
    const cacheConfig = {
        cacheLocation: BrowserCacheLocation.SessionStorage,
        storeAuthStateInCookie: false
    };

    const loggerOptions = {
        loggerCallback: (level: LogLevel, message: string, containsPii: boolean): void => {
            if (containsPii) {
                console.log(`Log level: ${level} Message: ${message}`);
            }
        },
        piiLoggingEnabled: true
    };

    let dbStorage = {};

    let pca: PublicClientApplication;
    beforeEach(() => {
        sinon.stub(DatabaseStorage.prototype, "open").callsFake(async (): Promise<void> => {
            dbStorage = {};
        });
        pca = new PublicClientApplication({
            auth: {
                clientId: TEST_CONFIG.MSAL_CLIENT_ID
            }
        });
    });

    afterEach(() => {
        sinon.restore();
        window.location.hash = "";
        window.sessionStorage.clear();
        window.localStorage.clear();
    });

    describe("Constructor tests", () => {

        it("passes null check", (done) => {
            expect(pca).to.be.not.null;
            expect(pca instanceof PublicClientApplication).to.be.true;
            done();
        });

        it("handleRedirectPromise returns null if interaction is not in progress", async () => {
            sinon.stub(pca, <any>"interactionInProgress").returns(false);
            window.location.hash = TEST_HASHES.TEST_SUCCESS_CODE_HASH_REDIRECT;
            window.sessionStorage.setItem(`${Constants.CACHE_PREFIX}.${TEST_CONFIG.MSAL_CLIENT_ID}.${TemporaryCacheKeys.ORIGIN_URI}`, TEST_URIS.TEST_ALTERNATE_REDIR_URI);
            expect(await pca.handleRedirectPromise()).to.be.null;
        });

        it("navigates and caches hash if navigateToLoginRequestUri is true and interaction type is redirect", (done) => {
            sinon.stub(pca, <any>"interactionInProgress").returns(true);
            window.location.hash = TEST_HASHES.TEST_SUCCESS_CODE_HASH_REDIRECT;
            window.sessionStorage.setItem(`${Constants.CACHE_PREFIX}.${TEST_CONFIG.MSAL_CLIENT_ID}.${TemporaryCacheKeys.ORIGIN_URI}`, TEST_URIS.TEST_ALTERNATE_REDIR_URI);
            sinon.stub(NavigationClient.prototype, "navigateInternal").callsFake((urlNavigate: string, options: NavigationOptions): Promise<boolean> => {
                expect(options.noHistory).to.be.true;
                expect(options.timeout).to.be.greaterThan(0);
                expect(urlNavigate).to.be.eq(TEST_URIS.TEST_ALTERNATE_REDIR_URI);
                done();
                return Promise.resolve(true);
            });
            pca.handleRedirectPromise();
            expect(window.sessionStorage.getItem(`${Constants.CACHE_PREFIX}.${TEST_CONFIG.MSAL_CLIENT_ID}.${TemporaryCacheKeys.URL_HASH}`)).to.be.eq(null);
        });

        it("navigates to root and caches hash if navigateToLoginRequestUri is true", (done) => {
            sinon.stub(pca, <any>"interactionInProgress").returns(true);
            window.location.hash = TEST_HASHES.TEST_SUCCESS_CODE_HASH_REDIRECT;
            sinon.stub(NavigationClient.prototype, "navigateInternal").callsFake((urlNavigate: string, options: NavigationOptions): Promise<boolean> => {
                expect(options.noHistory).to.be.true;
                expect(options.timeout).to.be.greaterThan(0);
                expect(urlNavigate).to.be.eq("https://localhost:8081/");
                expect(window.sessionStorage.getItem(`${Constants.CACHE_PREFIX}.${TEST_CONFIG.MSAL_CLIENT_ID}.${TemporaryCacheKeys.ORIGIN_URI}`)).to.be.eq("https://localhost:8081/");
                done();
                return Promise.resolve(true);
            });
            pca.handleRedirectPromise();
            expect(window.sessionStorage.getItem(`${Constants.CACHE_PREFIX}.${TEST_CONFIG.MSAL_CLIENT_ID}.${TemporaryCacheKeys.URL_HASH}`)).to.be.eq(null);
        });

        it("navigates to root and caches hash if navigateToLoginRequestUri is true and loginRequestUrl is 'null'", (done) => {
            sinon.stub(pca, <any>"interactionInProgress").returns(true);
            window.location.hash = TEST_HASHES.TEST_SUCCESS_CODE_HASH_REDIRECT;
            window.sessionStorage.setItem(`${Constants.CACHE_PREFIX}.${TEST_CONFIG.MSAL_CLIENT_ID}.${TemporaryCacheKeys.ORIGIN_URI}`, "null");
            sinon.stub(NavigationClient.prototype, "navigateInternal").callsFake((urlNavigate: string, options: NavigationOptions): Promise<boolean> => {
                expect(options.noHistory).to.be.true;
                expect(options.timeout).to.be.greaterThan(0);
                expect(urlNavigate).to.be.eq("https://localhost:8081/");
                expect(window.sessionStorage.getItem(`${Constants.CACHE_PREFIX}.${TEST_CONFIG.MSAL_CLIENT_ID}.${TemporaryCacheKeys.ORIGIN_URI}`)).to.be.eq("https://localhost:8081/");
                done();
                return Promise.resolve(true);
            });
            pca.handleRedirectPromise();
            expect(window.sessionStorage.getItem(`${Constants.CACHE_PREFIX}.${TEST_CONFIG.MSAL_CLIENT_ID}.${TemporaryCacheKeys.URL_HASH}`)).to.be.eq(null);
        });

        it("navigates and caches hash if navigateToLoginRequestUri is true and loginRequestUrl contains query string", (done) => {
            sinon.stub(pca, <any>"interactionInProgress").returns(true);
            const loginRequestUrl = window.location.href + "?testQueryString=1";
            window.location.hash = TEST_HASHES.TEST_SUCCESS_CODE_HASH_REDIRECT;
            window.sessionStorage.setItem(`${Constants.CACHE_PREFIX}.${TEST_CONFIG.MSAL_CLIENT_ID}.${TemporaryCacheKeys.ORIGIN_URI}`, loginRequestUrl);
            sinon.stub(NavigationClient.prototype, "navigateInternal").callsFake((urlNavigate: string, options: NavigationOptions): Promise<boolean> => {
                expect(options.noHistory).to.be.true;
                expect(options.timeout).to.be.greaterThan(0);
                expect(urlNavigate).to.be.eq(loginRequestUrl);
                done();
                return Promise.resolve(true);
            });
            pca.handleRedirectPromise();
            expect(window.sessionStorage.getItem(`${Constants.CACHE_PREFIX}.${TEST_CONFIG.MSAL_CLIENT_ID}.${TemporaryCacheKeys.URL_HASH}`)).to.be.eq(null);
        });

        it("navigates and caches hash if navigateToLoginRequestUri is true and loginRequestUrl contains query string and hash", (done) => {
            sinon.stub(pca, <any>"interactionInProgress").returns(true);
            const loginRequestUrl = window.location.href + "?testQueryString=1#testHash";
            window.location.hash = TEST_HASHES.TEST_SUCCESS_CODE_HASH_REDIRECT;
            window.sessionStorage.setItem(`${Constants.CACHE_PREFIX}.${TEST_CONFIG.MSAL_CLIENT_ID}.${TemporaryCacheKeys.ORIGIN_URI}`, loginRequestUrl);
            sinon.stub(NavigationClient.prototype, "navigateInternal").callsFake((urlNavigate: string, options: NavigationOptions): Promise<boolean> => {
                expect(options.noHistory).to.be.true;
                expect(options.timeout).to.be.greaterThan(0);
                expect(urlNavigate).to.be.eq(loginRequestUrl);
                done();
                return Promise.resolve(true);
            });
            pca.handleRedirectPromise();
            expect(window.sessionStorage.getItem(`${Constants.CACHE_PREFIX}.${TEST_CONFIG.MSAL_CLIENT_ID}.${TemporaryCacheKeys.URL_HASH}`)).to.be.eq(null);
        });

        it("replaces custom hash if navigateToLoginRequestUri is true and loginRequestUrl contains custom hash", () => {
            sinon.stub(pca, <any>"interactionInProgress").returns(true);
            const loginRequestUrl = window.location.href + "#testHash";
            window.location.hash = TEST_HASHES.TEST_SUCCESS_CODE_HASH_REDIRECT;
            window.sessionStorage.setItem(`${Constants.CACHE_PREFIX}.${TEST_CONFIG.MSAL_CLIENT_ID}.${TemporaryCacheKeys.ORIGIN_URI}`, loginRequestUrl);
            sinon.stub(PublicClientApplication.prototype, <any>"handleHash").callsFake((responseHash) => {
                expect(responseHash).to.be.eq(TEST_HASHES.TEST_SUCCESS_CODE_HASH_REDIRECT);
            });
            return pca.handleRedirectPromise()
                .then(() => {
                    expect(window.location.href).to.be.eq(loginRequestUrl);
                });
        });

        it("replaces custom hash if navigateToLoginRequestUri is true and loginRequestUrl contains custom hash (passed in)", () => {
            sinon.stub(pca, <any>"interactionInProgress").returns(true);
            const loginRequestUrl = window.location.href + "#testHash";
            window.sessionStorage.setItem(`${Constants.CACHE_PREFIX}.${TEST_CONFIG.MSAL_CLIENT_ID}.${TemporaryCacheKeys.ORIGIN_URI}`, loginRequestUrl);
            sinon.stub(PublicClientApplication.prototype, <any>"handleHash").callsFake((responseHash) => {
                expect(responseHash).to.be.eq(TEST_HASHES.TEST_SUCCESS_CODE_HASH_REDIRECT);
            });
            return pca.handleRedirectPromise(TEST_HASHES.TEST_SUCCESS_CODE_HASH_REDIRECT)
                .then(() => {
                    expect(window.location.href).to.be.eq(loginRequestUrl);
                });
        });

        it("processes hash if navigateToLoginRequestUri is true and loginRequestUrl contains trailing slash", (done) => {
            sinon.stub(pca, <any>"interactionInProgress").returns(true);
            const loginRequestUrl = window.location.href.endsWith("/") ? window.location.href.slice(0, -1) : window.location.href + "/";
            window.location.hash = TEST_HASHES.TEST_SUCCESS_CODE_HASH_REDIRECT;
            window.sessionStorage.setItem(`${Constants.CACHE_PREFIX}.${TEST_CONFIG.MSAL_CLIENT_ID}.${TemporaryCacheKeys.ORIGIN_URI}`, loginRequestUrl);
            sinon.stub(PublicClientApplication.prototype, <any>"handleHash").callsFake((responseHash) => {
                expect(responseHash).to.be.eq(TEST_HASHES.TEST_SUCCESS_CODE_HASH_REDIRECT);
                done();
            });
            pca.handleRedirectPromise();
        });

        it("clears hash if navigateToLoginRequestUri is false and loginRequestUrl contains custom hash", (done) => {
            pca = new PublicClientApplication({
                auth: {
                    clientId: TEST_CONFIG.MSAL_CLIENT_ID,
                    navigateToLoginRequestUrl: false
                }
            });
            sinon.stub(pca, <any>"interactionInProgress").returns(true);
            const loginRequestUrl = window.location.href + "#testHash";
            window.location.hash = TEST_HASHES.TEST_SUCCESS_CODE_HASH_REDIRECT;
            window.sessionStorage.setItem(`${Constants.CACHE_PREFIX}.${TEST_CONFIG.MSAL_CLIENT_ID}.${TemporaryCacheKeys.ORIGIN_URI}`, loginRequestUrl);
            sinon.stub(PublicClientApplication.prototype, <any>"handleHash").callsFake((responseHash) => {
                expect(window.location.href).to.not.contain("#testHash");
                expect(responseHash).to.be.eq(TEST_HASHES.TEST_SUCCESS_CODE_HASH_REDIRECT);
                done();
            });
            pca.handleRedirectPromise();
        });
    });

    describe("Non-browser environment", () => {
        // @ts-ignore
        let oldWindow;

        beforeEach(() => {
            // @ts-ignore
            oldWindow = { ...global.window };

            // @ts-ignore
            global.window = undefined;
        });

        afterEach(() => {
            // @ts-ignore
            global.window = oldWindow;

            // @ts-ignore
            global.window.parent = oldWindow;
        });

        it("Constructor doesnt throw if window is undefined", () => {
            new PublicClientApplication({
                auth: {
                    clientId: TEST_CONFIG.MSAL_CLIENT_ID
                }
            });
        });

        it("acquireTokenSilent throws", (done) => {
            const instance = new PublicClientApplication({
                auth: {
                    clientId: TEST_CONFIG.MSAL_CLIENT_ID
                }
            });

            instance.acquireTokenSilent({scopes: ["openid"], account: null})
                .catch(error => {
                    expect(error.errorCode).to.equal(BrowserAuthErrorMessage.notInBrowserEnvironment.code);
                    done();
                });
        });

        it("ssoSilent throws", (done) => {
            const instance = new PublicClientApplication({
                auth: {
                    clientId: TEST_CONFIG.MSAL_CLIENT_ID
                }
            });

            instance.ssoSilent({})
                .catch(error => {
                    expect(error.errorCode).to.equal(BrowserAuthErrorMessage.notInBrowserEnvironment.code);
                    done();
                });
        });

        it("acquireTokenPopup throws", (done) => {
            const instance = new PublicClientApplication({
                auth: {
                    clientId: TEST_CONFIG.MSAL_CLIENT_ID
                }
            });

            instance.acquireTokenPopup({scopes: ["openid"]}).catch((error) => {
                expect(error.errorCode).to.equal(BrowserAuthErrorMessage.notInBrowserEnvironment.code);
                done();
            });
        });

        it("acquireTokenRedirect throws", (done) => {
            const instance = new PublicClientApplication({
                auth: {
                    clientId: TEST_CONFIG.MSAL_CLIENT_ID
                }
            });

            instance.acquireTokenRedirect({scopes: ["openid"]})
                .catch(error => {
                    expect(error.errorCode).to.equal(BrowserAuthErrorMessage.notInBrowserEnvironment.code);
                    done();
                });
        });

        it("loginPopup throws", (done) => {
            const instance = new PublicClientApplication({
                auth: {
                    clientId: TEST_CONFIG.MSAL_CLIENT_ID
                }
            });

            instance.loginPopup({scopes: ["openid"]})
                .catch(error => {
                    expect(error.errorCode).to.equal(BrowserAuthErrorMessage.notInBrowserEnvironment.code);
                    done();
                });
        });

        it("loginRedirect throws", (done) => {
            const instance = new PublicClientApplication({
                auth: {
                    clientId: TEST_CONFIG.MSAL_CLIENT_ID
                }
            });

            instance.loginRedirect({scopes: ["openid"]})
                .catch(error => {
                    expect(error.errorCode).to.equal(BrowserAuthErrorMessage.notInBrowserEnvironment.code);
                    done();
                });
        });

        it("logoutRedirect throws", (done) => {
            const instance = new PublicClientApplication({
                auth: {
                    clientId: TEST_CONFIG.MSAL_CLIENT_ID
                }
            });

            instance.logoutRedirect()
                .catch(error => {
                    expect(error.errorCode).to.equal(BrowserAuthErrorMessage.notInBrowserEnvironment.code);
                    done();
                });
        });

        it("logoutPopup throws", (done) => {
            const instance = new PublicClientApplication({
                auth: {
                    clientId: TEST_CONFIG.MSAL_CLIENT_ID
                }
            });

            instance.logoutPopup()
                .catch(error => {
                    expect(error.errorCode).to.equal(BrowserAuthErrorMessage.notInBrowserEnvironment.code);
                    done();
                });
        });

        it("getAllAccounts returns empty array", () => {
            const instance = new PublicClientApplication({
                auth: {
                    clientId: TEST_CONFIG.MSAL_CLIENT_ID
                }
            });

            const accounts = instance.getAllAccounts();
            expect(accounts).to.deep.equal([]);
        });

        it("getAccountByUsername returns null", () => {
            const instance = new PublicClientApplication({
                auth: {
                    clientId: TEST_CONFIG.MSAL_CLIENT_ID
                }
            });

            const account = instance.getAccountByUsername("example@test.com");
            expect(account).to.equal(null);
        });

        it("handleRedirectPromise returns null", (done) => {
            const instance = new PublicClientApplication({
                auth: {
                    clientId: TEST_CONFIG.MSAL_CLIENT_ID
                }
            });

            instance.handleRedirectPromise().then(result => {
                expect(result).to.be.null;
                done();
            });
        });

        it("addEventCallback does not throw", (done) => {
            const instance = new PublicClientApplication({
                auth: {
                    clientId: TEST_CONFIG.MSAL_CLIENT_ID
                }
            });

            expect(() => instance.addEventCallback(() => {})).to.not.throw();
            done();
        });
    });

    describe("Redirect Flow Unit tests", () => {

        describe("handleRedirectPromise()", () => {
            it("does nothing if no hash is detected", (done) => {
                pca.handleRedirectPromise().then(() => {
                    expect(window.localStorage.length).to.be.eq(0);
                    expect(window.sessionStorage.length).to.be.eq(0);
                    done();
                });
            });

            it("gets hash from cache and processes response", async () => {
                const b64Encode = new Base64Encode();
                const stateString = TEST_STATE_VALUES.TEST_STATE_REDIRECT;
                const browserCrypto = new CryptoOps();
                const stateId = ProtocolUtils.parseRequestState(browserCrypto, stateString).libraryState.id;

                window.sessionStorage.setItem(`${Constants.CACHE_PREFIX}.${TEST_CONFIG.MSAL_CLIENT_ID}.${TemporaryCacheKeys.ORIGIN_URI}`, TEST_URIS.TEST_REDIR_URI);
                window.sessionStorage.setItem(`${Constants.CACHE_PREFIX}.${TEST_CONFIG.MSAL_CLIENT_ID}.${TemporaryCacheKeys.AUTHORITY}.${stateId}`, TEST_CONFIG.validAuthority);
                window.sessionStorage.setItem(`${Constants.CACHE_PREFIX}.${TEST_CONFIG.MSAL_CLIENT_ID}.${TemporaryCacheKeys.REQUEST_STATE}.${stateId}`, TEST_STATE_VALUES.TEST_STATE_REDIRECT);
                window.sessionStorage.setItem(`${Constants.CACHE_PREFIX}.${TEST_CONFIG.MSAL_CLIENT_ID}.${TemporaryCacheKeys.URL_HASH}`, TEST_HASHES.TEST_SUCCESS_CODE_HASH_REDIRECT);
                window.sessionStorage.setItem(`${Constants.CACHE_PREFIX}.${TEST_CONFIG.MSAL_CLIENT_ID}.${TemporaryCacheKeys.INTERACTION_STATUS_KEY}`, BrowserConstants.INTERACTION_IN_PROGRESS_VALUE);
                window.sessionStorage.setItem(`${Constants.CACHE_PREFIX}.${TEST_CONFIG.MSAL_CLIENT_ID}.${TemporaryCacheKeys.NONCE_IDTOKEN}.${stateId}`, "123523");
                const testTokenReq: AuthorizationCodeRequest = {
                    redirectUri: `${TEST_URIS.DEFAULT_INSTANCE}/`,
                    code: "thisIsATestCode",
                    scopes: TEST_CONFIG.DEFAULT_SCOPES,
                    codeVerifier: TEST_CONFIG.TEST_VERIFIER,
                    authority: `${Constants.DEFAULT_AUTHORITY}`,
                    correlationId: RANDOM_TEST_GUID,
                    authenticationScheme: TEST_CONFIG.TOKEN_TYPE_BEARER as AuthenticationScheme
                };
                window.sessionStorage.setItem(`${Constants.CACHE_PREFIX}.${TEST_CONFIG.MSAL_CLIENT_ID}.${TemporaryCacheKeys.REQUEST_PARAMS}`, b64Encode.encode(JSON.stringify(testTokenReq)));
                const testServerTokenResponse = {
                    headers: null,
                    status: 200,
                    body: {
                        token_type: TEST_CONFIG.TOKEN_TYPE_BEARER,
                        scope: TEST_CONFIG.DEFAULT_SCOPES.join(" "),
                        expires_in: TEST_TOKEN_LIFETIMES.DEFAULT_EXPIRES_IN,
                        ext_expires_in: TEST_TOKEN_LIFETIMES.DEFAULT_EXPIRES_IN,
                        access_token: TEST_TOKENS.ACCESS_TOKEN,
                        refresh_token: TEST_TOKENS.REFRESH_TOKEN,
                        id_token: TEST_TOKENS.IDTOKEN_V2,
                        client_info: TEST_DATA_CLIENT_INFO.TEST_RAW_CLIENT_INFO
                    }
                };
                const testIdTokenClaims: TokenClaims = {
                    "ver": "2.0",
                    "iss": "https://login.microsoftonline.com/9188040d-6c67-4c5b-b112-36a304b66dad/v2.0",
                    "sub": "AAAAAAAAAAAAAAAAAAAAAIkzqFVrSaSaFHy782bbtaQ",
                    "name": "Abe Lincoln",
                    "preferred_username": "AbeLi@microsoft.com",
                    "oid": "00000000-0000-0000-66f3-3332eca7ea81",
                    "tid": "3338040d-6c67-4c5b-b112-36a304b66dad",
                    "nonce": "123523",
                };
                const testAccount: AccountInfo = {
                    homeAccountId: TEST_DATA_CLIENT_INFO.TEST_HOME_ACCOUNT_ID,
                    localAccountId: TEST_DATA_CLIENT_INFO.TEST_UID,
                    environment: "login.windows.net",
                    tenantId: testIdTokenClaims.tid,
                    username: testIdTokenClaims.preferred_username
                };
                const testTokenResponse: AuthenticationResult = {
                    authority: TEST_CONFIG.validAuthority,
                    uniqueId: testIdTokenClaims.oid,
                    tenantId: testIdTokenClaims.tid,
                    scopes: TEST_CONFIG.DEFAULT_SCOPES,
                    idToken: testServerTokenResponse.body.id_token,
                    idTokenClaims: testIdTokenClaims,
                    accessToken: testServerTokenResponse.body.access_token,
                    fromCache: false,
                    expiresOn: new Date(Date.now() + (testServerTokenResponse.body.expires_in * 1000)),
                    account: testAccount,
                    tokenType: AuthenticationScheme.BEARER
                };
                sinon.stub(XhrClient.prototype, "sendGetRequestAsync").callsFake((url) => {
                    if (url.includes("discovery/instance")) {
                        return DEFAULT_TENANT_DISCOVERY_RESPONSE;
                    } else if (url.includes(".well-known/openid-configuration")) {
                        return DEFAULT_OPENID_CONFIG_RESPONSE;
                    }
                });
                sinon.stub(XhrClient.prototype, "sendPostRequestAsync").resolves(testServerTokenResponse);
                pca = new PublicClientApplication({
                    auth: {
                        clientId: TEST_CONFIG.MSAL_CLIENT_ID
                    }
                });

                const tokenResponse = await pca.handleRedirectPromise();
                expect(tokenResponse.uniqueId).to.be.eq(testTokenResponse.uniqueId);
                expect(tokenResponse.tenantId).to.be.eq(testTokenResponse.tenantId);
                expect(tokenResponse.scopes).to.be.deep.eq(testTokenResponse.scopes);
                expect(tokenResponse.idToken).to.be.eq(testTokenResponse.idToken);
                expect(tokenResponse.idTokenClaims).to.be.contain(testTokenResponse.idTokenClaims);
                expect(tokenResponse.accessToken).to.be.eq(testTokenResponse.accessToken);
                expect(testTokenResponse.expiresOn.getMilliseconds() >= tokenResponse.expiresOn.getMilliseconds()).to.be.true;
                expect(window.sessionStorage.length).to.be.eq(4);
            });

            it("Multiple concurrent calls to handleRedirectPromise return the same promise", async () => {
                const b64Encode = new Base64Encode();
                const stateString = TEST_STATE_VALUES.TEST_STATE_REDIRECT;
                const browserCrypto = new CryptoOps();
                const stateId = ProtocolUtils.parseRequestState(browserCrypto, stateString).libraryState.id;

                window.sessionStorage.setItem(`${Constants.CACHE_PREFIX}.${TEST_CONFIG.MSAL_CLIENT_ID}.${TemporaryCacheKeys.ORIGIN_URI}`, TEST_URIS.TEST_REDIR_URI);
                window.sessionStorage.setItem(`${Constants.CACHE_PREFIX}.${TEST_CONFIG.MSAL_CLIENT_ID}.${TemporaryCacheKeys.AUTHORITY}.${stateId}`, TEST_CONFIG.validAuthority);
                window.sessionStorage.setItem(`${Constants.CACHE_PREFIX}.${TEST_CONFIG.MSAL_CLIENT_ID}.${TemporaryCacheKeys.REQUEST_STATE}.${stateId}`, TEST_STATE_VALUES.TEST_STATE_REDIRECT);
                window.sessionStorage.setItem(`${Constants.CACHE_PREFIX}.${TEST_CONFIG.MSAL_CLIENT_ID}.${TemporaryCacheKeys.URL_HASH}`, TEST_HASHES.TEST_SUCCESS_CODE_HASH_REDIRECT);
                window.sessionStorage.setItem(`${Constants.CACHE_PREFIX}.${TEST_CONFIG.MSAL_CLIENT_ID}.${TemporaryCacheKeys.INTERACTION_STATUS_KEY}`, BrowserConstants.INTERACTION_IN_PROGRESS_VALUE);
                window.sessionStorage.setItem(`${Constants.CACHE_PREFIX}.${TEST_CONFIG.MSAL_CLIENT_ID}.${TemporaryCacheKeys.NONCE_IDTOKEN}.${stateId}`, "123523");
                const testTokenReq: AuthorizationCodeRequest = {
                    redirectUri: `${TEST_URIS.DEFAULT_INSTANCE}/`,
                    code: "thisIsATestCode",
                    scopes: TEST_CONFIG.DEFAULT_SCOPES,
                    codeVerifier: TEST_CONFIG.TEST_VERIFIER,
                    authority: `${Constants.DEFAULT_AUTHORITY}`,
                    correlationId: RANDOM_TEST_GUID,
                    authenticationScheme: TEST_CONFIG.TOKEN_TYPE_BEARER as AuthenticationScheme
                };
                window.sessionStorage.setItem(`${Constants.CACHE_PREFIX}.${TEST_CONFIG.MSAL_CLIENT_ID}.${TemporaryCacheKeys.REQUEST_PARAMS}`, b64Encode.encode(JSON.stringify(testTokenReq)));
                const testServerTokenResponse = {
                    headers: {},
                    status: 200,
                    body: {
                        token_type: TEST_CONFIG.TOKEN_TYPE_BEARER,
                        scope: TEST_CONFIG.DEFAULT_SCOPES.join(" "),
                        expires_in: TEST_TOKEN_LIFETIMES.DEFAULT_EXPIRES_IN,
                        ext_expires_in: TEST_TOKEN_LIFETIMES.DEFAULT_EXPIRES_IN,
                        access_token: TEST_TOKENS.ACCESS_TOKEN,
                        refresh_token: TEST_TOKENS.REFRESH_TOKEN,
                        id_token: TEST_TOKENS.IDTOKEN_V2,
                        client_info: TEST_DATA_CLIENT_INFO.TEST_RAW_CLIENT_INFO
                    }
                };
                const testIdTokenClaims: TokenClaims = {
                    "ver": "2.0",
                    "iss": "https://login.microsoftonline.com/9188040d-6c67-4c5b-b112-36a304b66dad/v2.0",
                    "sub": "AAAAAAAAAAAAAAAAAAAAAIkzqFVrSaSaFHy782bbtaQ",
                    "name": "Abe Lincoln",
                    "preferred_username": "AbeLi@microsoft.com",
                    "oid": "00000000-0000-0000-66f3-3332eca7ea81",
                    "tid": "3338040d-6c67-4c5b-b112-36a304b66dad",
                    "nonce": "123523",
                };
                const testAccount: AccountInfo = {
                    homeAccountId: TEST_DATA_CLIENT_INFO.TEST_HOME_ACCOUNT_ID,
                    localAccountId: TEST_DATA_CLIENT_INFO.TEST_UID,
                    environment: "login.windows.net",
                    tenantId: testIdTokenClaims.tid,
                    username: testIdTokenClaims.preferred_username
                };
                const testTokenResponse: AuthenticationResult = {
                    authority: TEST_CONFIG.validAuthority,
                    uniqueId: testIdTokenClaims.oid,
                    tenantId: testIdTokenClaims.tid,
                    scopes: TEST_CONFIG.DEFAULT_SCOPES,
                    idToken: testServerTokenResponse.body.id_token,
                    idTokenClaims: testIdTokenClaims,
                    accessToken: testServerTokenResponse.body.access_token,
                    fromCache: false,
                    expiresOn: new Date(Date.now() + (testServerTokenResponse.body.expires_in * 1000)),
                    account: testAccount,
                    tokenType: AuthenticationScheme.BEARER
                };
                sinon.stub(XhrClient.prototype, "sendGetRequestAsync").callsFake((url) => {
                    if (url.includes("discovery/instance")) {
                        return DEFAULT_TENANT_DISCOVERY_RESPONSE;
                    } else if (url.includes(".well-known/openid-configuration")) {
                        return DEFAULT_OPENID_CONFIG_RESPONSE;
                    }
                });
                sinon.stub(XhrClient.prototype, "sendPostRequestAsync").resolves(testServerTokenResponse);
                pca = new PublicClientApplication({
                    auth: {
                        clientId: TEST_CONFIG.MSAL_CLIENT_ID
                    }
                });

                const promise1 = pca.handleRedirectPromise();
                const promise2 = pca.handleRedirectPromise();
                const tokenResponse1 = await promise1;
                const tokenResponse2 = await promise2;
                const tokenResponse3 = await pca.handleRedirectPromise("testHash");
                expect(tokenResponse3).to.be.null;
                const tokenResponse4 = await pca.handleRedirectPromise();

                if (!tokenResponse1 || !tokenResponse2) {
                    throw "This should not throw. Both responses should be non-null."
                }

                // Response from first promise
                expect(tokenResponse1.uniqueId).to.be.eq(testTokenResponse.uniqueId);
                expect(tokenResponse1.tenantId).to.be.eq(testTokenResponse.tenantId);
                expect(tokenResponse1.scopes).to.be.deep.eq(testTokenResponse.scopes);
                expect(tokenResponse1.idToken).to.be.eq(testTokenResponse.idToken);
                expect(tokenResponse1.idTokenClaims).to.be.contain(testTokenResponse.idTokenClaims);
                expect(tokenResponse1.accessToken).to.be.eq(testTokenResponse.accessToken);
                expect(testTokenResponse.expiresOn.getMilliseconds() >= tokenResponse1.expiresOn.getMilliseconds()).to.be.true;
                
                // Response from second promise
                expect(tokenResponse2.uniqueId).to.be.eq(testTokenResponse.uniqueId);
                expect(tokenResponse2.tenantId).to.be.eq(testTokenResponse.tenantId);
                expect(tokenResponse2.scopes).to.be.deep.eq(testTokenResponse.scopes);
                expect(tokenResponse2.idToken).to.be.eq(testTokenResponse.idToken);
                expect(tokenResponse2.idTokenClaims).to.be.contain(testTokenResponse.idTokenClaims);
                expect(tokenResponse2.accessToken).to.be.eq(testTokenResponse.accessToken);
                expect(testTokenResponse.expiresOn.getMilliseconds() >= tokenResponse2.expiresOn.getMilliseconds()).to.be.true;

                expect(tokenResponse1).to.deep.eq(tokenResponse2);
                expect(tokenResponse4).to.deep.eq(tokenResponse1);
                expect(window.sessionStorage.length).to.be.eq(4);
            });

            it("gets hash from cache and processes error", (done) => {
                const testAuthCodeRequest: AuthorizationCodeRequest = {
                    redirectUri: TEST_URIS.TEST_REDIR_URI,
                    scopes: ["scope1", "scope2"],
                    code: "",
                    authority: TEST_CONFIG.validAuthority,
                    correlationId: TEST_CONFIG.CORRELATION_ID,
                    authenticationScheme: TEST_CONFIG.TOKEN_TYPE_BEARER as AuthenticationScheme
                };

                const stateString = TEST_STATE_VALUES.TEST_STATE_REDIRECT;
                const browserCrypto = new CryptoOps();
                const stateId = ProtocolUtils.parseRequestState(browserCrypto, stateString).libraryState.id;

                window.sessionStorage.setItem(`${Constants.CACHE_PREFIX}.${TEST_CONFIG.MSAL_CLIENT_ID}.${TemporaryCacheKeys.REQUEST_PARAMS}`, browserCrypto.base64Encode(JSON.stringify(testAuthCodeRequest)));
                window.sessionStorage.setItem(`${Constants.CACHE_PREFIX}.${TEST_CONFIG.MSAL_CLIENT_ID}.${TemporaryCacheKeys.ORIGIN_URI}`, TEST_URIS.TEST_REDIR_URI);
                window.sessionStorage.setItem(`${Constants.CACHE_PREFIX}.${TEST_CONFIG.MSAL_CLIENT_ID}.${TemporaryCacheKeys.AUTHORITY}.${stateId}`, TEST_CONFIG.validAuthority);
                window.sessionStorage.setItem(`${Constants.CACHE_PREFIX}.${TEST_CONFIG.MSAL_CLIENT_ID}.${TemporaryCacheKeys.REQUEST_STATE}.${stateId}`, TEST_STATE_VALUES.TEST_STATE_REDIRECT);
                window.sessionStorage.setItem(`${Constants.CACHE_PREFIX}.${TEST_CONFIG.MSAL_CLIENT_ID}.${TemporaryCacheKeys.URL_HASH}`, TEST_HASHES.TEST_ERROR_HASH);
                window.sessionStorage.setItem(`${Constants.CACHE_PREFIX}.${TEST_CONFIG.MSAL_CLIENT_ID}.${TemporaryCacheKeys.INTERACTION_STATUS_KEY}`, BrowserConstants.INTERACTION_IN_PROGRESS_VALUE);

                pca = new PublicClientApplication({
                    auth: {
                        clientId: TEST_CONFIG.MSAL_CLIENT_ID
                    }
                });

                pca.handleRedirectPromise().catch((err) => {
                    expect(err instanceof ServerError).to.be.true;
                    done();
                });
            });

            it("processes hash if navigateToLoginRequestUri is false and request origin is the same", async () => {
                const b64Encode = new Base64Encode();
                const stateString = TEST_STATE_VALUES.TEST_STATE_REDIRECT;
                const browserCrypto = new CryptoOps();
                const stateId = ProtocolUtils.parseRequestState(browserCrypto, stateString).libraryState.id;

                window.location.hash = TEST_HASHES.TEST_SUCCESS_CODE_HASH_REDIRECT;
                window.sessionStorage.setItem(`${Constants.CACHE_PREFIX}.${TEST_CONFIG.MSAL_CLIENT_ID}.${TemporaryCacheKeys.ORIGIN_URI}`, TEST_URIS.TEST_REDIR_URI);
                window.sessionStorage.setItem(`${Constants.CACHE_PREFIX}.${TEST_CONFIG.MSAL_CLIENT_ID}.${TemporaryCacheKeys.AUTHORITY}.${stateId}`, TEST_CONFIG.validAuthority);
                window.sessionStorage.setItem(`${Constants.CACHE_PREFIX}.${TEST_CONFIG.MSAL_CLIENT_ID}.${TemporaryCacheKeys.REQUEST_STATE}.${stateId}`, TEST_STATE_VALUES.TEST_STATE_REDIRECT);
                window.sessionStorage.setItem(`${Constants.CACHE_PREFIX}.${TEST_CONFIG.MSAL_CLIENT_ID}.${TemporaryCacheKeys.INTERACTION_STATUS_KEY}`, BrowserConstants.INTERACTION_IN_PROGRESS_VALUE);
                window.sessionStorage.setItem(`${Constants.CACHE_PREFIX}.${TEST_CONFIG.MSAL_CLIENT_ID}.${TemporaryCacheKeys.NONCE_IDTOKEN}.${stateId}`, "123523");

                const testTokenReq: AuthorizationCodeRequest = {
                    redirectUri: `${TEST_URIS.DEFAULT_INSTANCE}/`,
                    code: "thisIsATestCode",
                    scopes: TEST_CONFIG.DEFAULT_SCOPES,
                    codeVerifier: TEST_CONFIG.TEST_VERIFIER,
                    authority: `${Constants.DEFAULT_AUTHORITY}`,
                    correlationId: RANDOM_TEST_GUID,
                    authenticationScheme: TEST_CONFIG.TOKEN_TYPE_BEARER as AuthenticationScheme
                };

                window.sessionStorage.setItem(`${Constants.CACHE_PREFIX}.${TEST_CONFIG.MSAL_CLIENT_ID}.${TemporaryCacheKeys.REQUEST_PARAMS}`, b64Encode.encode(JSON.stringify(testTokenReq)));
                const testServerTokenResponse = {
                    headers: null,
                    status: 200,
                    body: {
                        token_type: TEST_CONFIG.TOKEN_TYPE_BEARER,
                        scope: TEST_CONFIG.DEFAULT_SCOPES.join(" "),
                        expires_in: TEST_TOKEN_LIFETIMES.DEFAULT_EXPIRES_IN,
                        ext_expires_in: TEST_TOKEN_LIFETIMES.DEFAULT_EXPIRES_IN,
                        access_token: TEST_TOKENS.ACCESS_TOKEN,
                        refresh_token: TEST_TOKENS.REFRESH_TOKEN,
                        id_token: TEST_TOKENS.IDTOKEN_V2,
                        client_info: TEST_DATA_CLIENT_INFO.TEST_RAW_CLIENT_INFO
                    }
                };

                const testIdTokenClaims: TokenClaims = {
                    "ver": "2.0",
                    "iss": "https://login.microsoftonline.com/9188040d-6c67-4c5b-b112-36a304b66dad/v2.0",
                    "sub": "AAAAAAAAAAAAAAAAAAAAAIkzqFVrSaSaFHy782bbtaQ",
                    "name": "Abe Lincoln",
                    "preferred_username": "AbeLi@microsoft.com",
                    "oid": "00000000-0000-0000-66f3-3332eca7ea81",
                    "tid": "3338040d-6c67-4c5b-b112-36a304b66dad",
                    "nonce": "123523",
                };

                const testAccount: AccountInfo = {
                    homeAccountId: TEST_DATA_CLIENT_INFO.TEST_HOME_ACCOUNT_ID,
                    localAccountId: TEST_DATA_CLIENT_INFO.TEST_UID,
                    environment: "login.windows.net",
                    tenantId: testIdTokenClaims.tid,
                    username: testIdTokenClaims.preferred_username
                };

                const testTokenResponse: AuthenticationResult = {
                    authority: TEST_CONFIG.validAuthority,
                    uniqueId: testIdTokenClaims.oid,
                    tenantId: testIdTokenClaims.tid,
                    scopes: TEST_CONFIG.DEFAULT_SCOPES,
                    idToken: testServerTokenResponse.body.id_token,
                    idTokenClaims: testIdTokenClaims,
                    accessToken: testServerTokenResponse.body.access_token,
                    fromCache: false,
                    expiresOn: new Date(Date.now() + (testServerTokenResponse.body.expires_in * 1000)),
                    account: testAccount,
                    tokenType: AuthenticationScheme.BEARER
                };

                sinon.stub(XhrClient.prototype, "sendGetRequestAsync").callsFake((url) => {
                    if (url.includes("discovery/instance")) {
                        return DEFAULT_TENANT_DISCOVERY_RESPONSE;
                    } else if (url.includes(".well-known/openid-configuration")) {
                        return DEFAULT_OPENID_CONFIG_RESPONSE;
                    }
                });
                sinon.stub(XhrClient.prototype, "sendPostRequestAsync").resolves(testServerTokenResponse);
                pca = new PublicClientApplication({
                    auth: {
                        clientId: TEST_CONFIG.MSAL_CLIENT_ID,
                        navigateToLoginRequestUrl: false
                    }
                });

                const tokenResponse = await pca.handleRedirectPromise();
                expect(tokenResponse.uniqueId).to.be.eq(testTokenResponse.uniqueId);
                expect(tokenResponse.tenantId).to.be.eq(testTokenResponse.tenantId);
                expect(tokenResponse.scopes).to.be.deep.eq(testTokenResponse.scopes);
                expect(tokenResponse.idToken).to.be.eq(testTokenResponse.idToken);
                expect(tokenResponse.idTokenClaims).to.be.contain(testTokenResponse.idTokenClaims);
                expect(tokenResponse.accessToken).to.be.eq(testTokenResponse.accessToken);
                expect(testTokenResponse.expiresOn.getMilliseconds() >= tokenResponse.expiresOn.getMilliseconds()).to.be.true;
                expect(window.sessionStorage.length).to.be.eq(4);
                expect(window.location.hash).to.be.empty;
            });

            it("calls custom navigateInternal function then processes hash", async () => {
                const b64Encode = new Base64Encode();
                const stateString = TEST_STATE_VALUES.TEST_STATE_REDIRECT;
                const browserCrypto = new CryptoOps();
                const stateId = ProtocolUtils.parseRequestState(browserCrypto, stateString).libraryState.id;

                window.location.hash = TEST_HASHES.TEST_SUCCESS_CODE_HASH_REDIRECT;
                window.sessionStorage.setItem(`${Constants.CACHE_PREFIX}.${TEST_CONFIG.MSAL_CLIENT_ID}.${TemporaryCacheKeys.ORIGIN_URI}`, TEST_URIS.TEST_ALTERNATE_REDIR_URI);
                window.sessionStorage.setItem(`${Constants.CACHE_PREFIX}.${TEST_CONFIG.MSAL_CLIENT_ID}.${TemporaryCacheKeys.AUTHORITY}.${stateId}`, TEST_CONFIG.validAuthority);
                window.sessionStorage.setItem(`${Constants.CACHE_PREFIX}.${TEST_CONFIG.MSAL_CLIENT_ID}.${TemporaryCacheKeys.REQUEST_STATE}.${stateId}`, TEST_STATE_VALUES.TEST_STATE_REDIRECT);
                window.sessionStorage.setItem(`${Constants.CACHE_PREFIX}.${TEST_CONFIG.MSAL_CLIENT_ID}.${TemporaryCacheKeys.INTERACTION_STATUS_KEY}`, BrowserConstants.INTERACTION_IN_PROGRESS_VALUE);
                window.sessionStorage.setItem(`${Constants.CACHE_PREFIX}.${TEST_CONFIG.MSAL_CLIENT_ID}.${TemporaryCacheKeys.NONCE_IDTOKEN}.${stateId}`, "123523");

                const testTokenReq: AuthorizationCodeRequest = {
                    redirectUri: `${TEST_URIS.DEFAULT_INSTANCE}/`,
                    code: "thisIsATestCode",
                    scopes: TEST_CONFIG.DEFAULT_SCOPES,
                    codeVerifier: TEST_CONFIG.TEST_VERIFIER,
                    authority: `${Constants.DEFAULT_AUTHORITY}`,
                    correlationId: RANDOM_TEST_GUID,
                    authenticationScheme: TEST_CONFIG.TOKEN_TYPE_BEARER as AuthenticationScheme
                };

                window.sessionStorage.setItem(`${Constants.CACHE_PREFIX}.${TEST_CONFIG.MSAL_CLIENT_ID}.${TemporaryCacheKeys.REQUEST_PARAMS}`, b64Encode.encode(JSON.stringify(testTokenReq)));
                const testServerTokenResponse: NetworkResponse<ServerAuthorizationTokenResponse> = {
                    headers: {},
                    status: 200,
                    body: {
                        token_type: TEST_CONFIG.TOKEN_TYPE_BEARER,
                        scope: TEST_CONFIG.DEFAULT_SCOPES.join(" "),
                        expires_in: TEST_TOKEN_LIFETIMES.DEFAULT_EXPIRES_IN,
                        ext_expires_in: TEST_TOKEN_LIFETIMES.DEFAULT_EXPIRES_IN,
                        access_token: TEST_TOKENS.ACCESS_TOKEN,
                        refresh_token: TEST_TOKENS.REFRESH_TOKEN,
                        id_token: TEST_TOKENS.IDTOKEN_V2,
                        client_info: TEST_DATA_CLIENT_INFO.TEST_RAW_CLIENT_INFO
                    }
                };

                const testIdTokenClaims: TokenClaims = {
                    "ver": "2.0",
                    "iss": "https://login.microsoftonline.com/9188040d-6c67-4c5b-b112-36a304b66dad/v2.0",
                    "sub": "AAAAAAAAAAAAAAAAAAAAAIkzqFVrSaSaFHy782bbtaQ",
                    "name": "Abe Lincoln",
                    "preferred_username": "AbeLi@microsoft.com",
                    "oid": "00000000-0000-0000-66f3-3332eca7ea81",
                    "tid": "3338040d-6c67-4c5b-b112-36a304b66dad",
                    "nonce": "123523"
                };

                const testAccount: AccountInfo = {
                    homeAccountId: TEST_DATA_CLIENT_INFO.TEST_HOME_ACCOUNT_ID,
                    localAccountId: TEST_DATA_CLIENT_INFO.TEST_UID,
                    environment: "login.windows.net",
                    tenantId: testIdTokenClaims.tid!,
                    username: testIdTokenClaims.preferred_username!
                };

                const testTokenResponse: AuthenticationResult = {
                    authority: TEST_CONFIG.validAuthority,
                    uniqueId: testIdTokenClaims.oid!,
                    tenantId: testIdTokenClaims.tid!,
                    scopes: TEST_CONFIG.DEFAULT_SCOPES,
                    idToken: testServerTokenResponse.body.id_token!,
                    idTokenClaims: testIdTokenClaims,
                    accessToken: testServerTokenResponse.body.access_token!,
                    fromCache: false,
                    expiresOn: new Date(Date.now() + (testServerTokenResponse.body.expires_in! * 1000)),
                    account: testAccount,
                    tokenType: AuthenticationScheme.BEARER
                };

                sinon.stub(XhrClient.prototype, "sendGetRequestAsync").callsFake((url) => {
                    if (url.includes("discovery/instance")) {
                        return DEFAULT_TENANT_DISCOVERY_RESPONSE;
                    } else if (url.includes(".well-known/openid-configuration")) {
                        return DEFAULT_OPENID_CONFIG_RESPONSE;
                    }
                });
                sinon.stub(XhrClient.prototype, "sendPostRequestAsync").resolves(testServerTokenResponse);
                pca = new PublicClientApplication({
                    auth: {
                        clientId: TEST_CONFIG.MSAL_CLIENT_ID,
                    }
                });

                let callbackCalled = false;
                const navigationClient = new NavigationClient();
                navigationClient.navigateInternal = async (url: string, options: NavigationOptions): Promise<boolean> => {
                        callbackCalled = true;
                        expect(url).to.be.eq(TEST_URIS.TEST_ALTERNATE_REDIR_URI);
                        expect(options.noHistory).to.be.true;
                        expect(options.apiId).to.eq(ApiId.handleRedirectPromise);
                        return false;
                };
                pca.setNavigationClient(navigationClient);

                const tokenResponse = await pca.handleRedirectPromise();
                if (!tokenResponse) {
                    expect(tokenResponse).not.to.be.null;
                    throw new Error("Token Response is null!"); // Throw to resolve Typescript complaints below
                }
                expect(callbackCalled).to.be.true;
                expect(tokenResponse.uniqueId).to.be.eq(testTokenResponse.uniqueId);
                expect(tokenResponse.tenantId).to.be.eq(testTokenResponse.tenantId);
                expect(tokenResponse.scopes).to.be.deep.eq(testTokenResponse.scopes);
                expect(tokenResponse.idToken).to.be.eq(testTokenResponse.idToken);
                expect(tokenResponse.idTokenClaims).to.be.contain(testTokenResponse.idTokenClaims);
                expect(tokenResponse.accessToken).to.be.eq(testTokenResponse.accessToken);
                expect(testTokenResponse.expiresOn!.getMilliseconds() >= tokenResponse.expiresOn!.getMilliseconds()).to.be.true;
                expect(window.sessionStorage.length).to.be.eq(4);
                expect(window.location.hash).to.be.empty;
            });

            it("processes hash if navigateToLoginRequestUri is false and request origin is different", async () => {
                const b64Encode = new Base64Encode();
                const stateString = TEST_STATE_VALUES.TEST_STATE_REDIRECT;
                const browserCrypto = new CryptoOps();
                const stateId = ProtocolUtils.parseRequestState(browserCrypto, stateString).libraryState.id;

                window.location.hash = TEST_HASHES.TEST_SUCCESS_CODE_HASH_REDIRECT;
                window.sessionStorage.setItem(`${Constants.CACHE_PREFIX}.${TEST_CONFIG.MSAL_CLIENT_ID}.${TemporaryCacheKeys.ORIGIN_URI}`, TEST_URIS.TEST_ALTERNATE_REDIR_URI);
                window.sessionStorage.setItem(`${Constants.CACHE_PREFIX}.${TEST_CONFIG.MSAL_CLIENT_ID}.${TemporaryCacheKeys.AUTHORITY}.${stateId}`, TEST_CONFIG.validAuthority);
                window.sessionStorage.setItem(`${Constants.CACHE_PREFIX}.${TEST_CONFIG.MSAL_CLIENT_ID}.${TemporaryCacheKeys.REQUEST_STATE}.${stateId}`, TEST_STATE_VALUES.TEST_STATE_REDIRECT);
                window.sessionStorage.setItem(`${Constants.CACHE_PREFIX}.${TEST_CONFIG.MSAL_CLIENT_ID}.${TemporaryCacheKeys.INTERACTION_STATUS_KEY}`, BrowserConstants.INTERACTION_IN_PROGRESS_VALUE);
                window.sessionStorage.setItem(`${Constants.CACHE_PREFIX}.${TEST_CONFIG.MSAL_CLIENT_ID}.${TemporaryCacheKeys.NONCE_IDTOKEN}.${stateId}`, "123523");

                const testTokenReq: AuthorizationCodeRequest = {
                    redirectUri: `${TEST_URIS.DEFAULT_INSTANCE}/`,
                    code: "thisIsATestCode",
                    scopes: TEST_CONFIG.DEFAULT_SCOPES,
                    codeVerifier: TEST_CONFIG.TEST_VERIFIER,
                    authority: `${Constants.DEFAULT_AUTHORITY}`,
                    correlationId: RANDOM_TEST_GUID,
                    authenticationScheme: TEST_CONFIG.TOKEN_TYPE_BEARER as AuthenticationScheme
                };

                window.sessionStorage.setItem(`${Constants.CACHE_PREFIX}.${TEST_CONFIG.MSAL_CLIENT_ID}.${TemporaryCacheKeys.REQUEST_PARAMS}`, b64Encode.encode(JSON.stringify(testTokenReq)));
                const testServerTokenResponse = {
                    headers: null,
                    status: 200,
                    body: {
                        token_type: TEST_CONFIG.TOKEN_TYPE_BEARER,
                        scope: TEST_CONFIG.DEFAULT_SCOPES.join(" "),
                        expires_in: TEST_TOKEN_LIFETIMES.DEFAULT_EXPIRES_IN,
                        ext_expires_in: TEST_TOKEN_LIFETIMES.DEFAULT_EXPIRES_IN,
                        access_token: TEST_TOKENS.ACCESS_TOKEN,
                        refresh_token: TEST_TOKENS.REFRESH_TOKEN,
                        id_token: TEST_TOKENS.IDTOKEN_V2,
                        client_info: TEST_DATA_CLIENT_INFO.TEST_RAW_CLIENT_INFO
                    }
                };

                const testIdTokenClaims: TokenClaims = {
                    "ver": "2.0",
                    "iss": "https://login.microsoftonline.com/9188040d-6c67-4c5b-b112-36a304b66dad/v2.0",
                    "sub": "AAAAAAAAAAAAAAAAAAAAAIkzqFVrSaSaFHy782bbtaQ",
                    "name": "Abe Lincoln",
                    "preferred_username": "AbeLi@microsoft.com",
                    "oid": "00000000-0000-0000-66f3-3332eca7ea81",
                    "tid": "3338040d-6c67-4c5b-b112-36a304b66dad",
                    "nonce": "123523",
                };

                const testAccount: AccountInfo = {
                    homeAccountId: TEST_DATA_CLIENT_INFO.TEST_HOME_ACCOUNT_ID,
                    localAccountId: TEST_DATA_CLIENT_INFO.TEST_UID,
                    environment: "login.windows.net",
                    tenantId: testIdTokenClaims.tid,
                    username: testIdTokenClaims.preferred_username
                };

                const testTokenResponse: AuthenticationResult = {
                    authority: TEST_CONFIG.validAuthority,
                    uniqueId: testIdTokenClaims.oid,
                    tenantId: testIdTokenClaims.tid,
                    scopes: TEST_CONFIG.DEFAULT_SCOPES,
                    idToken: testServerTokenResponse.body.id_token,
                    idTokenClaims: testIdTokenClaims,
                    accessToken: testServerTokenResponse.body.access_token,
                    fromCache: false,
                    expiresOn: new Date(Date.now() + (testServerTokenResponse.body.expires_in * 1000)),
                    account: testAccount,
                    tokenType: AuthenticationScheme.BEARER
                };

                sinon.stub(XhrClient.prototype, "sendGetRequestAsync").callsFake((url) => {
                    if (url.includes("discovery/instance")) {
                        return DEFAULT_TENANT_DISCOVERY_RESPONSE;
                    } else if (url.includes(".well-known/openid-configuration")) {
                        return DEFAULT_OPENID_CONFIG_RESPONSE;
                    }
                });
                sinon.stub(XhrClient.prototype, "sendPostRequestAsync").resolves(testServerTokenResponse);
                pca = new PublicClientApplication({
                    auth: {
                        clientId: TEST_CONFIG.MSAL_CLIENT_ID,
                        navigateToLoginRequestUrl: false
                    }
                });

                const tokenResponse = await pca.handleRedirectPromise();
                expect(tokenResponse.uniqueId).to.be.eq(testTokenResponse.uniqueId);
                expect(tokenResponse.tenantId).to.be.eq(testTokenResponse.tenantId);
                expect(tokenResponse.scopes).to.be.deep.eq(testTokenResponse.scopes);
                expect(tokenResponse.idToken).to.be.eq(testTokenResponse.idToken);
                expect(tokenResponse.idTokenClaims).to.be.contain(testTokenResponse.idTokenClaims);
                expect(tokenResponse.accessToken).to.be.eq(testTokenResponse.accessToken);
                expect(testTokenResponse.expiresOn.getMilliseconds() >= tokenResponse.expiresOn.getMilliseconds()).to.be.true;
                expect(window.sessionStorage.length).to.be.eq(4);
                expect(window.location.hash).to.be.empty;
            });
        });

        describe("loginRedirect", () => {
            beforeEach(() => {
                sinon.stub(CryptoOps.prototype, "getPublicKeyThumbprint").resolves(TEST_POP_VALUES.KID);
            });

            it("loginRedirect throws an error if interaction is currently in progress", async () => {
                window.sessionStorage.setItem(`${Constants.CACHE_PREFIX}.${TEST_CONFIG.MSAL_CLIENT_ID}.${TemporaryCacheKeys.INTERACTION_STATUS_KEY}`, BrowserConstants.INTERACTION_IN_PROGRESS_VALUE);
                await expect(pca.loginRedirect(null)).to.be.rejectedWith(BrowserAuthErrorMessage.interactionInProgress.desc);
                await expect(pca.loginRedirect(null)).to.be.rejectedWith(BrowserAuthError);
            });

            it("Uses default request if no request provided", (done) => {
                sinon.stub(pca, "acquireTokenRedirect").callsFake(async (request): Promise<void> => {
                    expect(request.scopes).to.contain("openid");
                    expect(request.scopes).to.contain("profile");
                    done();
                    return;
                });

                pca.loginRedirect();
            });

            it("loginRedirect navigates to created login url", (done) => {
                sinon.stub(RedirectHandler.prototype, "initiateAuthRequest").callsFake((navigateUrl): Promise<void> => {
                    try {
                        expect(navigateUrl).to.be.eq(testNavUrl);
                        return Promise.resolve(done());
                    } catch (err) {
                        Promise.reject(err);
                    }
                });
                sinon.stub(CryptoOps.prototype, "generatePkceCodes").resolves({
                    challenge: TEST_CONFIG.TEST_CHALLENGE,
                    verifier: TEST_CONFIG.TEST_VERIFIER
                });
                sinon.stub(CryptoOps.prototype, "createNewGuid").returns(RANDOM_TEST_GUID);
                const loginRequest: AuthorizationUrlRequest = {
                    redirectUri: TEST_URIS.TEST_REDIR_URI,
                    scopes: ["user.read"],
                    state: TEST_STATE_VALUES.USER_STATE,
                    authority: TEST_CONFIG.validAuthority,
                    correlationId: TEST_CONFIG.CORRELATION_ID,
                    responseMode: TEST_CONFIG.RESPONSE_MODE as ResponseMode,
                    nonce: "",
                    authenticationScheme: TEST_CONFIG.TOKEN_TYPE_BEARER as AuthenticationScheme
                };

                pca.loginRedirect(loginRequest);
            });

            it("loginRedirect navigates to created login url, with empty request", (done) => {
                sinon.stub(RedirectHandler.prototype, "initiateAuthRequest").callsFake((navigateUrl): Promise<void> => {
                    expect(navigateUrl.startsWith(testNavUrlNoRequest)).to.be.true;
                    return Promise.resolve(done());
                });
                sinon.stub(CryptoOps.prototype, "generatePkceCodes").resolves({
                    challenge: TEST_CONFIG.TEST_CHALLENGE,
                    verifier: TEST_CONFIG.TEST_VERIFIER
                });
                
                sinon.stub(CryptoOps.prototype, "createNewGuid").returns(RANDOM_TEST_GUID);

                pca.loginRedirect(null);
            });

            it("Updates cache entries correctly", async () => {
                const emptyRequest: AuthorizationUrlRequest = {
                    redirectUri: TEST_URIS.TEST_REDIR_URI,
                    scopes: [],
                    state: TEST_STATE_VALUES.USER_STATE,
                    authority: TEST_CONFIG.validAuthority,
                    correlationId: TEST_CONFIG.CORRELATION_ID,
                    responseMode: TEST_CONFIG.RESPONSE_MODE as ResponseMode,
                    nonce: "",
                    authenticationScheme: TEST_CONFIG.TOKEN_TYPE_BEARER as AuthenticationScheme
                };

                sinon.stub(CryptoOps.prototype, "generatePkceCodes").resolves({
                    challenge: TEST_CONFIG.TEST_CHALLENGE,
                    verifier: TEST_CONFIG.TEST_VERIFIER
                });

                sinon.stub(CryptoOps.prototype, "createNewGuid").returns(RANDOM_TEST_GUID);
                sinon.stub(NavigationClient.prototype, "navigateExternal").callsFake((urlNavigate: string, options: NavigationOptions): Promise<boolean> => {
                    expect(options.noHistory).to.be.false;
                    expect(urlNavigate).to.be.not.empty;
                    return Promise.resolve(true);
                });
                const testLogger = new Logger(loggerOptions);

                const browserCrypto = new CryptoOps();
                const browserStorage = new BrowserCacheManager(TEST_CONFIG.MSAL_CLIENT_ID, cacheConfig, browserCrypto, testLogger);
                await pca.loginRedirect(emptyRequest);
                expect(browserStorage.getTemporaryCache(browserStorage.generateStateKey(TEST_STATE_VALUES.TEST_STATE_REDIRECT))).to.be.deep.eq(TEST_STATE_VALUES.TEST_STATE_REDIRECT);
                expect(browserStorage.getTemporaryCache(browserStorage.generateNonceKey(TEST_STATE_VALUES.TEST_STATE_REDIRECT))).to.be.eq(RANDOM_TEST_GUID);
                expect(browserStorage.getTemporaryCache(browserStorage.generateAuthorityKey(TEST_STATE_VALUES.TEST_STATE_REDIRECT))).to.be.eq(`${Constants.DEFAULT_AUTHORITY}`);
            });

            it("Caches token request correctly", async () => {
                const tokenRequest: AuthorizationUrlRequest = {
                    redirectUri: TEST_URIS.TEST_REDIR_URI,
                    scopes: [],
                    correlationId: RANDOM_TEST_GUID,
                    state: TEST_STATE_VALUES.USER_STATE,
                    authority: TEST_CONFIG.validAuthority,
                    responseMode: TEST_CONFIG.RESPONSE_MODE as ResponseMode,
                    nonce: "",
                    authenticationScheme: TEST_CONFIG.TOKEN_TYPE_BEARER as AuthenticationScheme
                };

                sinon.stub(CryptoOps.prototype, "generatePkceCodes").resolves({
                    challenge: TEST_CONFIG.TEST_CHALLENGE,
                    verifier: TEST_CONFIG.TEST_VERIFIER
                });

                sinon.stub(CryptoOps.prototype, "createNewGuid").returns(RANDOM_TEST_GUID);
                sinon.stub(NavigationClient.prototype, "navigateExternal").callsFake((urlNavigate: string, options: NavigationOptions): Promise<boolean> => {
                    expect(options.noHistory).to.be.false;
                    expect(urlNavigate).to.be.not.empty;
                    return Promise.resolve(true);
                });

                const browserCrypto = new CryptoOps();
                const testLogger = new Logger(loggerOptions);
                const browserStorage = new BrowserCacheManager(TEST_CONFIG.MSAL_CLIENT_ID, cacheConfig, browserCrypto, testLogger);
                await pca.loginRedirect(tokenRequest);
                const cachedRequest: AuthorizationCodeRequest = JSON.parse(browserCrypto.base64Decode(browserStorage.getTemporaryCache(TemporaryCacheKeys.REQUEST_PARAMS, true)));
                expect(cachedRequest.scopes).to.be.deep.eq([]);
                expect(cachedRequest.codeVerifier).to.be.deep.eq(TEST_CONFIG.TEST_VERIFIER);
                expect(cachedRequest.authority).to.be.deep.eq(`${Constants.DEFAULT_AUTHORITY}`);
                expect(cachedRequest.correlationId).to.be.deep.eq(RANDOM_TEST_GUID);
                expect(cachedRequest.authenticationScheme).to.be.deep.eq(TEST_CONFIG.TOKEN_TYPE_BEARER as AuthenticationScheme);
            });

            it("Cleans cache before error is thrown", async () => {
                const emptyRequest: AuthorizationUrlRequest = {
                    redirectUri: TEST_URIS.TEST_REDIR_URI,
                    scopes: [],
                    state: TEST_STATE_VALUES.USER_STATE,
                    authority: TEST_CONFIG.validAuthority,
                    correlationId: TEST_CONFIG.CORRELATION_ID,
                    responseMode: TEST_CONFIG.RESPONSE_MODE as ResponseMode,
                    nonce: "",
                    authenticationScheme: TEST_CONFIG.TOKEN_TYPE_BEARER as AuthenticationScheme
                };

                const browserCrypto = new CryptoOps();
                const testLogger = new Logger(loggerOptions);
                new BrowserCacheManager(TEST_CONFIG.MSAL_CLIENT_ID, cacheConfig, browserCrypto, testLogger);
                sinon.stub(CryptoOps.prototype, "generatePkceCodes").resolves({
                    challenge: TEST_CONFIG.TEST_CHALLENGE,
                    verifier: TEST_CONFIG.TEST_VERIFIER
                });

                const testError = {
                    errorCode: "create_login_url_error",
                    errorMessage: "Error in creating a login url"
                };
                sinon.stub(AuthorizationCodeClient.prototype, "getAuthCodeUrl").throws(testError);
                try {
                    await pca.loginRedirect(emptyRequest);
                } catch (e) {
                    // Test that error was cached for telemetry purposes and then thrown
                    expect(window.sessionStorage).to.be.length(1);
                    const failures = window.sessionStorage.getItem(`server-telemetry-${TEST_CONFIG.MSAL_CLIENT_ID}`);
                    const failureObj = JSON.parse(failures) as ServerTelemetryEntity;
                    expect(failureObj.failedRequests).to.be.length(2);
                    expect(failureObj.failedRequests[0]).to.eq(ApiId.acquireTokenRedirect);
                    expect(failureObj.errors[0]).to.eq(testError.errorCode);
                    expect(e).to.be.eq(testError);
                }
            });

            it("Uses adal token from cache if it is present.", async () => {
                const idTokenClaims: TokenClaims = {
                    "iss": "https://sts.windows.net/fa15d692-e9c7-4460-a743-29f2956fd429/",
                    "exp": 1536279024,
                    "name": "abeli",
                    "nonce": "123523",
                    "oid": "05833b6b-aa1d-42d4-9ec0-1b2bb9194438",
                    "sub": "5_J9rSss8-jvt_Icu6ueRNL8xXb8LF4Fsg_KooC2RJQ",
                    "tid": "fa15d692-e9c7-4460-a743-29f2956fd429",
                    "ver": "1.0",
                    "upn": "AbeLincoln@contoso.com"
                };
                sinon.stub(AuthToken, "extractTokenClaims").returns(idTokenClaims);
                const browserCrypto = new CryptoOps();
                const testLogger = new Logger(loggerOptions);
                const browserStorage: BrowserCacheManager = new BrowserCacheManager(TEST_CONFIG.MSAL_CLIENT_ID, cacheConfig, browserCrypto, testLogger);
                browserStorage.setTemporaryCache(PersistentCacheKeys.ADAL_ID_TOKEN, TEST_TOKENS.IDTOKEN_V1);
                const loginUrlSpy = sinon.spy(AuthorizationCodeClient.prototype, "getAuthCodeUrl");
                sinon.stub(CryptoOps.prototype, "generatePkceCodes").resolves({
                    challenge: TEST_CONFIG.TEST_CHALLENGE,
                    verifier: TEST_CONFIG.TEST_VERIFIER
                });
                sinon.stub(CryptoOps.prototype, "createNewGuid").returns(RANDOM_TEST_GUID);
                sinon.stub(NavigationClient.prototype, "navigateExternal").callsFake((urlNavigate: string, options: NavigationOptions): Promise<boolean> => {
                    expect(options.noHistory).to.be.false;
                    expect(urlNavigate).to.be.not.empty;
                    return Promise.resolve(true);
                });
                const emptyRequest: AuthorizationUrlRequest = {
                    redirectUri: TEST_URIS.TEST_REDIR_URI,
                    scopes: [],
                    state: TEST_STATE_VALUES.USER_STATE,
                    authority: TEST_CONFIG.validAuthority,
                    correlationId: TEST_CONFIG.CORRELATION_ID,
                    responseMode: TEST_CONFIG.RESPONSE_MODE as ResponseMode,
                    nonce: "",
                    authenticationScheme: TEST_CONFIG.TOKEN_TYPE_BEARER as AuthenticationScheme,
                };
                await pca.loginRedirect(emptyRequest);
                const validatedRequest: AuthorizationUrlRequest = {
                    ...emptyRequest,
                    scopes: [],
                    loginHint: idTokenClaims.upn,
                    state: TEST_STATE_VALUES.TEST_STATE_REDIRECT,
                    correlationId: RANDOM_TEST_GUID,
                    nonce: RANDOM_TEST_GUID,
                    authority: `${Constants.DEFAULT_AUTHORITY}`,
                    responseMode: ResponseMode.FRAGMENT,
                    codeChallenge: TEST_CONFIG.TEST_CHALLENGE,
                    codeChallengeMethod: Constants.S256_CODE_CHALLENGE_METHOD,
                    stkJwk: TEST_POP_VALUES.KID
                };
                expect(loginUrlSpy.calledWith(validatedRequest)).to.be.true;
            });

            it("Does not use adal token from cache if it is present and SSO params have been given.", async () => {
                const idTokenClaims: TokenClaims = {
                    "iss": "https://sts.windows.net/fa15d692-e9c7-4460-a743-29f2956fd429/",
                    "exp": 1536279024,
                    "name": "abeli",
                    "nonce": "123523",
                    "oid": "05833b6b-aa1d-42d4-9ec0-1b2bb9194438",
                    "sub": "5_J9rSss8-jvt_Icu6ueRNL8xXb8LF4Fsg_KooC2RJQ",
                    "tid": "fa15d692-e9c7-4460-a743-29f2956fd429",
                    "ver": "1.0",
                    "upn": "AbeLincoln@contoso.com"
                };
                sinon.stub(AuthToken, "extractTokenClaims").returns(idTokenClaims);
                const browserCrypto = new CryptoOps();
                const testLogger = new Logger(loggerOptions);
                const browserStorage: BrowserCacheManager = new BrowserCacheManager(TEST_CONFIG.MSAL_CLIENT_ID, cacheConfig, browserCrypto, testLogger);
                browserStorage.setTemporaryCache(PersistentCacheKeys.ADAL_ID_TOKEN, TEST_TOKENS.IDTOKEN_V1);
                const loginUrlSpy = sinon.spy(AuthorizationCodeClient.prototype, "getAuthCodeUrl");
                sinon.stub(CryptoOps.prototype, "generatePkceCodes").resolves({
                    challenge: TEST_CONFIG.TEST_CHALLENGE,
                    verifier: TEST_CONFIG.TEST_VERIFIER
                });
                sinon.stub(CryptoOps.prototype, "createNewGuid").returns(RANDOM_TEST_GUID);
                sinon.stub(NavigationClient.prototype, "navigateExternal").callsFake((urlNavigate: string, options: NavigationOptions): Promise<boolean> => {
                    expect(options.noHistory).to.be.false;
                    expect(urlNavigate).to.be.not.empty;
                    return Promise.resolve(true);
                });
                const loginRequest: AuthorizationUrlRequest = {
                    redirectUri: TEST_URIS.TEST_REDIR_URI,
                    scopes: [],
                    loginHint: "AbeLi@microsoft.com",
                    state: TEST_STATE_VALUES.USER_STATE,
                    authority: TEST_CONFIG.validAuthority,
                    correlationId: TEST_CONFIG.CORRELATION_ID,
                    responseMode: TEST_CONFIG.RESPONSE_MODE as ResponseMode,
                    nonce: "",
                    authenticationScheme: TEST_CONFIG.TOKEN_TYPE_BEARER as AuthenticationScheme
                };

                await pca.loginRedirect(loginRequest);
                const validatedRequest: AuthorizationUrlRequest = {
                    ...loginRequest,
                    scopes: [],
                    state: TEST_STATE_VALUES.TEST_STATE_REDIRECT,
                    correlationId: RANDOM_TEST_GUID,
                    authority: `${Constants.DEFAULT_AUTHORITY}`,
                    nonce: RANDOM_TEST_GUID,
                    responseMode: ResponseMode.FRAGMENT,
                    codeChallenge: TEST_CONFIG.TEST_CHALLENGE,
                    codeChallengeMethod: Constants.S256_CODE_CHALLENGE_METHOD,
                    stkJwk: TEST_POP_VALUES.KID
                };
                expect(loginUrlSpy.calledWith(validatedRequest)).to.be.true;
            });
        });

        describe("acquireTokenRedirect", () => {
            beforeEach(() => {
                sinon.stub(CryptoOps.prototype, "getPublicKeyThumbprint").resolves(TEST_POP_VALUES.KID);
            });

            it("throws error if called in a popup", (done) => {
                const oldWindow = global.window;
                global.window = {
                    ...oldWindow,
                    opener: global.window,
                    name: "msal.testPopup"
                }

                sinon.stub(BrowserUtils, "isInIframe").returns(false);
                pca.acquireTokenRedirect({scopes: ["openid"]}).catch(e => {
                    expect(e).to.be.instanceOf(BrowserAuthError);
                    expect(e.errorCode).to.be.eq(BrowserAuthErrorMessage.blockAcquireTokenInPopupsError.code);
                    expect(e.errorMessage).to.be.eq(BrowserAuthErrorMessage.blockAcquireTokenInPopupsError.desc);
                    global.window = oldWindow;
                    done();
                });
            });

            it("throws an error if interaction is currently in progress", async () => {
                window.sessionStorage.setItem(`${Constants.CACHE_PREFIX}.${TEST_CONFIG.MSAL_CLIENT_ID}.${TemporaryCacheKeys.INTERACTION_STATUS_KEY}`, BrowserConstants.INTERACTION_IN_PROGRESS_VALUE);
                await expect(pca.acquireTokenRedirect(null)).to.be.rejectedWith(BrowserAuthErrorMessage.interactionInProgress.desc);
                await expect(pca.acquireTokenRedirect(null)).to.be.rejectedWith(BrowserAuthError);
            });

            it("throws an error if inside an iframe", async () => {
                sinon.stub(BrowserUtils, "isInIframe").returns(true);
                await expect(pca.acquireTokenRedirect({ scopes: [] })).to.be.rejectedWith(BrowserAuthErrorMessage.redirectInIframeError.desc);
            });

            it("navigates to created login url", (done) => {
                sinon.stub(RedirectHandler.prototype, "initiateAuthRequest").callsFake((navigateUrl): Promise<void> => {
                    expect(navigateUrl).to.be.eq(testNavUrl);
                    return Promise.resolve(done());
                });
                sinon.stub(CryptoOps.prototype, "generatePkceCodes").resolves({
                    challenge: TEST_CONFIG.TEST_CHALLENGE,
                    verifier: TEST_CONFIG.TEST_VERIFIER
                });
                sinon.stub(CryptoOps.prototype, "createNewGuid").returns(RANDOM_TEST_GUID);
                const loginRequest: RedirectRequest = {
                    redirectUri: TEST_URIS.TEST_REDIR_URI,
                    scopes: ["user.read", "openid", "profile"],
                    state: TEST_STATE_VALUES.USER_STATE,
                    authority: TEST_CONFIG.validAuthority,
                    correlationId: TEST_CONFIG.CORRELATION_ID,
                    nonce: "",
                    authenticationScheme: TEST_CONFIG.TOKEN_TYPE_BEARER as AuthenticationScheme
                };
                pca.acquireTokenRedirect(loginRequest);
            });

            it("passes onRedirectNavigate callback", (done) => {
                const onRedirectNavigate = (url: string) => {
                    expect(url).to.equal(testNavUrl)
                    done();
                };

                sinon.stub(RedirectHandler.prototype, "initiateAuthRequest").callsFake((navigateUrl, {
                    redirectTimeout: timeout, redirectStartPage, onRedirectNavigate: onRedirectNavigateCb
                }): Promise<void> => {
                    expect(onRedirectNavigateCb).to.be.eq(onRedirectNavigate);
                    expect(navigateUrl).to.eq(testNavUrl);
                    onRedirectNavigate(navigateUrl);
                    return Promise.resolve();
                });
                sinon.stub(CryptoOps.prototype, "generatePkceCodes").resolves({
                    challenge: TEST_CONFIG.TEST_CHALLENGE,
                    verifier: TEST_CONFIG.TEST_VERIFIER
                });
                sinon.stub(CryptoOps.prototype, "createNewGuid").returns(RANDOM_TEST_GUID);
                const loginRequest: RedirectRequest = {
                    redirectUri: TEST_URIS.TEST_REDIR_URI,
                    scopes: ["user.read", "openid", "profile"],
                    state: TEST_STATE_VALUES.USER_STATE,
                    onRedirectNavigate
                };
                pca.acquireTokenRedirect(loginRequest);
            });

            it("Updates cache entries correctly", async () => {
                const testScope = "testscope";
                const emptyRequest: AuthorizationUrlRequest = {
                    redirectUri: TEST_URIS.TEST_REDIR_URI,
                    scopes: [testScope],
                    state: TEST_STATE_VALUES.USER_STATE,
                    authority: TEST_CONFIG.validAuthority,
                    correlationId: TEST_CONFIG.CORRELATION_ID,
                    responseMode: TEST_CONFIG.RESPONSE_MODE as ResponseMode,
                    nonce: "",
                    authenticationScheme: TEST_CONFIG.TOKEN_TYPE_BEARER as AuthenticationScheme
                };
                sinon.stub(CryptoOps.prototype, "generatePkceCodes").resolves({
                    challenge: TEST_CONFIG.TEST_CHALLENGE,
                    verifier: TEST_CONFIG.TEST_VERIFIER
                });
                sinon.stub(CryptoOps.prototype, "createNewGuid").returns(RANDOM_TEST_GUID);
                sinon.stub(NavigationClient.prototype, "navigateExternal").callsFake((urlNavigate: string, options: NavigationOptions): Promise<boolean> => {
                    expect(options.noHistory).to.be.false;
                    expect(urlNavigate).to.be.not.empty;
                    return Promise.resolve(true);
                });
                const browserCrypto = new CryptoOps();
                const testLogger = new Logger(loggerOptions);
                const browserStorage = new BrowserCacheManager(TEST_CONFIG.MSAL_CLIENT_ID, cacheConfig, browserCrypto, testLogger);
                await pca.loginRedirect(emptyRequest);
                expect(browserStorage.getTemporaryCache(browserStorage.generateStateKey(TEST_STATE_VALUES.TEST_STATE_REDIRECT))).to.be.deep.eq(TEST_STATE_VALUES.TEST_STATE_REDIRECT);
                expect(browserStorage.getTemporaryCache(browserStorage.generateNonceKey(TEST_STATE_VALUES.TEST_STATE_REDIRECT))).to.be.eq(RANDOM_TEST_GUID);
                expect(browserStorage.getTemporaryCache(browserStorage.generateAuthorityKey(TEST_STATE_VALUES.TEST_STATE_REDIRECT))).to.be.eq(`${Constants.DEFAULT_AUTHORITY}`);
            });

            it("Caches token request correctly", async () => {
                const testScope = "testscope";
                const tokenRequest: AuthorizationUrlRequest = {
                    redirectUri: TEST_URIS.TEST_REDIR_URI,
                    scopes: [testScope],
                    correlationId: RANDOM_TEST_GUID,
                    state: TEST_STATE_VALUES.USER_STATE,
                    authority: TEST_CONFIG.validAuthority,
                    responseMode: TEST_CONFIG.RESPONSE_MODE as ResponseMode,
                    nonce: "",
                    authenticationScheme: TEST_CONFIG.TOKEN_TYPE_BEARER as AuthenticationScheme
                };
                sinon.stub(CryptoOps.prototype, "generatePkceCodes").resolves({
                    challenge: TEST_CONFIG.TEST_CHALLENGE,
                    verifier: TEST_CONFIG.TEST_VERIFIER
                });
                sinon.stub(CryptoOps.prototype, "createNewGuid").returns(RANDOM_TEST_GUID);
                sinon.stub(NavigationClient.prototype, "navigateExternal").callsFake((urlNavigate: string, options: NavigationOptions): Promise<boolean> => {
                    expect(options.noHistory).to.be.false;
                    expect(urlNavigate).to.be.not.empty;
                    return Promise.resolve(true);
                });
                const browserCrypto = new CryptoOps();
                const testLogger = new Logger(loggerOptions);
                const browserStorage = new BrowserCacheManager(TEST_CONFIG.MSAL_CLIENT_ID, cacheConfig, browserCrypto, testLogger);
                await pca.acquireTokenRedirect(tokenRequest);
                const cachedRequest: AuthorizationCodeRequest = JSON.parse(browserCrypto.base64Decode(browserStorage.getTemporaryCache(TemporaryCacheKeys.REQUEST_PARAMS, true)));
                expect(cachedRequest.scopes).to.be.deep.eq([testScope]);
                expect(cachedRequest.codeVerifier).to.be.deep.eq(TEST_CONFIG.TEST_VERIFIER);
                expect(cachedRequest.authority).to.be.deep.eq(`${Constants.DEFAULT_AUTHORITY}`);
                expect(cachedRequest.correlationId).to.be.deep.eq(RANDOM_TEST_GUID);
                expect(cachedRequest.authenticationScheme).to.be.deep.eq(TEST_CONFIG.TOKEN_TYPE_BEARER as AuthenticationScheme);
            });

            it("Cleans cache before error is thrown", async () => {
                const testScope = "testscope";
                const emptyRequest: AuthorizationUrlRequest = {
                    redirectUri: TEST_URIS.TEST_REDIR_URI,
                    scopes: [testScope],
                    state: "",
                    authority: TEST_CONFIG.validAuthority,
                    correlationId: TEST_CONFIG.CORRELATION_ID,
                    responseMode: TEST_CONFIG.RESPONSE_MODE as ResponseMode,
                    nonce: "",
                    authenticationScheme: TEST_CONFIG.TOKEN_TYPE_BEARER as AuthenticationScheme
                };
                const browserCrypto = new CryptoOps();
                const testLogger = new Logger(loggerOptions);
                new BrowserCacheManager(TEST_CONFIG.MSAL_CLIENT_ID, cacheConfig, browserCrypto, testLogger);
                sinon.stub(CryptoOps.prototype, "generatePkceCodes").resolves({
                    challenge: TEST_CONFIG.TEST_CHALLENGE,
                    verifier: TEST_CONFIG.TEST_VERIFIER
                });

                const testError = {
                    errorCode: "create_login_url_error",
                    errorMessage: "Error in creating a login url"
                };
                sinon.stub(AuthorizationCodeClient.prototype, "getAuthCodeUrl").throws(testError);
                try {
                    await pca.acquireTokenRedirect(emptyRequest);
                } catch (e) {
                    // Test that error was cached for telemetry purposes and then thrown
                    expect(window.sessionStorage).to.be.length(1);
                    const failures = window.sessionStorage.getItem(`server-telemetry-${TEST_CONFIG.MSAL_CLIENT_ID}`);
                    const failureObj = JSON.parse(failures) as ServerTelemetryEntity;
                    expect(failureObj.failedRequests).to.be.length(2);
                    expect(failureObj.failedRequests[0]).to.eq(ApiId.acquireTokenRedirect);
                    expect(failureObj.errors[0]).to.eq(testError.errorCode);
                    expect(e).to.be.eq(testError);
                }
            });

            it("Uses adal token from cache if it is present.", async () => {
                const testScope = "testscope";
                const idTokenClaims: TokenClaims = {
                    "iss": "https://sts.windows.net/fa15d692-e9c7-4460-a743-29f2956fd429/",
                    "exp": 1536279024,
                    "name": "abeli",
                    "nonce": "123523",
                    "oid": "05833b6b-aa1d-42d4-9ec0-1b2bb9194438",
                    "sub": "5_J9rSss8-jvt_Icu6ueRNL8xXb8LF4Fsg_KooC2RJQ",
                    "tid": "fa15d692-e9c7-4460-a743-29f2956fd429",
                    "ver": "1.0",
                    "upn": "AbeLincoln@contoso.com"
                };
                sinon.stub(AuthToken, "extractTokenClaims").returns(idTokenClaims);
                const browserCrypto = new CryptoOps();
                const testLogger = new Logger(loggerOptions);
                const browserStorage: BrowserCacheManager = new BrowserCacheManager(TEST_CONFIG.MSAL_CLIENT_ID, cacheConfig, browserCrypto, testLogger);
                browserStorage.setTemporaryCache(PersistentCacheKeys.ADAL_ID_TOKEN, TEST_TOKENS.IDTOKEN_V1);
                const acquireTokenUrlSpy = sinon.spy(AuthorizationCodeClient.prototype, "getAuthCodeUrl");
                sinon.stub(CryptoOps.prototype, "generatePkceCodes").resolves({
                    challenge: TEST_CONFIG.TEST_CHALLENGE,
                    verifier: TEST_CONFIG.TEST_VERIFIER
                });
                sinon.stub(CryptoOps.prototype, "createNewGuid").returns(RANDOM_TEST_GUID);
                sinon.stub(NavigationClient.prototype, "navigateExternal").callsFake((urlNavigate: string, options: NavigationOptions): Promise<boolean> => {
                    expect(options.noHistory).to.be.false;
                    expect(urlNavigate).to.be.not.empty;
                    return Promise.resolve(true);
                });
                const emptyRequest: AuthorizationUrlRequest = {
                    redirectUri: TEST_URIS.TEST_REDIR_URI,
                    scopes: [testScope],
                    state: TEST_STATE_VALUES.USER_STATE,
                    authority: TEST_CONFIG.validAuthority,
                    correlationId: TEST_CONFIG.CORRELATION_ID,
                    responseMode: TEST_CONFIG.RESPONSE_MODE as ResponseMode,
                    nonce: "",
                    authenticationScheme: TEST_CONFIG.TOKEN_TYPE_BEARER as AuthenticationScheme,
                    stkJwk: TEST_POP_VALUES.KID
                };
                await pca.acquireTokenRedirect(emptyRequest);
                const validatedRequest: AuthorizationUrlRequest = {
                    ...emptyRequest,
                    scopes: [...emptyRequest.scopes],
                    loginHint: idTokenClaims.upn,
                    state: TEST_STATE_VALUES.TEST_STATE_REDIRECT,
                    correlationId: RANDOM_TEST_GUID,
                    authority: `${Constants.DEFAULT_AUTHORITY}`,
                    nonce: RANDOM_TEST_GUID,
                    responseMode: ResponseMode.FRAGMENT,
                    codeChallenge: TEST_CONFIG.TEST_CHALLENGE,
                    codeChallengeMethod: Constants.S256_CODE_CHALLENGE_METHOD
                };
                
                expect(acquireTokenUrlSpy.calledWith(validatedRequest)).to.be.true;
            });

            it("Does not use adal token from cache if it is present and SSO params have been given.", async () => {
                const idTokenClaims: TokenClaims = {
                    "iss": "https://sts.windows.net/fa15d692-e9c7-4460-a743-29f2956fd429/",
                    "exp": 1536279024,
                    "name": "abeli",
                    "nonce": "123523",
                    "oid": "05833b6b-aa1d-42d4-9ec0-1b2bb9194438",
                    "sub": "5_J9rSss8-jvt_Icu6ueRNL8xXb8LF4Fsg_KooC2RJQ",
                    "tid": "fa15d692-e9c7-4460-a743-29f2956fd429",
                    "ver": "1.0",
                    "upn": "AbeLincoln@contoso.com"
                };
                sinon.stub(AuthToken, "extractTokenClaims").returns(idTokenClaims);
                const browserCrypto = new CryptoOps();
                const testLogger = new Logger(loggerOptions);
                const browserStorage: BrowserCacheManager = new BrowserCacheManager(TEST_CONFIG.MSAL_CLIENT_ID, cacheConfig, browserCrypto, testLogger);
                browserStorage.setTemporaryCache(PersistentCacheKeys.ADAL_ID_TOKEN, TEST_TOKENS.IDTOKEN_V1);
                const acquireTokenUrlSpy = sinon.spy(AuthorizationCodeClient.prototype, "getAuthCodeUrl");
                sinon.stub(CryptoOps.prototype, "generatePkceCodes").resolves({
                    challenge: TEST_CONFIG.TEST_CHALLENGE,
                    verifier: TEST_CONFIG.TEST_VERIFIER
                });
                sinon.stub(CryptoOps.prototype, "createNewGuid").returns(RANDOM_TEST_GUID);
                sinon.stub(NavigationClient.prototype, "navigateExternal").callsFake((urlNavigate: string, options: NavigationOptions): Promise<boolean> => {
                    expect(options.noHistory).to.be.false;
                    expect(urlNavigate).to.be.not.empty;
                    return Promise.resolve(true);
                });
                const testScope = "testscope";
                const loginRequest: AuthorizationUrlRequest = {
                    redirectUri: TEST_URIS.TEST_REDIR_URI,
                    scopes: [testScope],
                    loginHint: "AbeLi@microsoft.com",
                    state: TEST_STATE_VALUES.USER_STATE,
                    authority: TEST_CONFIG.validAuthority,
                    correlationId: TEST_CONFIG.CORRELATION_ID,
                    responseMode: TEST_CONFIG.RESPONSE_MODE as ResponseMode,
                    nonce: "",
                    authenticationScheme: TEST_CONFIG.TOKEN_TYPE_BEARER as AuthenticationScheme,
                    stkJwk: TEST_POP_VALUES.KID
                };
                await pca.acquireTokenRedirect(loginRequest);
                const validatedRequest: AuthorizationUrlRequest = {
                    ...loginRequest,
                    scopes: [...loginRequest.scopes],
                    state: TEST_STATE_VALUES.TEST_STATE_REDIRECT,
                    correlationId: RANDOM_TEST_GUID,
                    authority: `${Constants.DEFAULT_AUTHORITY}`,
                    nonce: RANDOM_TEST_GUID,
                    responseMode: ResponseMode.FRAGMENT,
                    codeChallenge: TEST_CONFIG.TEST_CHALLENGE,
                    codeChallengeMethod: Constants.S256_CODE_CHALLENGE_METHOD
                };
                expect(acquireTokenUrlSpy.calledWith(validatedRequest)).to.be.true;
            });
        });
    });

    describe("Popup Flow Unit tests", () => {

        describe("loginPopup", () => {
            beforeEach(() => {
<<<<<<< HEAD
                sinon.stub(window, "open").returns(window);
                sinon.stub(CryptoOps.prototype, "getPublicKeyThumbprint").resolves(TEST_POP_VALUES.KID);
=======
                const popupWindow = {
                    ...window,
                    close: () => {}
                };
                sinon.stub(window, "open").returns(popupWindow);
>>>>>>> b42e87fa
            });

            afterEach(() => {
                sinon.restore();
            });

            it("throws error if interaction is in progress", async () => {
                window.sessionStorage.setItem(`${Constants.CACHE_PREFIX}.${TEST_CONFIG.MSAL_CLIENT_ID}.${TemporaryCacheKeys.INTERACTION_STATUS_KEY}`, BrowserConstants.INTERACTION_IN_PROGRESS_VALUE);
                await expect(pca.loginPopup(null)).to.be.rejectedWith(BrowserAuthErrorMessage.interactionInProgress.desc);
                await expect(pca.loginPopup(null)).to.be.rejectedWith(BrowserAuthError);
            });

            it("Uses default request if no request provided", (done) => {
                sinon.stub(pca, "acquireTokenPopup").callsFake((request) => {
                    expect(request.scopes).to.contain("openid");
                    expect(request.scopes).to.contain("profile");
                    done();
                    return null;
                });

                pca.loginPopup();
            });

            it("resolves the response successfully", async () => {
                const testServerTokenResponse = {
                    token_type: TEST_CONFIG.TOKEN_TYPE_BEARER,
                    scope: TEST_CONFIG.DEFAULT_SCOPES.join(" "),
                    expires_in: TEST_TOKEN_LIFETIMES.DEFAULT_EXPIRES_IN,
                    ext_expires_in: TEST_TOKEN_LIFETIMES.DEFAULT_EXPIRES_IN,
                    access_token: TEST_TOKENS.ACCESS_TOKEN,
                    refresh_token: TEST_TOKENS.REFRESH_TOKEN,
                    id_token: TEST_TOKENS.IDTOKEN_V2
                };
                const testIdTokenClaims: TokenClaims = {
                    "ver": "2.0",
                    "iss": "https://login.microsoftonline.com/9188040d-6c67-4c5b-b112-36a304b66dad/v2.0",
                    "sub": "AAAAAAAAAAAAAAAAAAAAAIkzqFVrSaSaFHy782bbtaQ",
                    "name": "Abe Lincoln",
                    "preferred_username": "AbeLi@microsoft.com",
                    "oid": "00000000-0000-0000-66f3-3332eca7ea81",
                    "tid": "3338040d-6c67-4c5b-b112-36a304b66dad",
                    "nonce": "123523",
                };
                const testAccount: AccountInfo = {
                    homeAccountId: TEST_DATA_CLIENT_INFO.TEST_HOME_ACCOUNT_ID,
                    localAccountId: TEST_DATA_CLIENT_INFO.TEST_UID,
                    environment: "login.windows.net",
                    tenantId: testIdTokenClaims.tid,
                    username: testIdTokenClaims.preferred_username
                };
                const testTokenResponse: AuthenticationResult = {
                    authority: TEST_CONFIG.validAuthority,
                    uniqueId: testIdTokenClaims.oid,
                    tenantId: testIdTokenClaims.tid,
                    scopes: TEST_CONFIG.DEFAULT_SCOPES,
                    idToken: testServerTokenResponse.id_token,
                    idTokenClaims: testIdTokenClaims,
                    accessToken: testServerTokenResponse.access_token,
                    fromCache: false,
                    expiresOn: new Date(Date.now() + (testServerTokenResponse.expires_in * 1000)),
                    account: testAccount,
                    tokenType: AuthenticationScheme.BEARER
                };
                sinon.stub(AuthorizationCodeClient.prototype, "getAuthCodeUrl").resolves(testNavUrl);
                sinon.stub(PopupHandler.prototype, "initiateAuthRequest").callsFake((requestUrl: string): Window => {
                    expect(requestUrl).to.be.eq(testNavUrl);
                    return window;
                });
                sinon.stub(PopupHandler.prototype, "monitorPopupForHash").resolves(TEST_HASHES.TEST_SUCCESS_CODE_HASH_POPUP);
                sinon.stub(PopupHandler.prototype, "handleCodeResponse").resolves(testTokenResponse);
                sinon.stub(CryptoOps.prototype, "generatePkceCodes").resolves({
                    challenge: TEST_CONFIG.TEST_CHALLENGE,
                    verifier: TEST_CONFIG.TEST_VERIFIER
                });
                sinon.stub(CryptoOps.prototype, "createNewGuid").returns(RANDOM_TEST_GUID);
                const tokenResp = await pca.loginPopup(null);
                expect(tokenResp).to.be.deep.eq(testTokenResponse);
            });

            it("catches error and cleans cache before rethrowing", async () => {
                const testError = {
                    errorCode: "create_login_url_error",
                    errorMessage: "Error in creating a login url"
                };
                sinon.stub(AuthorizationCodeClient.prototype, "getAuthCodeUrl").resolves(testNavUrl);
                sinon.stub(PopupHandler.prototype, "initiateAuthRequest").throws(testError);
                sinon.stub(CryptoOps.prototype, "generatePkceCodes").resolves({
                    challenge: TEST_CONFIG.TEST_CHALLENGE,
                    verifier: TEST_CONFIG.TEST_VERIFIER
                });
                sinon.stub(CryptoOps.prototype, "createNewGuid").returns(RANDOM_TEST_GUID);
                try {
                    await pca.loginPopup(null);
                } catch (e) {
                    // Test that error was cached for telemetry purposes and then thrown
                    expect(window.sessionStorage).to.be.length(1);
                    const failures = window.sessionStorage.getItem(`server-telemetry-${TEST_CONFIG.MSAL_CLIENT_ID}`);
                    const failureObj = JSON.parse(failures) as ServerTelemetryEntity;
                    expect(failureObj.failedRequests).to.be.length(2);
                    expect(failureObj.failedRequests[0]).to.eq(ApiId.acquireTokenPopup);
                    expect(failureObj.errors[0]).to.eq(testError.errorCode);
                    expect(e).to.be.eq(testError);
                }
            });
        });

        describe("acquireTokenPopup", () => {
            beforeEach(() => {
<<<<<<< HEAD
                sinon.stub(window, "open").returns(window);
                sinon.stub(CryptoOps.prototype, "getPublicKeyThumbprint").resolves(TEST_POP_VALUES.KID);
=======
                const popupWindow = {
                    ...window,
                    close: () => {}
                };
                sinon.stub(window, "open").returns(popupWindow);
>>>>>>> b42e87fa
            });

            afterEach(() => {
                window.localStorage.clear();
                window.sessionStorage.clear();
                sinon.restore();
            });

            it("throws error if called in a popup", (done) => {
                const oldWindow = global.window;
                global.window = {
                    ...oldWindow,
                    opener: global.window,
                    name: "msal.testPopup"
                }

                pca.acquireTokenPopup({scopes: ["openid"]}).catch(e => {
                    expect(e).to.be.instanceOf(BrowserAuthError);
                    expect(e.errorCode).to.be.eq(BrowserAuthErrorMessage.blockAcquireTokenInPopupsError.code);
                    expect(e.errorMessage).to.be.eq(BrowserAuthErrorMessage.blockAcquireTokenInPopupsError.desc);
                    global.window = oldWindow;
                    done();
                });
            });

            it("throws error if interaction is in progress", async () => {
                window.sessionStorage.setItem(`${Constants.CACHE_PREFIX}.${TEST_CONFIG.MSAL_CLIENT_ID}.${TemporaryCacheKeys.INTERACTION_STATUS_KEY}`, BrowserConstants.INTERACTION_IN_PROGRESS_VALUE);
                await expect(pca.acquireTokenPopup({
                    redirectUri: TEST_URIS.TEST_REDIR_URI,
                    scopes: ["scope"]
                })).rejectedWith(BrowserAuthErrorMessage.interactionInProgress.desc);
                await expect(pca.acquireTokenPopup({
                    redirectUri: TEST_URIS.TEST_REDIR_URI,
                    scopes: ["scope"]
                })).rejectedWith(BrowserAuthError);
            });

            it("opens popup window before network request by default", async () => {
                const request: AuthorizationUrlRequest = {
                    redirectUri: TEST_URIS.TEST_REDIR_URI,
                    scopes: ["scope"],
                    loginHint: "AbeLi@microsoft.com",
                    state: TEST_STATE_VALUES.USER_STATE,
                    authority: TEST_CONFIG.validAuthority,
                    correlationId: TEST_CONFIG.CORRELATION_ID,
                    responseMode: TEST_CONFIG.RESPONSE_MODE as ResponseMode,
                    nonce: "",
                    authenticationScheme: TEST_CONFIG.TOKEN_TYPE_BEARER as AuthenticationScheme
                };

                sinon.stub(CryptoOps.prototype, "generatePkceCodes").resolves({
                    challenge: TEST_CONFIG.TEST_CHALLENGE,
                    verifier: TEST_CONFIG.TEST_VERIFIER
                });

                const popupSpy = sinon.stub(PopupUtils, "openSizedPopup");

                try {
                    await pca.acquireTokenPopup(request);
                } catch(e) {}
                expect(popupSpy.getCall(0).args).to.be.length(2);
            });

            it("opens popups asynchronously if configured", async () => {
                pca = new PublicClientApplication({
                    auth: {
                        clientId: TEST_CONFIG.MSAL_CLIENT_ID
                    },
                    system: {
                        asyncPopups: true
                    }
                });

                sinon.stub(CryptoOps.prototype, "generatePkceCodes").resolves({
                    challenge: TEST_CONFIG.TEST_CHALLENGE,
                    verifier: TEST_CONFIG.TEST_VERIFIER
                });

                const request: AuthorizationUrlRequest = {
                    redirectUri: TEST_URIS.TEST_REDIR_URI,
                    scopes: ["scope"],
                    loginHint: "AbeLi@microsoft.com",
                    state: TEST_STATE_VALUES.USER_STATE,
                    authority: TEST_CONFIG.validAuthority,
                    correlationId: TEST_CONFIG.CORRELATION_ID,
                    responseMode: TEST_CONFIG.RESPONSE_MODE as ResponseMode,
                    nonce: "",
                    authenticationScheme: TEST_CONFIG.TOKEN_TYPE_BEARER as AuthenticationScheme
                };

                const popupSpy = sinon.stub(PopupUtils, "openSizedPopup");

                try {
                    await pca.acquireTokenPopup(request);
                } catch(e) {}
                expect(popupSpy.calledOnce).to.be.true;
                expect(popupSpy.getCall(0).args).to.be.length(2);
                expect(popupSpy.getCall(0).args[0].startsWith(TEST_URIS.TEST_AUTH_ENDPT)).to.be.true;
                expect(popupSpy.getCall(0).args[0]).to.include(`client_id=${encodeURIComponent(TEST_CONFIG.MSAL_CLIENT_ID)}`);
                expect(popupSpy.getCall(0).args[0]).to.include(`redirect_uri=${encodeURIComponent(request.redirectUri)}`);
                expect(popupSpy.getCall(0).args[0]).to.include(`login_hint=${encodeURIComponent(request.loginHint)}`);
            });

            it("resolves the response successfully", async () => {
                const testServerTokenResponse = {
                    token_type: TEST_CONFIG.TOKEN_TYPE_BEARER,
                    scope: TEST_CONFIG.DEFAULT_SCOPES.join(" "),
                    expires_in: TEST_TOKEN_LIFETIMES.DEFAULT_EXPIRES_IN,
                    ext_expires_in: TEST_TOKEN_LIFETIMES.DEFAULT_EXPIRES_IN,
                    access_token: TEST_TOKENS.ACCESS_TOKEN,
                    refresh_token: TEST_TOKENS.REFRESH_TOKEN,
                    id_token: TEST_TOKENS.IDTOKEN_V2
                };
                const testIdTokenClaims: TokenClaims = {
                    "ver": "2.0",
                    "iss": "https://login.microsoftonline.com/9188040d-6c67-4c5b-b112-36a304b66dad/v2.0",
                    "sub": "AAAAAAAAAAAAAAAAAAAAAIkzqFVrSaSaFHy782bbtaQ",
                    "name": "Abe Lincoln",
                    "preferred_username": "AbeLi@microsoft.com",
                    "oid": "00000000-0000-0000-66f3-3332eca7ea81",
                    "tid": "3338040d-6c67-4c5b-b112-36a304b66dad",
                    "nonce": "123523",
                };
                const testAccount: AccountInfo = {
                    homeAccountId: TEST_DATA_CLIENT_INFO.TEST_HOME_ACCOUNT_ID,
                    localAccountId: TEST_DATA_CLIENT_INFO.TEST_UID,
                    environment: "login.windows.net",
                    tenantId: testIdTokenClaims.tid,
                    username: testIdTokenClaims.preferred_username
                };
                const testTokenResponse: AuthenticationResult = {
                    authority: TEST_CONFIG.validAuthority,
                    uniqueId: testIdTokenClaims.oid,
                    tenantId: testIdTokenClaims.tid,
                    scopes: TEST_CONFIG.DEFAULT_SCOPES,
                    idToken: testServerTokenResponse.id_token,
                    idTokenClaims: testIdTokenClaims,
                    accessToken: testServerTokenResponse.access_token,
                    fromCache: false,
                    expiresOn: new Date(Date.now() + (testServerTokenResponse.expires_in * 1000)),
                    account: testAccount,
                    tokenType: AuthenticationScheme.BEARER
                };
                sinon.stub(AuthorizationCodeClient.prototype, "getAuthCodeUrl").resolves(testNavUrl);
                sinon.stub(PopupHandler.prototype, "initiateAuthRequest").callsFake((requestUrl: string): Window => {
                    expect(requestUrl).to.be.eq(testNavUrl);
                    return window;
                });
                sinon.stub(PopupHandler.prototype, "monitorPopupForHash").resolves(TEST_HASHES.TEST_SUCCESS_CODE_HASH_POPUP);
                sinon.stub(PopupHandler.prototype, "handleCodeResponse").resolves(testTokenResponse);
                sinon.stub(CryptoOps.prototype, "generatePkceCodes").resolves({
                    challenge: TEST_CONFIG.TEST_CHALLENGE,
                    verifier: TEST_CONFIG.TEST_VERIFIER
                });
                sinon.stub(CryptoOps.prototype, "createNewGuid").returns(RANDOM_TEST_GUID);
                const tokenResp = await pca.acquireTokenPopup({
                    redirectUri: TEST_URIS.TEST_REDIR_URI,
                    scopes: TEST_CONFIG.DEFAULT_SCOPES
                });
                expect(tokenResp).to.be.deep.eq(testTokenResponse);
            });

            it("catches error and cleans cache before rethrowing", async () => {
                const testError = {
                    errorCode: "create_login_url_error",
                    errorMessage: "Error in creating a login url"
                };
                sinon.stub(AuthorizationCodeClient.prototype, "getAuthCodeUrl").resolves(testNavUrl);
                sinon.stub(PopupHandler.prototype, "initiateAuthRequest").throws(testError);
                sinon.stub(CryptoOps.prototype, "generatePkceCodes").resolves({
                    challenge: TEST_CONFIG.TEST_CHALLENGE,
                    verifier: TEST_CONFIG.TEST_VERIFIER
                });
                sinon.stub(CryptoOps.prototype, "createNewGuid").returns(RANDOM_TEST_GUID);
                try {
                    await pca.acquireTokenPopup({
                        redirectUri: TEST_URIS.TEST_REDIR_URI,
                        scopes: TEST_CONFIG.DEFAULT_SCOPES
                    });
                } catch (e) {
                    // Test that error was cached for telemetry purposes and then thrown
                    expect(window.sessionStorage).to.be.length(1);
                    const failures = window.sessionStorage.getItem(`server-telemetry-${TEST_CONFIG.MSAL_CLIENT_ID}`);
                    const failureObj = JSON.parse(failures) as ServerTelemetryEntity;
                    expect(failureObj.failedRequests).to.be.length(2);
                    expect(failureObj.failedRequests[0]).to.eq(ApiId.acquireTokenPopup);
                    expect(failureObj.errors[0]).to.eq(testError.errorCode);
                    expect(e).to.be.eq(testError);
                }
            });
        });
    });

    describe("ssoSilent() Tests", () => {

        beforeEach(() => {
            sinon.stub(CryptoOps.prototype, "getPublicKeyThumbprint").resolves(TEST_POP_VALUES.KID);
        });

        it("throws error if loginHint or sid are empty", async () => {
            await expect(pca.ssoSilent({
                redirectUri: TEST_URIS.TEST_REDIR_URI,
                scopes: [TEST_CONFIG.MSAL_CLIENT_ID]
            })).to.be.rejectedWith(BrowserAuthError);
            await expect(pca.ssoSilent({
                redirectUri: TEST_URIS.TEST_REDIR_URI,
                scopes: [TEST_CONFIG.MSAL_CLIENT_ID]
            })).to.be.rejectedWith(BrowserAuthErrorMessage.silentSSOInsufficientInfoError.desc);
        });

        it("throws error if prompt is not set to 'none'", async () => {
            const req: AuthorizationUrlRequest = {
                redirectUri: TEST_URIS.TEST_REDIR_URI,
                scopes: [TEST_CONFIG.MSAL_CLIENT_ID],
                prompt: PromptValue.SELECT_ACCOUNT,
                loginHint: "testLoginHint",
                state: "",
                authority: TEST_CONFIG.validAuthority,
                correlationId: TEST_CONFIG.CORRELATION_ID,
                responseMode: TEST_CONFIG.RESPONSE_MODE as ResponseMode,
                nonce: "",
                authenticationScheme: TEST_CONFIG.TOKEN_TYPE_BEARER as AuthenticationScheme
            };

            await expect(pca.ssoSilent(req)).to.be.rejectedWith(BrowserAuthError);
            await expect(pca.ssoSilent(req)).to.be.rejectedWith(BrowserAuthErrorMessage.silentPromptValueError.desc);
        });

        it("successfully returns a token response (login_hint)", async () => {
            const testServerTokenResponse = {
                token_type: TEST_CONFIG.TOKEN_TYPE_BEARER,
                scope: TEST_CONFIG.DEFAULT_SCOPES.join(" "),
                expires_in: TEST_TOKEN_LIFETIMES.DEFAULT_EXPIRES_IN,
                ext_expires_in: TEST_TOKEN_LIFETIMES.DEFAULT_EXPIRES_IN,
                access_token: TEST_TOKENS.ACCESS_TOKEN,
                refresh_token: TEST_TOKENS.REFRESH_TOKEN,
                id_token: TEST_TOKENS.IDTOKEN_V2
            };
            const testIdTokenClaims: TokenClaims = {
                "ver": "2.0",
                "iss": "https://login.microsoftonline.com/9188040d-6c67-4c5b-b112-36a304b66dad/v2.0",
                "sub": "AAAAAAAAAAAAAAAAAAAAAIkzqFVrSaSaFHy782bbtaQ",
                "name": "Abe Lincoln",
                "preferred_username": "AbeLi@microsoft.com",
                "oid": "00000000-0000-0000-66f3-3332eca7ea81",
                "tid": "3338040d-6c67-4c5b-b112-36a304b66dad",
                "nonce": "123523",
            };
            const testAccount: AccountInfo = {
                homeAccountId: TEST_DATA_CLIENT_INFO.TEST_HOME_ACCOUNT_ID,
                localAccountId: TEST_DATA_CLIENT_INFO.TEST_UID,
                environment: "login.windows.net",
                tenantId: testIdTokenClaims.tid,
                username: testIdTokenClaims.preferred_username
            };
            const testTokenResponse: AuthenticationResult = {
                authority: TEST_CONFIG.validAuthority,
                uniqueId: testIdTokenClaims.oid,
                tenantId: testIdTokenClaims.tid,
                scopes: TEST_CONFIG.DEFAULT_SCOPES,
                idToken: testServerTokenResponse.id_token,
                idTokenClaims: testIdTokenClaims,
                accessToken: testServerTokenResponse.access_token,
                fromCache: false,
                expiresOn: new Date(Date.now() + (testServerTokenResponse.expires_in * 1000)),
                account: testAccount,
                tokenType: AuthenticationScheme.BEARER
            };
            sinon.stub(AuthorizationCodeClient.prototype, "getAuthCodeUrl").resolves(testNavUrl);
            const loadFrameSyncSpy = sinon.spy(SilentHandler.prototype, <any>"loadFrameSync");
            sinon.stub(SilentHandler.prototype, "monitorIframeForHash").resolves(TEST_HASHES.TEST_SUCCESS_CODE_HASH_SILENT);
            sinon.stub(SilentHandler.prototype, "handleCodeResponse").resolves(testTokenResponse);
            sinon.stub(CryptoOps.prototype, "generatePkceCodes").resolves({
                challenge: TEST_CONFIG.TEST_CHALLENGE,
                verifier: TEST_CONFIG.TEST_VERIFIER
            });
            sinon.stub(CryptoOps.prototype, "createNewGuid").returns(RANDOM_TEST_GUID);
            const tokenResp = await pca.ssoSilent({
                redirectUri: TEST_URIS.TEST_REDIR_URI,
                loginHint: "testLoginHint"
            });
            expect(loadFrameSyncSpy.calledOnce).to.be.true;
            expect(tokenResp).to.be.deep.eq(testTokenResponse);
        });

        it("successfully returns a token response (sid)", async () => {
            const testServerTokenResponse = {
                token_type: TEST_CONFIG.TOKEN_TYPE_BEARER,
                scope: TEST_CONFIG.DEFAULT_SCOPES.join(" "),
                expires_in: TEST_TOKEN_LIFETIMES.DEFAULT_EXPIRES_IN,
                ext_expires_in: TEST_TOKEN_LIFETIMES.DEFAULT_EXPIRES_IN,
                access_token: TEST_TOKENS.ACCESS_TOKEN,
                refresh_token: TEST_TOKENS.REFRESH_TOKEN,
                id_token: TEST_TOKENS.IDTOKEN_V2
            };
            const testIdTokenClaims: TokenClaims = {
                "ver": "2.0",
                "iss": "https://login.microsoftonline.com/9188040d-6c67-4c5b-b112-36a304b66dad/v2.0",
                "sub": "AAAAAAAAAAAAAAAAAAAAAIkzqFVrSaSaFHy782bbtaQ",
                "name": "Abe Lincoln",
                "preferred_username": "AbeLi@microsoft.com",
                "oid": "00000000-0000-0000-66f3-3332eca7ea81",
                "tid": "3338040d-6c67-4c5b-b112-36a304b66dad",
                "nonce": "123523",
            };
            const testAccount: AccountInfo = {
                homeAccountId: TEST_DATA_CLIENT_INFO.TEST_HOME_ACCOUNT_ID,
                localAccountId: TEST_DATA_CLIENT_INFO.TEST_UID,
                environment: "login.windows.net",
                tenantId: testIdTokenClaims.tid,
                username: testIdTokenClaims.preferred_username
            };
            const testTokenResponse: AuthenticationResult = {
                authority: TEST_CONFIG.validAuthority,
                uniqueId: testIdTokenClaims.oid,
                tenantId: testIdTokenClaims.tid,
                scopes: TEST_CONFIG.DEFAULT_SCOPES,
                idToken: testServerTokenResponse.id_token,
                idTokenClaims: testIdTokenClaims,
                accessToken: testServerTokenResponse.access_token,
                fromCache: false,
                expiresOn: new Date(Date.now() + (testServerTokenResponse.expires_in * 1000)),
                account: testAccount,
                tokenType: AuthenticationScheme.BEARER
            };
            sinon.stub(AuthorizationCodeClient.prototype, "getAuthCodeUrl").resolves(testNavUrl);
            const loadFrameSyncSpy = sinon.spy(SilentHandler.prototype, <any>"loadFrameSync");
            sinon.stub(SilentHandler.prototype, "monitorIframeForHash").resolves(TEST_HASHES.TEST_SUCCESS_CODE_HASH_SILENT);
            sinon.stub(SilentHandler.prototype, "handleCodeResponse").resolves(testTokenResponse);
            sinon.stub(CryptoOps.prototype, "generatePkceCodes").resolves({
                challenge: TEST_CONFIG.TEST_CHALLENGE,
                verifier: TEST_CONFIG.TEST_VERIFIER
            });
            sinon.stub(CryptoOps.prototype, "createNewGuid").returns(RANDOM_TEST_GUID);
            const tokenResp = await pca.ssoSilent({
                redirectUri: TEST_URIS.TEST_REDIR_URI,
                scopes: TEST_CONFIG.DEFAULT_SCOPES,
                sid: TEST_CONFIG.SID
            });
            expect(loadFrameSyncSpy.calledOnce).to.be.true;
            expect(tokenResp).to.be.deep.eq(testTokenResponse);
        });
    });

    describe("Acquire Token Silent (Iframe) Tests", () => {
        beforeEach(() => {
            sinon.stub(CryptoOps.prototype, "getPublicKeyThumbprint").resolves(TEST_POP_VALUES.KID);
        });

        it("successfully renews token", async () => {
            const testServerTokenResponse = {
                token_type: TEST_CONFIG.TOKEN_TYPE_BEARER,
                scope: TEST_CONFIG.DEFAULT_SCOPES.join(" "),
                expires_in: TEST_TOKEN_LIFETIMES.DEFAULT_EXPIRES_IN,
                ext_expires_in: TEST_TOKEN_LIFETIMES.DEFAULT_EXPIRES_IN,
                access_token: TEST_TOKENS.ACCESS_TOKEN,
                refresh_token: TEST_TOKENS.REFRESH_TOKEN,
                id_token: TEST_TOKENS.IDTOKEN_V2
            };
            const testIdTokenClaims: TokenClaims = {
                "ver": "2.0",
                "iss": "https://login.microsoftonline.com/9188040d-6c67-4c5b-b112-36a304b66dad/v2.0",
                "sub": "AAAAAAAAAAAAAAAAAAAAAIkzqFVrSaSaFHy782bbtaQ",
                "name": "Abe Lincoln",
                "preferred_username": "AbeLi@microsoft.com",
                "oid": "00000000-0000-0000-66f3-3332eca7ea81",
                "tid": "3338040d-6c67-4c5b-b112-36a304b66dad",
                "nonce": "123523",
            };
            const testAccount: AccountInfo = {
                homeAccountId: TEST_DATA_CLIENT_INFO.TEST_HOME_ACCOUNT_ID,
                localAccountId: TEST_DATA_CLIENT_INFO.TEST_UID,
                environment: "login.windows.net",
                tenantId: testIdTokenClaims.tid,
                username: testIdTokenClaims.preferred_username
            };
            const testTokenResponse: AuthenticationResult = {
                authority: TEST_CONFIG.validAuthority,
                uniqueId: testIdTokenClaims.oid,
                tenantId: testIdTokenClaims.tid,
                scopes: ["scope1"],
                idToken: testServerTokenResponse.id_token,
                idTokenClaims: testIdTokenClaims,
                accessToken: testServerTokenResponse.access_token,
                fromCache: false,
                expiresOn: new Date(Date.now() + (testServerTokenResponse.expires_in * 1000)),
                account: testAccount,
                tokenType: AuthenticationScheme.BEARER
            };
            sinon.stub(CryptoOps.prototype, "createNewGuid").returns(RANDOM_TEST_GUID);
            const silentATStub = sinon.stub(RefreshTokenClient.prototype, <any>"acquireTokenByRefreshToken").resolves(testTokenResponse);
            const tokenRequest: SilentFlowRequest = {
                scopes: ["scope1"],
                account: testAccount,
                authority: TEST_CONFIG.validAuthority,
                authenticationScheme: AuthenticationScheme.BEARER,
                correlationId: TEST_CONFIG.CORRELATION_ID,
                forceRefresh: false
            };
            const expectedTokenRequest: SilentFlowRequest = {
                ...tokenRequest,
                scopes: ["scope1"],
                authority: `${Constants.DEFAULT_AUTHORITY}`,
                correlationId: RANDOM_TEST_GUID,
                forceRefresh: false
            };
            const tokenResp = await pca.acquireTokenSilent(tokenRequest);
            expect(silentATStub.calledWith(expectedTokenRequest)).to.be.true;
            expect(tokenResp).to.be.deep.eq(testTokenResponse);
        });

        it("throws error that SilentFlowClient.acquireToken() throws", async () => {
            const testError = {
                errorCode: "create_login_url_error",
                errorMessage: "Error in creating a login url"
            };
            const testAccount: AccountInfo = {
                homeAccountId: TEST_DATA_CLIENT_INFO.TEST_HOME_ACCOUNT_ID,
                localAccountId: TEST_DATA_CLIENT_INFO.TEST_UID,
                environment: "login.windows.net",
                tenantId: "testTenantId",
                username: "username@contoso.com"
            };
            sinon.stub(RefreshTokenClient.prototype, <any>"acquireTokenByRefreshToken").rejects(testError);
            try {
                await pca.acquireTokenSilent({
                    scopes: TEST_CONFIG.DEFAULT_SCOPES,
                    account: testAccount
                });
            } catch (e) {
                // Test that error was cached for telemetry purposes and then thrown
                expect(window.sessionStorage).to.be.length(1);
                const failures = window.sessionStorage.getItem(`server-telemetry-${TEST_CONFIG.MSAL_CLIENT_ID}`);
                const failureObj = JSON.parse(failures) as ServerTelemetryEntity;
                expect(failureObj.failedRequests).to.be.length(2);
                expect(failureObj.failedRequests[0]).to.eq(ApiId.acquireTokenSilent_silentFlow);
                expect(failureObj.errors[0]).to.eq(testError.errorCode);
                expect(e).to.be.eq(testError);
            }
        });

        it("Falls back to silent handler if thrown error is a refresh token expired error", async () => {
            const invalidGrantError: ServerError = new ServerError("invalid_grant", "AADSTS700081: The refresh token has expired due to maximum lifetime. The token was issued on xxxxxxx and the maximum allowed lifetime for this application is 1.00:00:00.\r\nTrace ID: xxxxxxxx-xxxx-xxxx-xxxx-xxxxxxxxxx\r\nCorrelation ID: xxxxxxxx-xxxx-xxxx-xxxx-xxxxxxxxxx\r\nTimestamp: 2020-0x-0x XX:XX:XXZ");
            sinon.stub(RefreshTokenClient.prototype, <any>"acquireTokenByRefreshToken").rejects(invalidGrantError);
            const testServerTokenResponse = {
                token_type: TEST_CONFIG.TOKEN_TYPE_BEARER,
                scope: TEST_CONFIG.DEFAULT_SCOPES.join(" "),
                expires_in: TEST_TOKEN_LIFETIMES.DEFAULT_EXPIRES_IN,
                ext_expires_in: TEST_TOKEN_LIFETIMES.DEFAULT_EXPIRES_IN,
                access_token: TEST_TOKENS.ACCESS_TOKEN,
                refresh_token: TEST_TOKENS.REFRESH_TOKEN,
                id_token: TEST_TOKENS.IDTOKEN_V2
            };
            const testIdTokenClaims: TokenClaims = {
                "ver": "2.0",
                "iss": "https://login.microsoftonline.com/9188040d-6c67-4c5b-b112-36a304b66dad/v2.0",
                "sub": "AAAAAAAAAAAAAAAAAAAAAIkzqFVrSaSaFHy782bbtaQ",
                "name": "Abe Lincoln",
                "preferred_username": "AbeLi@microsoft.com",
                "oid": "00000000-0000-0000-66f3-3332eca7ea81",
                "tid": "3338040d-6c67-4c5b-b112-36a304b66dad",
                "nonce": "123523",
            };
            const testAccount: AccountInfo = {
                homeAccountId: TEST_DATA_CLIENT_INFO.TEST_HOME_ACCOUNT_ID,
                localAccountId: TEST_DATA_CLIENT_INFO.TEST_UID,
                environment: "login.windows.net",
                tenantId: testIdTokenClaims.tid,
                username: testIdTokenClaims.preferred_username
            };
            const testTokenResponse: AuthenticationResult = {
                authority: TEST_CONFIG.validAuthority,
                uniqueId: testIdTokenClaims.oid,
                tenantId: testIdTokenClaims.tid,
                scopes: [...TEST_CONFIG.DEFAULT_SCOPES, "User.Read"],
                idToken: testServerTokenResponse.id_token,
                idTokenClaims: testIdTokenClaims,
                accessToken: testServerTokenResponse.access_token,
                fromCache: false,
                expiresOn: new Date(Date.now() + (testServerTokenResponse.expires_in * 1000)),
                account: testAccount,
                tokenType: AuthenticationScheme.BEARER,
            };
            const createAcqTokenStub = sinon.stub(AuthorizationCodeClient.prototype, "getAuthCodeUrl").resolves(testNavUrl);
            const silentTokenHelperStub = sinon.stub(pca, <any>"silentTokenHelper").resolves(testTokenResponse);
            sinon.stub(CryptoOps.prototype, "generatePkceCodes").resolves({
                challenge: TEST_CONFIG.TEST_CHALLENGE,
                verifier: TEST_CONFIG.TEST_VERIFIER
            });
            sinon.stub(CryptoOps.prototype, "createNewGuid").returns(RANDOM_TEST_GUID);
            sinon.stub(ProtocolUtils, "setRequestState").returns(TEST_STATE_VALUES.TEST_STATE_SILENT);
            const silentFlowRequest: SilentRequest = {
                scopes: ["User.Read"],
                account: testAccount,
                extraQueryParameters: {
                    queryKey: "queryValue"
                }, 
                forceRefresh: false
            };
            const expectedRequest: AuthorizationUrlRequest = {
                ...silentFlowRequest,
                scopes: ["User.Read"],
                correlationId: RANDOM_TEST_GUID,
                authority: `${Constants.DEFAULT_AUTHORITY}`,
                prompt: "none",
                redirectUri: TEST_URIS.TEST_REDIR_URI,
                state: TEST_STATE_VALUES.TEST_STATE_SILENT,
                nonce: RANDOM_TEST_GUID,
                responseMode: ResponseMode.FRAGMENT,
                codeChallenge: TEST_CONFIG.TEST_CHALLENGE,
                codeChallengeMethod: Constants.S256_CODE_CHALLENGE_METHOD,
                authenticationScheme: TEST_CONFIG.TOKEN_TYPE_BEARER as AuthenticationScheme,
                stkJwk: TEST_POP_VALUES.KID
            };
            const tokenResp = await pca.acquireTokenSilent(silentFlowRequest);

            expect(tokenResp).to.be.deep.eq(testTokenResponse);
            expect(createAcqTokenStub.calledWith(expectedRequest)).to.be.true;
            expect(silentTokenHelperStub.calledWith(testNavUrl)).to.be.true;
        });
    });

    describe("logoutRedirect", () => {

        it("passes logoutUri from authModule to window nav util", (done) => {
            const logoutUriSpy = sinon.stub(AuthorizationCodeClient.prototype, "getLogoutUri").returns(testLogoutUrl);
            sinon.stub(NavigationClient.prototype, "navigateExternal").callsFake((urlNavigate: string, options: NavigationOptions): Promise<boolean> => {
                expect(urlNavigate).to.be.eq(testLogoutUrl);
                expect(options.noHistory).to.be.false;
                done();
                return Promise.resolve(true);
            });
            pca.logoutRedirect();
            const validatedLogoutRequest: CommonEndSessionRequest = {
                correlationId: RANDOM_TEST_GUID,
                postLogoutRedirectUri: TEST_URIS.TEST_REDIR_URI
            };
            expect(logoutUriSpy.calledWith(validatedLogoutRequest));
        });

        it("includes postLogoutRedirectUri if one is passed", (done) => {
            const postLogoutRedirectUri = "https://localhost:8000/logout";
            sinon.stub(NavigationClient.prototype, "navigateExternal").callsFake((urlNavigate: string, options: NavigationOptions): Promise<boolean> => {
                expect(urlNavigate).to.include(`post_logout_redirect_uri=${encodeURIComponent(postLogoutRedirectUri)}`);
                done();
                return Promise.resolve(true);
            });
            pca.logoutRedirect({
                postLogoutRedirectUri
            });
        });

        it("includes postLogoutRedirectUri if one is configured", (done) => {
            const postLogoutRedirectUri = "https://localhost:8000/logout";
            sinon.stub(NavigationClient.prototype, "navigateExternal").callsFake((urlNavigate: string, options: NavigationOptions): Promise<boolean> => {
                expect(urlNavigate).to.include(`post_logout_redirect_uri=${encodeURIComponent(postLogoutRedirectUri)}`);
                done();
                return Promise.resolve(true);
            });
            
            const pcaWithPostLogout = new PublicClientApplication({
                auth: {
                    clientId: TEST_CONFIG.MSAL_CLIENT_ID,
                    postLogoutRedirectUri
                }
            });

            pcaWithPostLogout.logoutRedirect();
        });

        it("doesnt include postLogoutRedirectUri if null is configured", (done) => {
            sinon.stub(NavigationClient.prototype, "navigateExternal").callsFake((urlNavigate: string, options: NavigationOptions): Promise<boolean> => {
                expect(urlNavigate).to.not.include(`post_logout_redirect_uri`);
                done();
                return Promise.resolve(true);
            });
            
            const pcaWithPostLogout = new PublicClientApplication({
                auth: {
                    clientId: TEST_CONFIG.MSAL_CLIENT_ID,
                    postLogoutRedirectUri: null
                }
            });

            pcaWithPostLogout.logoutRedirect();
        });

        it("doesnt include postLogoutRedirectUri if null is set on request", (done) => {
            sinon.stub(NavigationClient.prototype, "navigateExternal").callsFake((urlNavigate: string, options: NavigationOptions): Promise<boolean> => {
                expect(urlNavigate).to.not.include("post_logout_redirect_uri");
                done();
                return Promise.resolve(true);
            });
            pca.logoutRedirect({
                postLogoutRedirectUri: null
            });
        });

        it("includes postLogoutRedirectUri as current page if none is set on request", (done) => {
            sinon.stub(NavigationClient.prototype, "navigateExternal").callsFake((urlNavigate: string, options: NavigationOptions): Promise<boolean> => {
                expect(urlNavigate).to.include(`post_logout_redirect_uri=${encodeURIComponent("https://localhost:8081/index.html")}`);
                done();
                return Promise.resolve(true);
            });
            pca.logoutRedirect();
        });

        it("doesnt navigate if onRedirectNavigate returns false", (done) => {
            const logoutUriSpy = sinon.stub(AuthorizationCodeClient.prototype, "getLogoutUri").returns(testLogoutUrl);
            sinon.stub(NavigationClient.prototype, "navigateExternal").callsFake((urlNavigate: string, options: NavigationOptions): Promise<boolean> => {
                // If onRedirectNavigate does not stop navigatation, this will be called, failing the test as done will be invoked twice
                done();
                return Promise.resolve(true);
            });
            pca.logoutRedirect({
                onRedirectNavigate: (url) => {
                    expect(url).to.be.eq(testLogoutUrl);
                    done();
                    return false;
                }
            });
            const validatedLogoutRequest: CommonEndSessionRequest = {
                correlationId: RANDOM_TEST_GUID,
                postLogoutRedirectUri: TEST_URIS.TEST_REDIR_URI
            };
            expect(logoutUriSpy.calledWith(validatedLogoutRequest));
        });

        it("does navigate if onRedirectNavigate returns true", (done) => {
            const logoutUriSpy = sinon.stub(AuthorizationCodeClient.prototype, "getLogoutUri").returns(testLogoutUrl);
            sinon.stub(NavigationClient.prototype, "navigateExternal").callsFake((urlNavigate: string, options: NavigationOptions): Promise<boolean> => {
                expect(urlNavigate).to.be.eq(testLogoutUrl);
                done();
                return Promise.resolve(true);
            });
            pca.logoutRedirect({
                onRedirectNavigate: (url) => {
                    expect(url).to.be.eq(testLogoutUrl);
                    return true;
                }
            });
            const validatedLogoutRequest: CommonEndSessionRequest = {
                correlationId: RANDOM_TEST_GUID,
                postLogoutRedirectUri: TEST_URIS.TEST_REDIR_URI
            };
            expect(logoutUriSpy.calledWith(validatedLogoutRequest));
        });
        
        it("throws an error if inside an iframe", async () => {
            sinon.stub(BrowserUtils, "isInIframe").returns(true);
            await expect(pca.logoutRedirect()).to.be.rejectedWith(BrowserAuthErrorMessage.redirectInIframeError.desc);
        });
    });

    describe("logoutPopup", () => {
        beforeEach(() => {
            const popupWindow = {
                ...window,
                close: () => {}
            };
            sinon.stub(window, "open").returns(popupWindow);
        });

        afterEach(() => {
            sinon.restore();
        });

        it("throws error if interaction is in progress", async () => {
            window.sessionStorage.setItem(`${Constants.CACHE_PREFIX}.${TEST_CONFIG.MSAL_CLIENT_ID}.${TemporaryCacheKeys.INTERACTION_STATUS_KEY}`, BrowserConstants.INTERACTION_IN_PROGRESS_VALUE);

            await expect(pca.logoutPopup()).to.be.rejectedWith(BrowserAuthErrorMessage.interactionInProgress.desc);
            await expect(pca.logoutPopup()).to.be.rejectedWith(BrowserAuthError);
        });

        it("opens popup window before network request by default", async () => {
            const popupSpy = sinon.stub(PopupUtils, "openSizedPopup");

            try {
                await pca.logoutPopup();
            } catch(e) {}
            expect(popupSpy.getCall(0).args).to.be.length(2);
        });

        it("opens popups asynchronously if configured", (done) => {
            pca = new PublicClientApplication({
                auth: {
                    clientId: TEST_CONFIG.MSAL_CLIENT_ID
                },
                system: {
                    asyncPopups: true
                }
            });
            sinon.stub(PopupUtils, "openSizedPopup").callsFake((urlNavigate, popupName) => {
                expect(urlNavigate.startsWith(TEST_URIS.TEST_END_SESSION_ENDPOINT)).to.be.true;
                expect(popupName.startsWith(`msal.${TEST_CONFIG.MSAL_CLIENT_ID}`)).to.be.true;
                done();
                return null;
            });

            pca.logoutPopup().catch(() => {});
        });

        it("catches error and cleans cache before rethrowing", async () => {
            const testError = {
                errorCode: "create_logout_url_error",
                errorMessage: "Error in creating a logout url"
            };
            sinon.stub(AuthorizationCodeClient.prototype, "getLogoutUri").throws(testError);

            try {
                await pca.logoutPopup();
            } catch (e) {
                // Test that error was cached for telemetry purposes and then thrown
                expect(window.sessionStorage).to.be.length(1);
                const failures = window.sessionStorage.getItem(`server-telemetry-${TEST_CONFIG.MSAL_CLIENT_ID}`);
                const failureObj = JSON.parse(failures) as ServerTelemetryEntity;
                expect(failureObj.failedRequests).to.be.length(2);
                expect(failureObj.failedRequests[0]).to.eq(ApiId.logoutPopup);
                expect(failureObj.errors[0]).to.eq(testError.errorCode);
                expect(e).to.be.eq(testError);
            }
        });

        it("includes postLogoutRedirectUri if one is passed", (done) => {
            pca = new PublicClientApplication({
                auth: {
                    clientId: TEST_CONFIG.MSAL_CLIENT_ID
                },
                system: {
                    asyncPopups: true
                }
            });
            sinon.stub(PopupUtils, "openSizedPopup").callsFake((urlNavigate) => {
                expect(urlNavigate.startsWith(TEST_URIS.TEST_END_SESSION_ENDPOINT)).to.be.true;
                expect(urlNavigate).to.contain(`post_logout_redirect_uri=${encodeURIComponent(postLogoutRedirectUri)}`);
                done();
                throw "Stop Test";
            });

            const postLogoutRedirectUri = "https://localhost:8000/logout";

            pca.logoutPopup({
                postLogoutRedirectUri
            }).catch(() => {});
        });

        it("includes postLogoutRedirectUri if one is configured", (done) => {
            const postLogoutRedirectUri = "https://localhost:8000/logout";
            pca = new PublicClientApplication({
                auth: {
                    clientId: TEST_CONFIG.MSAL_CLIENT_ID,
                    postLogoutRedirectUri
                },
                system: {
                    asyncPopups: true
                }
            });
            sinon.stub(PopupUtils, "openSizedPopup").callsFake((urlNavigate) => {
                expect(urlNavigate.startsWith(TEST_URIS.TEST_END_SESSION_ENDPOINT)).to.be.true;
                expect(urlNavigate).to.contain(`post_logout_redirect_uri=${encodeURIComponent(postLogoutRedirectUri)}`);
                done();
                throw "Stop Test";
            });

            pca.logoutPopup().catch(() => {});
        });

        it("includes postLogoutRedirectUri as current page if none is set on request", (done) => {
            pca = new PublicClientApplication({
                auth: {
                    clientId: TEST_CONFIG.MSAL_CLIENT_ID
                },
                system: {
                    asyncPopups: true
                }
            });
            sinon.stub(PopupUtils, "openSizedPopup").callsFake((urlNavigate) => {
                expect(urlNavigate.startsWith(TEST_URIS.TEST_END_SESSION_ENDPOINT)).to.be.true;
                expect(urlNavigate).to.contain(`post_logout_redirect_uri=${encodeURIComponent(window.location.href)}`);
                done();
                throw "Stop Test";
            });

            pca.logoutPopup().catch(() => {});
        });

        it("redirects main window when logout is complete", (done) => {
            const popupWindow = {...window};
            sinon.stub(PopupUtils, "openSizedPopup").returns(popupWindow);
            sinon.stub(PopupUtils.prototype, "openPopup").returns(popupWindow);
            sinon.stub(PopupUtils.prototype, "cleanPopup");
            sinon.stub(NavigationClient.prototype, "navigateInternal").callsFake((url, navigationOptions) => {
                expect(url.endsWith("/home")).to.be.true;
                expect(navigationOptions.apiId).to.be.eq(ApiId.logoutPopup);
                done();
                return Promise.resolve(false);
            });

            const request: EndSessionPopupRequest = {
                mainWindowRedirectUri: "/home"
            };

            pca.logoutPopup(request);
        });
    });

    describe("getAccount tests", () => {
        // Account 1
        const testAccountInfo1: AccountInfo = {
            homeAccountId: TEST_DATA_CLIENT_INFO.TEST_HOME_ACCOUNT_ID,
            environment: "login.windows.net",
            tenantId: TEST_DATA_CLIENT_INFO.TEST_UTID,
            username: "example@microsoft.com",
            name: "Abe Lincoln",
            localAccountId: TEST_CONFIG.OID,
            idTokenClaims: undefined
        };

        const testAccount1: AccountEntity = new AccountEntity();
        testAccount1.homeAccountId = testAccountInfo1.homeAccountId;
        testAccount1.localAccountId = TEST_CONFIG.OID;
        testAccount1.environment = testAccountInfo1.environment;
        testAccount1.realm = testAccountInfo1.tenantId;
        testAccount1.username = testAccountInfo1.username;
        testAccount1.name = testAccountInfo1.name;
        testAccount1.authorityType = "MSSTS";
        testAccount1.clientInfo = TEST_DATA_CLIENT_INFO.TEST_CLIENT_INFO_B64ENCODED;

        // Account 2
        const testAccountInfo2: AccountInfo = {
            homeAccountId: "different-home-account-id",
            environment: "login.windows.net",
            tenantId: TEST_DATA_CLIENT_INFO.TEST_UTID,
            username: "anotherExample@microsoft.com",
            name: "Abe Lincoln",
            localAccountId: TEST_CONFIG.OID,
            idTokenClaims: undefined
        };

        const testAccount2: AccountEntity = new AccountEntity();
        testAccount2.homeAccountId = testAccountInfo2.homeAccountId;
        testAccount2.localAccountId = TEST_CONFIG.OID;
        testAccount2.environment = testAccountInfo2.environment;
        testAccount2.realm = testAccountInfo2.tenantId;
        testAccount2.username = testAccountInfo2.username;
        testAccount2.name = testAccountInfo2.name;
        testAccount2.authorityType = "MSSTS";
        testAccount2.clientInfo = TEST_DATA_CLIENT_INFO.TEST_CLIENT_INFO_B64ENCODED;

        beforeEach(() => {
            const cacheKey1 = AccountEntity.generateAccountCacheKey(testAccountInfo1);
            window.sessionStorage.setItem(cacheKey1, JSON.stringify(testAccount1));

            const cacheKey2 = AccountEntity.generateAccountCacheKey(testAccountInfo2);
            window.sessionStorage.setItem(cacheKey2, JSON.stringify(testAccount2));
        });

        afterEach(() => {
            window.sessionStorage.clear();
        });

        it("getAllAccounts returns all signed in accounts", () => {
            const account = pca.getAllAccounts();
            expect(account).to.be.length(2);
        });

        it("getAllAccounts returns empty array if no accounts signed in", () => {
            window.sessionStorage.clear();
            const accounts = pca.getAllAccounts();
            expect(accounts).to.deep.eq([]);
        });

        it("getAccountByUsername returns account specified", () => {
            const account = pca.getAccountByUsername("example@microsoft.com");
            expect(account).to.deep.eq(testAccountInfo1);
        });

        it("getAccountByUsername returns account specified with case mismatch", () => {
            const account = pca.getAccountByUsername("Example@Microsoft.com");
            expect(account).to.deep.eq(testAccountInfo1);

            const account2 = pca.getAccountByUsername("anotherexample@microsoft.com");
            expect(account2).to.deep.eq(testAccountInfo2);
        });

        it("getAccountByUsername returns null if account doesn't exist", () => {
            const account = pca.getAccountByUsername("this-email-doesnt-exist@microsoft.com");
            expect(account).to.be.null;
        });

        it("getAccountByUsername returns null if passed username is null", () => {
            const account = pca.getAccountByUsername(null);
            expect(account).to.be.null;
        });

        it("getAccountByHomeId returns account specified", () => {
            const account = pca.getAccountByHomeId(TEST_DATA_CLIENT_INFO.TEST_HOME_ACCOUNT_ID);
            expect(account).to.deep.eq(testAccountInfo1);
        });

        it("getAccountByHomeId returns null if passed id doesn't exist", () => {
            const account = pca.getAccountByHomeId("this-id-doesnt-exist");
            expect(account).to.be.null;
        });

        it("getAccountByHomeId returns null if passed id is null", () => {
            const account = pca.getAccountByHomeId(null);
            expect(account).to.be.null;
        });
    });

    describe("activeAccount API tests", () => {
        // Account 1
        const testAccountInfo1: AccountInfo = {
            homeAccountId: TEST_DATA_CLIENT_INFO.TEST_HOME_ACCOUNT_ID,
            environment: "login.windows.net",
            tenantId: TEST_DATA_CLIENT_INFO.TEST_UTID,
            username: "example@microsoft.com",
            name: "Abe Lincoln",
            localAccountId: TEST_CONFIG.OID,
            idTokenClaims: undefined
        };

        const testAccount1: AccountEntity = new AccountEntity();
        testAccount1.homeAccountId = testAccountInfo1.homeAccountId;
        testAccount1.localAccountId = TEST_CONFIG.OID;
        testAccount1.environment = testAccountInfo1.environment;
        testAccount1.realm = testAccountInfo1.tenantId;
        testAccount1.username = testAccountInfo1.username;
        testAccount1.name = testAccountInfo1.name;
        testAccount1.authorityType = "MSSTS";
        testAccount1.clientInfo = TEST_DATA_CLIENT_INFO.TEST_CLIENT_INFO_B64ENCODED;

        beforeEach(() => {
            const cacheKey1 = AccountEntity.generateAccountCacheKey(testAccountInfo1);
            window.sessionStorage.setItem(cacheKey1, JSON.stringify(testAccount1));
        });

        afterEach(() => {
            window.sessionStorage.clear();
        });

        it("active account is initialized as null", () => {
            // Public client should initialze with active account set to null.
            expect(pca.getActiveAccount()).to.be.null;
        });

        it("setActiveAccount() sets the active account local id value correctly", () => {
            expect((pca as any).activeLocalAccountId).to.be.null;
            pca.setActiveAccount(testAccountInfo1);
            expect((pca as any).activeLocalAccountId).to.be.eq(testAccountInfo1.localAccountId);
        });

        it("getActiveAccount looks up the current account values and returns them()", () => {
            pca.setActiveAccount(testAccountInfo1);
            const activeAccount1 = pca.getActiveAccount();
            expect(activeAccount1).to.be.deep.eq(testAccountInfo1);
            
            const newName = "Ben Franklin";
            window.sessionStorage.clear();
            testAccountInfo1.name = newName;
            testAccount1.name = newName;
            const cacheKey = AccountEntity.generateAccountCacheKey(testAccountInfo1);
            window.sessionStorage.setItem(cacheKey, JSON.stringify(testAccount1));

            const activeAccount2 = pca.getActiveAccount();
            expect(activeAccount2).to.be.deep.eq(testAccountInfo1);
        });

        describe("activeAccount logout", () => {
            const testAccountInfo2: AccountInfo = {
                homeAccountId: "different-home-account-id",
                environment: "login.windows.net",
                tenantId: TEST_DATA_CLIENT_INFO.TEST_UTID,
                username: "anotherExample@microsoft.com",
                name: "Abe Lincoln",
                localAccountId: TEST_CONFIG.OID,
                idTokenClaims: undefined
            };

            beforeEach(() => {
                pca.setActiveAccount(testAccountInfo1);
                sinon.stub(AuthorizationCodeClient.prototype, "getLogoutUri").returns(testLogoutUrl);
                sinon.stub(NavigationClient.prototype, "navigateExternal").callsFake((urlNavigate: string, options: NavigationOptions): Promise<boolean> => {
                    expect(urlNavigate).to.be.eq(testLogoutUrl);
                    expect(options.noHistory).to.be.false;
                    return Promise.resolve(true);
                });
                const popupWindow = {...window};
                sinon.stub(PopupUtils.prototype, "openPopup").returns(popupWindow);
                sinon.stub(PopupUtils, "openSizedPopup").returns(popupWindow);
                sinon.stub(PopupUtils.prototype, "cleanPopup");
            });

            it("Clears active account on logoutRedirect with no account", async () => {
                expect((pca as any).activeLocalAccountId).to.be.eq(testAccountInfo1.localAccountId);
                await pca.logoutRedirect();
                expect(pca.getActiveAccount()).to.be.null;
            });
    
            it("Clears active account on logoutRedirect when the given account info matches", async () => {
                expect((pca as any).activeLocalAccountId).to.be.eq(testAccountInfo1.localAccountId);
                await pca.logoutRedirect({
                    account: testAccountInfo1
                });
                expect(pca.getActiveAccount()).to.be.null;
            });

            it("Does not clear active account on logoutRedirect if given account object does not match", async () => {
                expect((pca as any).activeLocalAccountId).to.be.eq(testAccountInfo1.localAccountId);
                await pca.logoutRedirect({
                    account: testAccountInfo2
                });
                expect(pca.getActiveAccount()).to.be.deep.eq(testAccountInfo1);
            });

            it("Clears active account on logoutPopup with no account", async () => {
                expect((pca as any).activeLocalAccountId).to.be.eq(testAccountInfo1.localAccountId);
                await pca.logoutPopup();
                expect(pca.getActiveAccount()).to.be.null;
            });
    
            it("Clears active account on logoutPopup when the given account info matches", async () => {
                expect((pca as any).activeLocalAccountId).to.be.eq(testAccountInfo1.localAccountId);
                await pca.logoutPopup({
                    account: testAccountInfo1
                });
                expect(pca.getActiveAccount()).to.be.null;
            });

            it("Does not clear active account on logoutPopup if given account object does not match", async () => {
                expect((pca as any).activeLocalAccountId).to.be.eq(testAccountInfo1.localAccountId);
                await pca.logoutPopup({
                    account: testAccountInfo2
                });
                expect(pca.getActiveAccount()).to.be.deep.eq(testAccountInfo1);
            });
        });
    });

    describe("Event API tests", () => {
        it("can add an event callback and broadcast to it", (done) => {
            const subscriber = (message) => {
                expect(message.eventType).to.deep.eq(EventType.LOGIN_START);
                expect(message.interactionType).to.deep.eq(InteractionType.Popup);
                done();
            };

            pca.addEventCallback(subscriber);
            // @ts-ignore
            pca.emitEvent(EventType.LOGIN_START, InteractionType.Popup);
        });

        it("can remove an event callback", (done) => {
            const subscriber = (message) => {
                expect(message.eventType).to.deep.eq(EventType.LOGIN_START);
                expect(message.interactionType).to.deep.eq(InteractionType.Popup);
            };

            const callbackSpy = sinon.spy(subscriber);

            const callbackId = pca.addEventCallback(callbackSpy);
            // @ts-ignore
            pca.emitEvent(EventType.LOGIN_START, InteractionType.Popup);
            pca.removeEventCallback(callbackId);
            // @ts-ignore
            pca.emitEvent(EventType.LOGIN_START, InteractionType.Popup);
            expect(callbackSpy.calledOnce).to.be.true;
            done();
        });

        it("can add multiple callbacks and broadcast to all", (done) => {
            const subscriber1 = (message) => {
                expect(message.eventType).to.deep.eq(EventType.ACQUIRE_TOKEN_START);
                expect(message.interactionType).to.deep.eq(InteractionType.Redirect);
            };

            const subscriber2 = (message) => {
                expect(message.eventType).to.deep.eq(EventType.ACQUIRE_TOKEN_START);
                expect(message.interactionType).to.deep.eq(InteractionType.Redirect);
                done();
            };

            pca.addEventCallback(subscriber1);
            pca.addEventCallback(subscriber2);
            // @ts-ignore
            pca.emitEvent(EventType.ACQUIRE_TOKEN_START, InteractionType.Redirect);
        });

        it("sets interactionType, payload, and error to null by default", (done) => {
            const subscriber = (message) => {
                expect(message.eventType).to.deep.eq(EventType.LOGIN_START);
                expect(message.interactionType).to.be.null;
                expect(message.payload).to.be.null;
                expect(message.error).to.be.null;
                expect(message.timestamp).to.not.be.null;
                done();
            };

            pca.addEventCallback(subscriber);
            // @ts-ignore
            pca.emitEvent(EventType.LOGIN_START);
        });

        it("sets all expected fields on event", (done) => {
            const subscriber = (message) => {
                expect(message.eventType).to.deep.eq(EventType.LOGIN_START);
                expect(message.interactionType).to.deep.eq(InteractionType.Silent);
                expect(message.payload).to.deep.eq({scopes: ["user.read"]});
                expect(message.error).to.be.null;
                expect(message.timestamp).to.not.be.null;
                done();
            };

            pca.addEventCallback(subscriber);
            // @ts-ignore
            pca.emitEvent(EventType.LOGIN_START, InteractionType.Silent, {scopes: ["user.read"]}, null);
        });
    });

    describe("Logger", () => {
        it("getLogger and setLogger", done => {
            const logger = new Logger({
                loggerCallback: (level, message, containsPii) => {
                    expect(message).to.contain("Message");
                    expect(message).to.contain(LogLevel.Info);
    
                    expect(level).to.equal(LogLevel.Info);
                    expect(containsPii).to.be.false;
    
                    done();
                },
                piiLoggingEnabled: false
            });

            pca.setLogger(logger);

            expect(pca.getLogger()).to.equal(logger);

            pca.getLogger().info("Message");
        });
    });

    describe("initializeWrapperLibrary Tests", () => {
        it("Sets wrapperSKU and wrapperVer with passed values", () => {
            pca.initializeWrapperLibrary(WrapperSKU.React, "1.0.0");

            // @ts-ignore
            const telemetryManager = pca.initializeServerTelemetryManager(100, "test-correlationId");
            const currentHeader = telemetryManager.generateCurrentRequestHeaderValue();

            expect(currentHeader).to.include("@azure/msal-react,1.0.0");
        });
    });
});<|MERGE_RESOLUTION|>--- conflicted
+++ resolved
@@ -8,11 +8,7 @@
 import chaiAsPromised from "chai-as-promised";
 import sinon from "sinon";
 import { PublicClientApplication } from "../../src/app/PublicClientApplication";
-<<<<<<< HEAD
-import { TEST_CONFIG, TEST_URIS, TEST_HASHES, TEST_TOKENS, TEST_DATA_CLIENT_INFO, TEST_TOKEN_LIFETIMES, RANDOM_TEST_GUID, DEFAULT_OPENID_CONFIG_RESPONSE, testNavUrl, testLogoutUrl, TEST_STATE_VALUES, testNavUrlNoRequest, TEST_POP_VALUES } from "../utils/StringConstants";
-=======
-import { TEST_CONFIG, TEST_URIS, TEST_HASHES, TEST_TOKENS, TEST_DATA_CLIENT_INFO, TEST_TOKEN_LIFETIMES, RANDOM_TEST_GUID, DEFAULT_OPENID_CONFIG_RESPONSE, testNavUrl, testLogoutUrl, TEST_STATE_VALUES, testNavUrlNoRequest, DEFAULT_TENANT_DISCOVERY_RESPONSE } from "../utils/StringConstants";
->>>>>>> b42e87fa
+import { TEST_CONFIG, TEST_URIS, TEST_HASHES, TEST_TOKENS, TEST_DATA_CLIENT_INFO, TEST_TOKEN_LIFETIMES, RANDOM_TEST_GUID, DEFAULT_OPENID_CONFIG_RESPONSE, testNavUrl, testLogoutUrl, TEST_STATE_VALUES, testNavUrlNoRequest, DEFAULT_TENANT_DISCOVERY_RESPONSE, TEST_POP_VALUES } from "../utils/StringConstants";
 import { ServerError, Constants, AccountInfo, TokenClaims, PromptValue, AuthenticationResult, AuthorizationCodeRequest, AuthorizationUrlRequest, AuthToken, PersistentCacheKeys, AuthorizationCodeClient, ResponseMode, AccountEntity, ProtocolUtils, AuthenticationScheme, RefreshTokenClient, Logger, ServerTelemetryEntity, SilentFlowRequest, EndSessionRequest as CommonEndSessionRequest, LogLevel, NetworkResponse, ServerAuthorizationTokenResponse } from "@azure/msal-common";
 import { BrowserUtils } from "../../src/utils/BrowserUtils";
 import { BrowserConstants, TemporaryCacheKeys, ApiId, InteractionType, BrowserCacheLocation, WrapperSKU } from "../../src/utils/BrowserConstants";
@@ -1565,16 +1561,12 @@
 
         describe("loginPopup", () => {
             beforeEach(() => {
-<<<<<<< HEAD
-                sinon.stub(window, "open").returns(window);
-                sinon.stub(CryptoOps.prototype, "getPublicKeyThumbprint").resolves(TEST_POP_VALUES.KID);
-=======
                 const popupWindow = {
                     ...window,
                     close: () => {}
                 };
                 sinon.stub(window, "open").returns(popupWindow);
->>>>>>> b42e87fa
+                sinon.stub(CryptoOps.prototype, "getPublicKeyThumbprint").resolves(TEST_POP_VALUES.KID);
             });
 
             afterEach(() => {
@@ -1683,16 +1675,12 @@
 
         describe("acquireTokenPopup", () => {
             beforeEach(() => {
-<<<<<<< HEAD
-                sinon.stub(window, "open").returns(window);
-                sinon.stub(CryptoOps.prototype, "getPublicKeyThumbprint").resolves(TEST_POP_VALUES.KID);
-=======
                 const popupWindow = {
                     ...window,
                     close: () => {}
                 };
                 sinon.stub(window, "open").returns(popupWindow);
->>>>>>> b42e87fa
+                sinon.stub(CryptoOps.prototype, "getPublicKeyThumbprint").resolves(TEST_POP_VALUES.KID);
             });
 
             afterEach(() => {
