--- conflicted
+++ resolved
@@ -149,15 +149,13 @@
         code: "crypto_key_not_found",
         desc: "Cryptographic Key or Keypair not found in browser storage."
     },
-<<<<<<< HEAD
     authCodeRequired: {
         code: "auth_code_required",
         desc: "An authorization code must be provided (as the `code` property on the request) to this flow."
-=======
+    },
     databaseUnavailable: {
         code: "database_unavailable",
         desc: "IndexedDB, which is required for persistent cryptographic key storage, is unavailable. This may be caused by browser privacy features which block persistent storage in third-party contexts."
->>>>>>> 42fbcb1c
     }
 };
 
@@ -441,15 +439,17 @@
         return new BrowserAuthError(BrowserAuthErrorMessage.signingKeyNotFoundInStorage.code, `${BrowserAuthErrorMessage.signingKeyNotFoundInStorage.desc} | No match found for KeyId: ${keyId}`);
     }
 
-<<<<<<< HEAD
+    /**
+     * Create an error when an authorization code is required but not provided
+     */
     static createAuthCodeRequiredError(): BrowserAuthError {
         return new BrowserAuthError(BrowserAuthErrorMessage.authCodeRequired.code, BrowserAuthErrorMessage.authCodeRequired.desc);
-=======
+    }
+
     /**
      * Create an error when IndexedDB is unavailable
      */
     static createDatabaseUnavailableError(): BrowserAuthError {
         return new BrowserAuthError(BrowserAuthErrorMessage.databaseUnavailable.code, BrowserAuthErrorMessage.databaseUnavailable.desc);
->>>>>>> 42fbcb1c
     }
 }