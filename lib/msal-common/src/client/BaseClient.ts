/*
 * Copyright (c) Microsoft Corporation. All rights reserved.
 * Licensed under the MIT License.
 */

import { ClientConfiguration, buildClientConfiguration } from "../config/ClientConfiguration";
import { ICacheStorage } from "../cache/ICacheStorage";
import { CacheHelpers } from "../cache/CacheHelpers";
import { INetworkModule } from "../network/INetworkModule";
import { ICrypto } from "../crypto/ICrypto";
import { Account } from "../account/Account";
import { Authority } from "../authority/Authority";
import { Logger } from "../logger/Logger";
<<<<<<< HEAD
import { AADServerParamKeys, Constants, HeaderNames } from "../utils/Constants";
import { NetworkResponse } from "../network/NetworkManager";
import { ServerAuthorizationTokenResponse } from "../server/ServerAuthorizationTokenResponse";
import { UnifiedCacheManager } from "../unifiedCache/UnifiedCacheManager";
import { Serializer } from "../unifiedCache/serialize/Serializer";
=======
import { AuthorityFactory } from "../authority/AuthorityFactory";
import { AADServerParamKeys, Constants, HeaderNames } from "../utils/Constants";
import { ClientAuthError } from "../error/ClientAuthError";
import { NetworkResponse } from "../network/NetworkManager";
import { ServerAuthorizationTokenResponse } from "../server/ServerAuthorizationTokenResponse";
import { UnifiedCacheManager } from "../unifiedCache/UnifiedCacheManager";
>>>>>>> adae5868

/**
 * Base application class which will construct requests to send to and handle responses from the Microsoft STS using the authorization code flow.
 */
export abstract class BaseClient {

    // Logger object
    public logger: Logger;

    // Application config
    protected config: ClientConfiguration;

    // Crypto Interface
    protected cryptoUtils: ICrypto;

    // Storage Interface
    protected cacheStorage: ICacheStorage;

    // Network Interface
    protected networkClient: INetworkModule;

    // Helper API object for running cache functions
    protected spaCacheManager: CacheHelpers;

    // Helper API object for serialized cache operations
    protected unifiedCacheManager: UnifiedCacheManager;

    // Account object
    protected account: Account;

    // Default authority object
    protected defaultAuthority: Authority;

    protected constructor(configuration: ClientConfiguration) {
        // Set the configuration
        this.config = buildClientConfiguration(configuration);

        // Initialize the logger
        this.logger = new Logger(this.config.loggerOptions);

        // Initialize crypto
        this.cryptoUtils = this.config.cryptoInterface;

        // Initialize storage interface
        this.cacheStorage = this.config.storageInterface;

        // Initialize storage helper object
        this.spaCacheManager = new CacheHelpers(this.cacheStorage);

        // Initialize serialized cache manager
        this.unifiedCacheManager = new UnifiedCacheManager(this.cacheStorage);

        // Set the network interface
        this.networkClient = this.config.networkInterface;

<<<<<<< HEAD
        // Default authority instance.
        this.defaultAuthority = this.config.authOptions.authority;
=======
        this.defaultAuthorityInstance = AuthorityFactory.createInstance(
            this.config.authOptions.authority || Constants.DEFAULT_AUTHORITY,
            this.networkClient
        );
    }

    /**
     * Create authority instance if not set already, resolve well-known-endpoint
     * @param authorityString
     */
    protected async createAuthority(authorityString: string): Promise<Authority> {

        // TODO expensive to resolve authority endpoints every time.
        const authority: Authority = authorityString
            ? AuthorityFactory.createInstance(authorityString, this.networkClient)
            : this.defaultAuthorityInstance;

        await authority.resolveEndpointsAsync().catch(error => {
            throw ClientAuthError.createEndpointDiscoveryIncompleteError(error);
        });

        return authority;
>>>>>>> adae5868
    }

    /**
     * Creates default headers for requests to token endpoint
     */
    protected createDefaultTokenRequestHeaders(): Map<string, string> {

        const headers = this.createDefaultLibraryHeaders();
        headers.set(HeaderNames.CONTENT_TYPE, Constants.URL_FORM_CONTENT_TYPE);

        return headers;
    }

    /**
     * addLibraryData
     */
    protected createDefaultLibraryHeaders(): Map<string, string> {
        const headers = new Map<string, string>();
        // client info headers
        headers.set(`${AADServerParamKeys.X_CLIENT_SKU}`, this.config.libraryInfo.sku);
        headers.set(`${AADServerParamKeys.X_CLIENT_VER}`, this.config.libraryInfo.version);
        headers.set(`${AADServerParamKeys.X_CLIENT_OS}`, this.config.libraryInfo.os);
        headers.set(`${AADServerParamKeys.X_CLIENT_CPU}`, this.config.libraryInfo.cpu);

        return headers;
    }

    /**
     * Http post to token endpoint
     * @param tokenEndpoint
     * @param queryString
     * @param headers
     */
    protected executePostToTokenEndpoint(
        tokenEndpoint: string,
        queryString: string,
        headers: Map<string, string> ): Promise<NetworkResponse<ServerAuthorizationTokenResponse>> {

        return this.networkClient.sendPostRequestAsync<ServerAuthorizationTokenResponse>(
            tokenEndpoint,
            {
                body: queryString,
                headers: headers,
            });
    }

    /**
<<<<<<< HEAD
     * Set the cache post acquireToken call
     */
    protected setCache(): void {
        const inMemCache = this.unifiedCacheManager.getCacheInMemory();
        const cache = this.unifiedCacheManager.generateJsonCache(inMemCache);
        this.cacheStorage.setSerializedCache(Serializer.serializeJSONBlob(cache));
=======
     * TODO: modify this soon
     * Set the cache post acquireToken call
     */
    protected updateCache(): void {
        const cache = this.unifiedCacheManager.getCacheInMemory();
        this.cacheStorage.setCache(cache);
>>>>>>> adae5868
    }
}<|MERGE_RESOLUTION|>--- conflicted
+++ resolved
@@ -11,20 +11,10 @@
 import { Account } from "../account/Account";
 import { Authority } from "../authority/Authority";
 import { Logger } from "../logger/Logger";
-<<<<<<< HEAD
 import { AADServerParamKeys, Constants, HeaderNames } from "../utils/Constants";
 import { NetworkResponse } from "../network/NetworkManager";
 import { ServerAuthorizationTokenResponse } from "../server/ServerAuthorizationTokenResponse";
 import { UnifiedCacheManager } from "../unifiedCache/UnifiedCacheManager";
-import { Serializer } from "../unifiedCache/serialize/Serializer";
-=======
-import { AuthorityFactory } from "../authority/AuthorityFactory";
-import { AADServerParamKeys, Constants, HeaderNames } from "../utils/Constants";
-import { ClientAuthError } from "../error/ClientAuthError";
-import { NetworkResponse } from "../network/NetworkManager";
-import { ServerAuthorizationTokenResponse } from "../server/ServerAuthorizationTokenResponse";
-import { UnifiedCacheManager } from "../unifiedCache/UnifiedCacheManager";
->>>>>>> adae5868
 
 /**
  * Base application class which will construct requests to send to and handle responses from the Microsoft STS using the authorization code flow.
@@ -80,33 +70,8 @@
         // Set the network interface
         this.networkClient = this.config.networkInterface;
 
-<<<<<<< HEAD
         // Default authority instance.
         this.defaultAuthority = this.config.authOptions.authority;
-=======
-        this.defaultAuthorityInstance = AuthorityFactory.createInstance(
-            this.config.authOptions.authority || Constants.DEFAULT_AUTHORITY,
-            this.networkClient
-        );
-    }
-
-    /**
-     * Create authority instance if not set already, resolve well-known-endpoint
-     * @param authorityString
-     */
-    protected async createAuthority(authorityString: string): Promise<Authority> {
-
-        // TODO expensive to resolve authority endpoints every time.
-        const authority: Authority = authorityString
-            ? AuthorityFactory.createInstance(authorityString, this.networkClient)
-            : this.defaultAuthorityInstance;
-
-        await authority.resolveEndpointsAsync().catch(error => {
-            throw ClientAuthError.createEndpointDiscoveryIncompleteError(error);
-        });
-
-        return authority;
->>>>>>> adae5868
     }
 
     /**
@@ -154,20 +119,11 @@
     }
 
     /**
-<<<<<<< HEAD
-     * Set the cache post acquireToken call
-     */
-    protected setCache(): void {
-        const inMemCache = this.unifiedCacheManager.getCacheInMemory();
-        const cache = this.unifiedCacheManager.generateJsonCache(inMemCache);
-        this.cacheStorage.setSerializedCache(Serializer.serializeJSONBlob(cache));
-=======
      * TODO: modify this soon
      * Set the cache post acquireToken call
      */
     protected updateCache(): void {
         const cache = this.unifiedCacheManager.getCacheInMemory();
         this.cacheStorage.setCache(cache);
->>>>>>> adae5868
     }
 }