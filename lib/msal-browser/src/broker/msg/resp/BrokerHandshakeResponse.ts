--- conflicted
+++ resolved
@@ -6,11 +6,7 @@
 import { BrokerMessage } from "../BrokerMessage";
 import { BrokerMessageType } from "../../../utils/BrowserConstants";
 import { BrowserAuthError } from "../../../error/BrowserAuthError";
-<<<<<<< HEAD
-import { BrokerAuthResponse } from "./BrokerAuthResponse";
 import { StringUtils } from "@azure/msal-common";
-=======
->>>>>>> 136b6881
 
 /**
  * Message type for responses to BrokerHandshakeRequests
@@ -39,14 +35,9 @@
             validMessage.data.messageType === BrokerMessageType.HANDSHAKE_RESPONSE &&
             validMessage.data.version) {
             // TODO, verify version compatibility
-<<<<<<< HEAD
             const matchedDomains = trustedBrokerDomains.filter((domain: string) => StringUtils.matchPattern(domain, message.origin));
 
             if (matchedDomains.length <= 0) {
-=======
-            if (trustedBrokerDomains.indexOf(validMessage.origin) < 0) {
-                // TODO make this a browser Error
->>>>>>> 136b6881
                 throw BrowserAuthError.createUntrustedBrokerError();
             }
 
