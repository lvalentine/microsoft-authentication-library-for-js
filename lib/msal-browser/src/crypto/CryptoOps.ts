--- conflicted
+++ resolved
@@ -3,7 +3,7 @@
  * Licensed under the MIT License.
  */
 
-import { ICrypto, PkceCodes, SignedHttpRequest, SignedHttpRequestParameters } from "@azure/msal-common";
+import { ICrypto, PkceCodes, SignedHttpRequest, SignedHttpRequestParameters, CryptoKeyTypes } from "@azure/msal-common";
 import { GuidGenerator } from "./GuidGenerator";
 import { Base64Encode } from "../encode/Base64Encode";
 import { Base64Decode } from "../encode/Base64Decode";
@@ -11,7 +11,7 @@
 import { BrowserCrypto } from "./BrowserCrypto";
 import { DatabaseStorage } from "../cache/DatabaseStorage";
 import { BrowserStringUtils } from "../utils/BrowserStringUtils";
-import { CryptoKeyTypes, KEY_FORMATS, CRYPTO_KEY_CONFIG } from "../utils/CryptoConstants";
+import { KEY_FORMATS, CRYPTO_KEY_CONFIG } from "../utils/CryptoConstants";
 import { BrowserAuthError } from "../error/BrowserAuthError";
 
 export type CachedKeyPair = {
@@ -91,21 +91,17 @@
      * Generates a keypair, stores it and returns a thumbprint
      * @param request
      */
-<<<<<<< HEAD
-    async getPublicKeyThumbprint(request: BaseAuthRequest, keyType?: string): Promise<string> {
+    async getPublicKeyThumbprint(request: SignedHttpRequestParameters, keyType?: CryptoKeyTypes): Promise<string> {
         let keyOptions: CryptoKeyOptions;
 
         switch(keyType) {
-            case CryptoKeyTypes.STK_JWK:
+            case CryptoKeyTypes.stk_jwk:
                 keyOptions = CRYPTO_KEY_CONFIG.RT_BINDING;
                 break;
             default:
                 keyOptions = CRYPTO_KEY_CONFIG.AT_BINDING;
         }
         
-=======
-    async getPublicKeyThumbprint(request: SignedHttpRequestParameters): Promise<string> {
->>>>>>> 0a4e110c
         // Generate Keypair
         const keyPair = await this.browserCrypto.generateKeyPair(keyOptions, CryptoOps.EXTRACTABLE);
 
