--- conflicted
+++ resolved
@@ -15,16 +15,10 @@
     AuthorityFactory,
     ClientAuthError,
     Constants,
-<<<<<<< HEAD
-    B2cAuthority,
-    BaseAuthRequest,
+    TrustedAuthority,
+    BaseAuthRequest
     SilentFlowRequest,
     SilentFlowClient,
-=======
-    TrustedAuthority,
-    AccountInfo,
-    BaseAuthRequest
->>>>>>> bcc1ebfb
 } from '@azure/msal-common';
 import { Configuration, buildAppConfiguration } from '../config/Configuration';
 import { CryptoProvider } from '../crypto/CryptoProvider';
