/*
 * Copyright (c) Microsoft Corporation. All rights reserved.
 * Licensed under the MIT License.
 */

import sinon from "sinon";
import { PublicClientApplication } from "../../src/app/PublicClientApplication";
import { TEST_CONFIG, TEST_URIS, TEST_HASHES, TEST_TOKENS, TEST_DATA_CLIENT_INFO, TEST_TOKEN_LIFETIMES, RANDOM_TEST_GUID, DEFAULT_OPENID_CONFIG_RESPONSE, testNavUrl, TEST_STATE_VALUES, DEFAULT_TENANT_DISCOVERY_RESPONSE, testLogoutUrl, TEST_POP_VALUES } from "../utils/StringConstants";
import { ServerError, Constants, AccountInfo, TokenClaims, AuthenticationResult, CommonAuthorizationCodeRequest, CommonAuthorizationUrlRequest, AuthToken, PersistentCacheKeys, AuthorizationCodeClient, ResponseMode, ProtocolUtils, AuthenticationScheme, Logger, ServerTelemetryEntity, LogLevel, NetworkResponse, ServerAuthorizationTokenResponse, CcsCredential, CcsCredentialType, CommonEndSessionRequest, ServerTelemetryManager, AccountEntity } from "@azure/msal-common";
import { BrowserUtils } from "../../src/utils/BrowserUtils";
import { TemporaryCacheKeys, ApiId, BrowserCacheLocation, InteractionType } from "../../src/utils/BrowserConstants";
import { Base64Encode } from "../../src/encode/Base64Encode";
import { XhrClient } from "../../src/network/XhrClient";
import { BrowserAuthError } from "../../src/error/BrowserAuthError";
import { RedirectHandler } from "../../src/interaction_handler/RedirectHandler";
import { CryptoOps } from "../../src/crypto/CryptoOps";
import { BrowserCacheManager } from "../../src/cache/BrowserCacheManager";
import { RedirectRequest } from "../../src/request/RedirectRequest";
import { NavigationClient } from "../../src/navigation/NavigationClient";
import { NavigationOptions } from "../../src/navigation/NavigationOptions";
import { RedirectClient } from "../../src/interaction_client/RedirectClient";
import { EventHandler } from "../../src/event/EventHandler";
import { EventType } from "../../src/event/EventType";
<<<<<<< HEAD
=======
import { CacheOptions } from "../../src";
>>>>>>> 0a4e110c

const cacheConfig = {
    cacheLocation: BrowserCacheLocation.SessionStorage,
    storeAuthStateInCookie: false,
    secureCookies: false
};

const loggerOptions = {
    loggerCallback: (level: LogLevel, message: string, containsPii: boolean): void => {
        if (containsPii) {
            console.log(`Log level: ${level} Message: ${message}`);
        }
    },
    piiLoggingEnabled: true
};

describe("RedirectClient", () => {
    let redirectClient: RedirectClient;
    let browserStorage: BrowserCacheManager;

    beforeEach(() => {
        const pca = new PublicClientApplication({
            auth: {
                clientId: TEST_CONFIG.MSAL_CLIENT_ID
            }
        });
        sinon.stub(CryptoOps.prototype, "createNewGuid").returns(RANDOM_TEST_GUID);

        // @ts-ignore
        browserStorage = pca.browserStorage;

        // @ts-ignore
        redirectClient = new RedirectClient(pca.config, browserStorage, pca.browserCrypto, pca.logger, pca.eventHandler, pca.navigationClient);
    });

    afterEach(() => {
        sinon.restore();
        window.location.hash = "";
        window.sessionStorage.clear();
        window.localStorage.clear();
    });

    describe("handleRedirectPromise", () => {
        it("does nothing if no hash is detected", (done) => {
            browserStorage.setInteractionInProgress(true);
            const stateString = TEST_STATE_VALUES.TEST_STATE_REDIRECT;
            const browserCrypto = new CryptoOps();
            const stateId = ProtocolUtils.parseRequestState(browserCrypto, stateString).libraryState.id;
            window.sessionStorage.setItem(`${Constants.CACHE_PREFIX}.${TEST_CONFIG.MSAL_CLIENT_ID}.${TemporaryCacheKeys.REQUEST_STATE}.${stateId}`, TEST_STATE_VALUES.TEST_STATE_REDIRECT);
            redirectClient.handleRedirectPromise().then((response) => {
                expect(response).toBe(null);
                expect(window.localStorage.length).toEqual(0);
                expect(window.sessionStorage.length).toEqual(0);
                done();
            });
        });

        it("cleans temporary cache and return null if no state", (done) => {
            browserStorage.setInteractionInProgress(true);
            const stateString = TEST_STATE_VALUES.TEST_STATE_REDIRECT;
            const browserCrypto = new CryptoOps();
            const stateId = ProtocolUtils.parseRequestState(browserCrypto, stateString).libraryState.id;
            window.sessionStorage.setItem(`${Constants.CACHE_PREFIX}.${TEST_CONFIG.MSAL_CLIENT_ID}.${TemporaryCacheKeys.REQUEST_STATE}.${stateId}`, TEST_STATE_VALUES.TEST_STATE_REDIRECT);
            sinon.stub(RedirectClient.prototype, <any>"getRedirectResponseHash").returns(TEST_HASHES.TEST_SUCCESS_HASH_NO_STATE);
            redirectClient.handleRedirectPromise().then((response) => {
                expect(response).toBe(null);
                expect(window.localStorage.length).toEqual(0);
                expect(window.sessionStorage.length).toEqual(0);
                done();
            });
        });

        it("cleans temporary cache and return null if state is wrong interaction type", (done) => {
            browserStorage.setInteractionInProgress(true);
            const stateString = TEST_STATE_VALUES.TEST_STATE_REDIRECT;
            const browserCrypto = new CryptoOps();
            const stateId = ProtocolUtils.parseRequestState(browserCrypto, stateString).libraryState.id;
            window.sessionStorage.setItem(`${Constants.CACHE_PREFIX}.${TEST_CONFIG.MSAL_CLIENT_ID}.${TemporaryCacheKeys.REQUEST_STATE}.${stateId}`, TEST_STATE_VALUES.TEST_STATE_REDIRECT);
            sinon.stub(RedirectClient.prototype, <any>"getRedirectResponseHash").returns(TEST_HASHES.TEST_SUCCESS_CODE_HASH_POPUP);
            redirectClient.handleRedirectPromise().then((response) => {
                expect(response).toBe(null);
                expect(window.localStorage.length).toEqual(0);
                expect(window.sessionStorage.length).toEqual(0);
                done();
            });
        });

        it("cleans temporary cache and rethrows if error is thrown", (done) => {
            browserStorage.setInteractionInProgress(true);
            const stateString = TEST_STATE_VALUES.TEST_STATE_REDIRECT;
            const browserCrypto = new CryptoOps();
            const stateId = ProtocolUtils.parseRequestState(browserCrypto, stateString).libraryState.id;
            window.sessionStorage.setItem(`${Constants.CACHE_PREFIX}.${TEST_CONFIG.MSAL_CLIENT_ID}.${TemporaryCacheKeys.REQUEST_STATE}.${stateId}`, TEST_STATE_VALUES.TEST_STATE_REDIRECT);
            const testError = {
                errorCode: "Unexpected error!",
                errorDesc: "Unexpected error"
            }
            sinon.stub(RedirectClient.prototype, <any>"getRedirectResponseHash").throws(testError);
            redirectClient.handleRedirectPromise().catch((e) => {
                expect(e).toMatchObject(testError);
                expect(window.localStorage.length).toEqual(0);
                expect(window.sessionStorage.length).toEqual(1); // telemetry
                done();
            });
        });

        it("cleans temporary cache and return null if state cannot be decoded", (done) => {
            browserStorage.setInteractionInProgress(true);
            const stateString = TEST_STATE_VALUES.TEST_STATE_REDIRECT;
            const browserCrypto = new CryptoOps();
            const stateId = ProtocolUtils.parseRequestState(browserCrypto, stateString).libraryState.id;
            window.sessionStorage.setItem(`${Constants.CACHE_PREFIX}.${TEST_CONFIG.MSAL_CLIENT_ID}.${TemporaryCacheKeys.REQUEST_STATE}.${stateId}`, TEST_STATE_VALUES.TEST_STATE_REDIRECT);
            //sinon.stub(BrowserProtocolUtils, "extractBrowserRequestState").returns(null);
            sinon.stub(RedirectClient.prototype, <any>"getRedirectResponseHash").returns(TEST_HASHES.TEST_SUCCESS_HASH_STATE_NO_META);
            redirectClient.handleRedirectPromise().then((response) => {
                expect(response).toBe(null);
                expect(window.localStorage.length).toEqual(0);
                expect(window.sessionStorage.length).toEqual(0);
                done();
            });
        });

        it("gets hash from cache and processes response", async () => {
            const b64Encode = new Base64Encode();
            const stateString = TEST_STATE_VALUES.TEST_STATE_REDIRECT;
            const browserCrypto = new CryptoOps();
            const stateId = ProtocolUtils.parseRequestState(browserCrypto, stateString).libraryState.id;

            window.sessionStorage.setItem(`${Constants.CACHE_PREFIX}.${TEST_CONFIG.MSAL_CLIENT_ID}.${TemporaryCacheKeys.ORIGIN_URI}`, TEST_URIS.TEST_REDIR_URI);
            window.sessionStorage.setItem(`${Constants.CACHE_PREFIX}.${TEST_CONFIG.MSAL_CLIENT_ID}.${TemporaryCacheKeys.AUTHORITY}.${stateId}`, TEST_CONFIG.validAuthority);
            window.sessionStorage.setItem(`${Constants.CACHE_PREFIX}.${TEST_CONFIG.MSAL_CLIENT_ID}.${TemporaryCacheKeys.REQUEST_STATE}.${stateId}`, TEST_STATE_VALUES.TEST_STATE_REDIRECT);
            window.sessionStorage.setItem(`${Constants.CACHE_PREFIX}.${TEST_CONFIG.MSAL_CLIENT_ID}.${TemporaryCacheKeys.URL_HASH}`, TEST_HASHES.TEST_SUCCESS_CODE_HASH_REDIRECT);
            window.sessionStorage.setItem(`${Constants.CACHE_PREFIX}.${TemporaryCacheKeys.INTERACTION_STATUS_KEY}`, TEST_CONFIG.MSAL_CLIENT_ID);
            window.sessionStorage.setItem(`${Constants.CACHE_PREFIX}.${TEST_CONFIG.MSAL_CLIENT_ID}.${TemporaryCacheKeys.NONCE_IDTOKEN}.${stateId}`, "123523");
            const testTokenReq: CommonAuthorizationCodeRequest = {
                redirectUri: `${TEST_URIS.DEFAULT_INSTANCE}/`,
                code: "thisIsATestCode",
                scopes: TEST_CONFIG.DEFAULT_SCOPES,
                codeVerifier: TEST_CONFIG.TEST_VERIFIER,
                authority: `${Constants.DEFAULT_AUTHORITY}`,
                correlationId: RANDOM_TEST_GUID,
                authenticationScheme: TEST_CONFIG.TOKEN_TYPE_BEARER as AuthenticationScheme
            };
            window.sessionStorage.setItem(`${Constants.CACHE_PREFIX}.${TEST_CONFIG.MSAL_CLIENT_ID}.${TemporaryCacheKeys.REQUEST_PARAMS}`, b64Encode.encode(JSON.stringify(testTokenReq)));
            const testServerTokenResponse = {
                headers: {},
                status: 200,
                body: {
                    token_type: TEST_CONFIG.TOKEN_TYPE_BEARER,
                    scope: TEST_CONFIG.DEFAULT_SCOPES.join(" "),
                    expires_in: TEST_TOKEN_LIFETIMES.DEFAULT_EXPIRES_IN,
                    ext_expires_in: TEST_TOKEN_LIFETIMES.DEFAULT_EXPIRES_IN,
                    access_token: TEST_TOKENS.ACCESS_TOKEN,
                    refresh_token: TEST_TOKENS.REFRESH_TOKEN,
                    id_token: TEST_TOKENS.IDTOKEN_V2,
                    client_info: TEST_DATA_CLIENT_INFO.TEST_RAW_CLIENT_INFO
                }
            };
            const testIdTokenClaims: TokenClaims = {
                "ver": "2.0",
                "iss": "https://login.microsoftonline.com/9188040d-6c67-4c5b-b112-36a304b66dad/v2.0",
                "sub": "AAAAAAAAAAAAAAAAAAAAAIkzqFVrSaSaFHy782bbtaQ",
                "name": "Abe Lincoln",
                "preferred_username": "AbeLi@microsoft.com",
                "oid": "00000000-0000-0000-66f3-3332eca7ea81",
                "tid": "3338040d-6c67-4c5b-b112-36a304b66dad",
                "nonce": "123523",
            };
            const testAccount: AccountInfo = {
                homeAccountId: TEST_DATA_CLIENT_INFO.TEST_HOME_ACCOUNT_ID,
                localAccountId: TEST_DATA_CLIENT_INFO.TEST_UID,
                environment: "login.windows.net",
                tenantId: testIdTokenClaims.tid || "",
                username: testIdTokenClaims.preferred_username || ""
            };
            const testTokenResponse: AuthenticationResult = {
                authority: TEST_CONFIG.validAuthority,
                uniqueId: testIdTokenClaims.oid || "",
                tenantId: testIdTokenClaims.tid || "",
                scopes: TEST_CONFIG.DEFAULT_SCOPES,
                idToken: testServerTokenResponse.body.id_token,
                idTokenClaims: testIdTokenClaims,
                accessToken: testServerTokenResponse.body.access_token,
                fromCache: false,
                correlationId: RANDOM_TEST_GUID,
                expiresOn: new Date(Date.now() + (testServerTokenResponse.body.expires_in * 1000)),
                account: testAccount,
                tokenType: AuthenticationScheme.BEARER
            };
            sinon.stub(XhrClient.prototype, "sendGetRequestAsync").callsFake((url): any => {
                if (url.includes("discovery/instance")) {
                    return DEFAULT_TENANT_DISCOVERY_RESPONSE;
                } else if (url.includes(".well-known/openid-configuration")) {
                    return DEFAULT_OPENID_CONFIG_RESPONSE;
                }
            });
            sinon.stub(XhrClient.prototype, "sendPostRequestAsync").resolves(testServerTokenResponse);

            const tokenResponse = await redirectClient.handleRedirectPromise();
            expect(tokenResponse?.uniqueId).toEqual(testTokenResponse.uniqueId);
            expect(tokenResponse?.tenantId).toEqual(testTokenResponse.tenantId);
            expect(tokenResponse?.scopes).toEqual(testTokenResponse.scopes);
            expect(tokenResponse?.idToken).toEqual(testTokenResponse.idToken);
            expect(tokenResponse?.idTokenClaims).toEqual(expect.objectContaining(testTokenResponse.idTokenClaims));
            expect(tokenResponse?.accessToken).toEqual(testTokenResponse.accessToken);
            expect(tokenResponse?.expiresOn && testTokenResponse.expiresOn && testTokenResponse.expiresOn.getMilliseconds() >= tokenResponse.expiresOn.getMilliseconds()).toBeTruthy();
            expect(window.sessionStorage.length).toEqual(4);
        });

        it("throws no cached authority error if authority is not in cache", (done) => {
            const b64Encode = new Base64Encode();
            const stateString = TEST_STATE_VALUES.TEST_STATE_REDIRECT;
            const browserCrypto = new CryptoOps();
            const stateId = ProtocolUtils.parseRequestState(browserCrypto, stateString).libraryState.id;

            window.sessionStorage.setItem(`${Constants.CACHE_PREFIX}.${TEST_CONFIG.MSAL_CLIENT_ID}.${TemporaryCacheKeys.ORIGIN_URI}`, TEST_URIS.TEST_REDIR_URI);
            window.sessionStorage.setItem(`${Constants.CACHE_PREFIX}.${TEST_CONFIG.MSAL_CLIENT_ID}.${TemporaryCacheKeys.REQUEST_STATE}.${stateId}`, TEST_STATE_VALUES.TEST_STATE_REDIRECT);
            window.sessionStorage.setItem(`${Constants.CACHE_PREFIX}.${TEST_CONFIG.MSAL_CLIENT_ID}.${TemporaryCacheKeys.URL_HASH}`, TEST_HASHES.TEST_SUCCESS_CODE_HASH_REDIRECT);
            window.sessionStorage.setItem(`${Constants.CACHE_PREFIX}.${TemporaryCacheKeys.INTERACTION_STATUS_KEY}`, TEST_CONFIG.MSAL_CLIENT_ID);
            window.sessionStorage.setItem(`${Constants.CACHE_PREFIX}.${TEST_CONFIG.MSAL_CLIENT_ID}.${TemporaryCacheKeys.NONCE_IDTOKEN}.${stateId}`, "123523");
            const testTokenReq: CommonAuthorizationCodeRequest = {
                redirectUri: `${TEST_URIS.DEFAULT_INSTANCE}/`,
                code: "thisIsATestCode",
                scopes: TEST_CONFIG.DEFAULT_SCOPES,
                codeVerifier: TEST_CONFIG.TEST_VERIFIER,
                authority: `${Constants.DEFAULT_AUTHORITY}`,
                correlationId: RANDOM_TEST_GUID,
                authenticationScheme: TEST_CONFIG.TOKEN_TYPE_BEARER as AuthenticationScheme
            };
            window.sessionStorage.setItem(`${Constants.CACHE_PREFIX}.${TEST_CONFIG.MSAL_CLIENT_ID}.${TemporaryCacheKeys.REQUEST_PARAMS}`, b64Encode.encode(JSON.stringify(testTokenReq)));

            redirectClient.handleRedirectPromise().catch((e) => {
                expect(e).toMatchObject(BrowserAuthError.createNoCachedAuthorityError());
                expect(window.sessionStorage.length).toEqual(1); // telemetry
                done();
            });
        });

        it("gets hash from cache and processes error", (done) => {
            const testAuthCodeRequest: CommonAuthorizationCodeRequest = {
                redirectUri: TEST_URIS.TEST_REDIR_URI,
                scopes: ["scope1", "scope2"],
                code: "",
                authority: TEST_CONFIG.validAuthority,
                correlationId: TEST_CONFIG.CORRELATION_ID,
                authenticationScheme: TEST_CONFIG.TOKEN_TYPE_BEARER as AuthenticationScheme
            };

            const stateString = TEST_STATE_VALUES.TEST_STATE_REDIRECT;
            const browserCrypto = new CryptoOps();
            const stateId = ProtocolUtils.parseRequestState(browserCrypto, stateString).libraryState.id;

            window.sessionStorage.setItem(`${Constants.CACHE_PREFIX}.${TEST_CONFIG.MSAL_CLIENT_ID}.${TemporaryCacheKeys.REQUEST_PARAMS}`, browserCrypto.base64Encode(JSON.stringify(testAuthCodeRequest)));
            window.sessionStorage.setItem(`${Constants.CACHE_PREFIX}.${TEST_CONFIG.MSAL_CLIENT_ID}.${TemporaryCacheKeys.ORIGIN_URI}`, TEST_URIS.TEST_REDIR_URI);
            window.sessionStorage.setItem(`${Constants.CACHE_PREFIX}.${TEST_CONFIG.MSAL_CLIENT_ID}.${TemporaryCacheKeys.AUTHORITY}.${stateId}`, TEST_CONFIG.validAuthority);
            window.sessionStorage.setItem(`${Constants.CACHE_PREFIX}.${TEST_CONFIG.MSAL_CLIENT_ID}.${TemporaryCacheKeys.REQUEST_STATE}.${stateId}`, TEST_STATE_VALUES.TEST_STATE_REDIRECT);
            window.sessionStorage.setItem(`${Constants.CACHE_PREFIX}.${TEST_CONFIG.MSAL_CLIENT_ID}.${TemporaryCacheKeys.URL_HASH}`, TEST_HASHES.TEST_ERROR_HASH);
            window.sessionStorage.setItem(`${Constants.CACHE_PREFIX}.${TemporaryCacheKeys.INTERACTION_STATUS_KEY}`, TEST_CONFIG.MSAL_CLIENT_ID);

            redirectClient.handleRedirectPromise().catch((err) => {
                expect(err instanceof ServerError).toBeTruthy();
                done();
            });
        });

        it("processes hash if navigateToLoginRequestUri is false and request origin is the same", async () => {
            const b64Encode = new Base64Encode();
            const stateString = TEST_STATE_VALUES.TEST_STATE_REDIRECT;
            const browserCrypto = new CryptoOps();
            const stateId = ProtocolUtils.parseRequestState(browserCrypto, stateString).libraryState.id;

            window.location.hash = TEST_HASHES.TEST_SUCCESS_CODE_HASH_REDIRECT;
            window.sessionStorage.setItem(`${Constants.CACHE_PREFIX}.${TEST_CONFIG.MSAL_CLIENT_ID}.${TemporaryCacheKeys.ORIGIN_URI}`, TEST_URIS.TEST_REDIR_URI);
            window.sessionStorage.setItem(`${Constants.CACHE_PREFIX}.${TEST_CONFIG.MSAL_CLIENT_ID}.${TemporaryCacheKeys.AUTHORITY}.${stateId}`, TEST_CONFIG.validAuthority);
            window.sessionStorage.setItem(`${Constants.CACHE_PREFIX}.${TEST_CONFIG.MSAL_CLIENT_ID}.${TemporaryCacheKeys.REQUEST_STATE}.${stateId}`, TEST_STATE_VALUES.TEST_STATE_REDIRECT);
            window.sessionStorage.setItem(`${Constants.CACHE_PREFIX}.${TemporaryCacheKeys.INTERACTION_STATUS_KEY}`, TEST_CONFIG.MSAL_CLIENT_ID);
            window.sessionStorage.setItem(`${Constants.CACHE_PREFIX}.${TEST_CONFIG.MSAL_CLIENT_ID}.${TemporaryCacheKeys.NONCE_IDTOKEN}.${stateId}`, "123523");

            const testTokenReq: CommonAuthorizationCodeRequest = {
                redirectUri: `${TEST_URIS.DEFAULT_INSTANCE}/`,
                code: "thisIsATestCode",
                scopes: TEST_CONFIG.DEFAULT_SCOPES,
                codeVerifier: TEST_CONFIG.TEST_VERIFIER,
                authority: `${Constants.DEFAULT_AUTHORITY}`,
                correlationId: RANDOM_TEST_GUID,
                authenticationScheme: TEST_CONFIG.TOKEN_TYPE_BEARER as AuthenticationScheme
            };

            window.sessionStorage.setItem(`${Constants.CACHE_PREFIX}.${TEST_CONFIG.MSAL_CLIENT_ID}.${TemporaryCacheKeys.REQUEST_PARAMS}`, b64Encode.encode(JSON.stringify(testTokenReq)));
            const testServerTokenResponse = {
                headers: {},
                status: 200,
                body: {
                    token_type: TEST_CONFIG.TOKEN_TYPE_BEARER,
                    scope: TEST_CONFIG.DEFAULT_SCOPES.join(" "),
                    expires_in: TEST_TOKEN_LIFETIMES.DEFAULT_EXPIRES_IN,
                    ext_expires_in: TEST_TOKEN_LIFETIMES.DEFAULT_EXPIRES_IN,
                    access_token: TEST_TOKENS.ACCESS_TOKEN,
                    refresh_token: TEST_TOKENS.REFRESH_TOKEN,
                    id_token: TEST_TOKENS.IDTOKEN_V2,
                    client_info: TEST_DATA_CLIENT_INFO.TEST_RAW_CLIENT_INFO
                }
            };

            const testIdTokenClaims: TokenClaims = {
                "ver": "2.0",
                "iss": "https://login.microsoftonline.com/9188040d-6c67-4c5b-b112-36a304b66dad/v2.0",
                "sub": "AAAAAAAAAAAAAAAAAAAAAIkzqFVrSaSaFHy782bbtaQ",
                "name": "Abe Lincoln",
                "preferred_username": "AbeLi@microsoft.com",
                "oid": "00000000-0000-0000-66f3-3332eca7ea81",
                "tid": "3338040d-6c67-4c5b-b112-36a304b66dad",
                "nonce": "123523",
            };

            const testAccount: AccountInfo = {
                homeAccountId: TEST_DATA_CLIENT_INFO.TEST_HOME_ACCOUNT_ID,
                localAccountId: TEST_DATA_CLIENT_INFO.TEST_UID,
                environment: "login.windows.net",
                tenantId: testIdTokenClaims.tid || "",
                username: testIdTokenClaims.preferred_username || ""
            };

            const testTokenResponse: AuthenticationResult = {
                authority: TEST_CONFIG.validAuthority,
                uniqueId: testIdTokenClaims.oid || "",
                tenantId: testIdTokenClaims.tid || "",
                scopes: TEST_CONFIG.DEFAULT_SCOPES,
                idToken: testServerTokenResponse.body.id_token,
                idTokenClaims: testIdTokenClaims,
                accessToken: testServerTokenResponse.body.access_token,
                fromCache: false,
                correlationId: RANDOM_TEST_GUID,
                expiresOn: new Date(Date.now() + (testServerTokenResponse.body.expires_in * 1000)),
                account: testAccount,
                tokenType: AuthenticationScheme.BEARER
            };

            sinon.stub(XhrClient.prototype, "sendGetRequestAsync").callsFake((url): any => {
                if (url.includes("discovery/instance")) {
                    return DEFAULT_TENANT_DISCOVERY_RESPONSE;
                } else if (url.includes(".well-known/openid-configuration")) {
                    return DEFAULT_OPENID_CONFIG_RESPONSE;
                }
            });
            sinon.stub(XhrClient.prototype, "sendPostRequestAsync").resolves(testServerTokenResponse);
            const pca = new PublicClientApplication({
                auth: {
                    clientId: TEST_CONFIG.MSAL_CLIENT_ID,
                    navigateToLoginRequestUrl: false
                }
            });

            // @ts-ignore
            redirectClient = new RedirectClient(pca.config, pca.browserStorage, pca.browserCrypto, pca.logger, pca.eventHandler, pca.navigationClient);

            const tokenResponse = await redirectClient.handleRedirectPromise();
            expect(tokenResponse?.uniqueId).toEqual(testTokenResponse.uniqueId);
            expect(tokenResponse?.tenantId).toEqual(testTokenResponse.tenantId);
            expect(tokenResponse?.scopes).toEqual(testTokenResponse.scopes);
            expect(tokenResponse?.idToken).toEqual(testTokenResponse.idToken);
            expect(tokenResponse?.idTokenClaims).toEqual(expect.objectContaining(testTokenResponse.idTokenClaims));
            expect(tokenResponse?.accessToken).toEqual(testTokenResponse.accessToken);
            expect(testTokenResponse.expiresOn && tokenResponse?.expiresOn && testTokenResponse.expiresOn.getMilliseconds() >= tokenResponse.expiresOn.getMilliseconds()).toBeTruthy();
            expect(window.sessionStorage.length).toEqual(4);
            expect(window.location.hash).toBe("");
        });

        it("calls custom navigateInternal function then processes hash", async () => {
            const b64Encode = new Base64Encode();
            const stateString = TEST_STATE_VALUES.TEST_STATE_REDIRECT;
            const browserCrypto = new CryptoOps();
            const stateId = ProtocolUtils.parseRequestState(browserCrypto, stateString).libraryState.id;

            window.location.hash = TEST_HASHES.TEST_SUCCESS_CODE_HASH_REDIRECT;
            window.sessionStorage.setItem(`${Constants.CACHE_PREFIX}.${TEST_CONFIG.MSAL_CLIENT_ID}.${TemporaryCacheKeys.ORIGIN_URI}`, TEST_URIS.TEST_ALTERNATE_REDIR_URI);
            window.sessionStorage.setItem(`${Constants.CACHE_PREFIX}.${TEST_CONFIG.MSAL_CLIENT_ID}.${TemporaryCacheKeys.AUTHORITY}.${stateId}`, TEST_CONFIG.validAuthority);
            window.sessionStorage.setItem(`${Constants.CACHE_PREFIX}.${TEST_CONFIG.MSAL_CLIENT_ID}.${TemporaryCacheKeys.REQUEST_STATE}.${stateId}`, TEST_STATE_VALUES.TEST_STATE_REDIRECT);
            window.sessionStorage.setItem(`${Constants.CACHE_PREFIX}.${TemporaryCacheKeys.INTERACTION_STATUS_KEY}`, TEST_CONFIG.MSAL_CLIENT_ID);
            window.sessionStorage.setItem(`${Constants.CACHE_PREFIX}.${TEST_CONFIG.MSAL_CLIENT_ID}.${TemporaryCacheKeys.NONCE_IDTOKEN}.${stateId}`, "123523");

            const testTokenReq: CommonAuthorizationCodeRequest = {
                redirectUri: `${TEST_URIS.DEFAULT_INSTANCE}/`,
                code: "thisIsATestCode",
                scopes: TEST_CONFIG.DEFAULT_SCOPES,
                codeVerifier: TEST_CONFIG.TEST_VERIFIER,
                authority: `${Constants.DEFAULT_AUTHORITY}`,
                correlationId: RANDOM_TEST_GUID,
                authenticationScheme: TEST_CONFIG.TOKEN_TYPE_BEARER as AuthenticationScheme
            };

            window.sessionStorage.setItem(`${Constants.CACHE_PREFIX}.${TEST_CONFIG.MSAL_CLIENT_ID}.${TemporaryCacheKeys.REQUEST_PARAMS}`, b64Encode.encode(JSON.stringify(testTokenReq)));
            const testServerTokenResponse: NetworkResponse<ServerAuthorizationTokenResponse> = {
                headers: {},
                status: 200,
                body: {
                    token_type: TEST_CONFIG.TOKEN_TYPE_BEARER,
                    scope: TEST_CONFIG.DEFAULT_SCOPES.join(" "),
                    expires_in: TEST_TOKEN_LIFETIMES.DEFAULT_EXPIRES_IN,
                    ext_expires_in: TEST_TOKEN_LIFETIMES.DEFAULT_EXPIRES_IN,
                    access_token: TEST_TOKENS.ACCESS_TOKEN,
                    refresh_token: TEST_TOKENS.REFRESH_TOKEN,
                    id_token: TEST_TOKENS.IDTOKEN_V2,
                    client_info: TEST_DATA_CLIENT_INFO.TEST_RAW_CLIENT_INFO
                }
            };

            const testIdTokenClaims: TokenClaims = {
                "ver": "2.0",
                "iss": "https://login.microsoftonline.com/9188040d-6c67-4c5b-b112-36a304b66dad/v2.0",
                "sub": "AAAAAAAAAAAAAAAAAAAAAIkzqFVrSaSaFHy782bbtaQ",
                "name": "Abe Lincoln",
                "preferred_username": "AbeLi@microsoft.com",
                "oid": "00000000-0000-0000-66f3-3332eca7ea81",
                "tid": "3338040d-6c67-4c5b-b112-36a304b66dad",
                "nonce": "123523"
            };

            const testAccount: AccountInfo = {
                homeAccountId: TEST_DATA_CLIENT_INFO.TEST_HOME_ACCOUNT_ID,
                localAccountId: TEST_DATA_CLIENT_INFO.TEST_UID,
                environment: "login.windows.net",
                tenantId: testIdTokenClaims.tid!,
                username: testIdTokenClaims.preferred_username!
            };

            const testTokenResponse: AuthenticationResult = {
                authority: TEST_CONFIG.validAuthority,
                uniqueId: testIdTokenClaims.oid!,
                tenantId: testIdTokenClaims.tid!,
                scopes: TEST_CONFIG.DEFAULT_SCOPES,
                idToken: testServerTokenResponse.body.id_token!,
                idTokenClaims: testIdTokenClaims,
                accessToken: testServerTokenResponse.body.access_token!,
                fromCache: false,
                correlationId: RANDOM_TEST_GUID,
                expiresOn: new Date(Date.now() + (testServerTokenResponse.body.expires_in! * 1000)),
                account: testAccount,
                tokenType: AuthenticationScheme.BEARER
            };

            sinon.stub(XhrClient.prototype, "sendGetRequestAsync").callsFake((url): any => {
                if (url.includes("discovery/instance")) {
                    return DEFAULT_TENANT_DISCOVERY_RESPONSE;
                } else if (url.includes(".well-known/openid-configuration")) {
                    return DEFAULT_OPENID_CONFIG_RESPONSE;
                }
            });
            sinon.stub(XhrClient.prototype, "sendPostRequestAsync").resolves(testServerTokenResponse);
            const pca = new PublicClientApplication({
                auth: {
                    clientId: TEST_CONFIG.MSAL_CLIENT_ID,
                }
            });

            let callbackCalled = false;
            const navigationClient = new NavigationClient();
            navigationClient.navigateInternal = async (url: string, options: NavigationOptions): Promise<boolean> => {
                    callbackCalled = true;
                    expect(url).toEqual(TEST_URIS.TEST_ALTERNATE_REDIR_URI);
                    expect(options.noHistory).toBeTruthy();
                    expect(options.apiId).toEqual(ApiId.handleRedirectPromise);
                    return false;
            };
            pca.setNavigationClient(navigationClient);

            // @ts-ignore
            redirectClient = new RedirectClient(pca.config, pca.browserStorage, pca.browserCrypto, pca.logger, pca.eventHandler, pca.navigationClient);

            const tokenResponse = await redirectClient.handleRedirectPromise();
            if (!tokenResponse) {
                expect(tokenResponse).not.toBe(null);
                throw new Error("Token Response is null!"); // Throw to resolve Typescript complaints below
            }
            expect(callbackCalled).toBeTruthy();
            expect(tokenResponse.uniqueId).toEqual(testTokenResponse.uniqueId);
            expect(tokenResponse.tenantId).toEqual(testTokenResponse.tenantId);
            expect(tokenResponse.scopes).toEqual(testTokenResponse.scopes);
            expect(tokenResponse.idToken).toEqual(testTokenResponse.idToken);
            expect(tokenResponse.idTokenClaims).toEqual(expect.objectContaining(testTokenResponse.idTokenClaims));
            expect(tokenResponse.accessToken).toEqual(testTokenResponse.accessToken);
            expect(testTokenResponse.expiresOn!.getMilliseconds() >= tokenResponse.expiresOn!.getMilliseconds()).toBeTruthy();
            expect(window.sessionStorage.length).toEqual(4);
            expect(window.location.hash).toBe("");
        });

        it("processes hash if navigateToLoginRequestUri is false and request origin is different", async () => {
            const b64Encode = new Base64Encode();
            const stateString = TEST_STATE_VALUES.TEST_STATE_REDIRECT;
            const browserCrypto = new CryptoOps();
            const stateId = ProtocolUtils.parseRequestState(browserCrypto, stateString).libraryState.id;

            window.location.hash = TEST_HASHES.TEST_SUCCESS_CODE_HASH_REDIRECT;
            window.sessionStorage.setItem(`${Constants.CACHE_PREFIX}.${TEST_CONFIG.MSAL_CLIENT_ID}.${TemporaryCacheKeys.ORIGIN_URI}`, TEST_URIS.TEST_ALTERNATE_REDIR_URI);
            window.sessionStorage.setItem(`${Constants.CACHE_PREFIX}.${TEST_CONFIG.MSAL_CLIENT_ID}.${TemporaryCacheKeys.AUTHORITY}.${stateId}`, TEST_CONFIG.validAuthority);
            window.sessionStorage.setItem(`${Constants.CACHE_PREFIX}.${TEST_CONFIG.MSAL_CLIENT_ID}.${TemporaryCacheKeys.REQUEST_STATE}.${stateId}`, TEST_STATE_VALUES.TEST_STATE_REDIRECT);
            window.sessionStorage.setItem(`${Constants.CACHE_PREFIX}.${TemporaryCacheKeys.INTERACTION_STATUS_KEY}`, TEST_CONFIG.MSAL_CLIENT_ID);
            window.sessionStorage.setItem(`${Constants.CACHE_PREFIX}.${TEST_CONFIG.MSAL_CLIENT_ID}.${TemporaryCacheKeys.NONCE_IDTOKEN}.${stateId}`, "123523");

            const testTokenReq: CommonAuthorizationCodeRequest = {
                redirectUri: `${TEST_URIS.DEFAULT_INSTANCE}/`,
                code: "thisIsATestCode",
                scopes: TEST_CONFIG.DEFAULT_SCOPES,
                codeVerifier: TEST_CONFIG.TEST_VERIFIER,
                authority: `${Constants.DEFAULT_AUTHORITY}`,
                correlationId: RANDOM_TEST_GUID,
                authenticationScheme: TEST_CONFIG.TOKEN_TYPE_BEARER as AuthenticationScheme
            };

            window.sessionStorage.setItem(`${Constants.CACHE_PREFIX}.${TEST_CONFIG.MSAL_CLIENT_ID}.${TemporaryCacheKeys.REQUEST_PARAMS}`, b64Encode.encode(JSON.stringify(testTokenReq)));
            const testServerTokenResponse = {
                headers: {},
                status: 200,
                body: {
                    token_type: TEST_CONFIG.TOKEN_TYPE_BEARER,
                    scope: TEST_CONFIG.DEFAULT_SCOPES.join(" "),
                    expires_in: TEST_TOKEN_LIFETIMES.DEFAULT_EXPIRES_IN,
                    ext_expires_in: TEST_TOKEN_LIFETIMES.DEFAULT_EXPIRES_IN,
                    access_token: TEST_TOKENS.ACCESS_TOKEN,
                    refresh_token: TEST_TOKENS.REFRESH_TOKEN,
                    id_token: TEST_TOKENS.IDTOKEN_V2,
                    client_info: TEST_DATA_CLIENT_INFO.TEST_RAW_CLIENT_INFO
                }
            };

            const testIdTokenClaims: TokenClaims = {
                "ver": "2.0",
                "iss": "https://login.microsoftonline.com/9188040d-6c67-4c5b-b112-36a304b66dad/v2.0",
                "sub": "AAAAAAAAAAAAAAAAAAAAAIkzqFVrSaSaFHy782bbtaQ",
                "name": "Abe Lincoln",
                "preferred_username": "AbeLi@microsoft.com",
                "oid": "00000000-0000-0000-66f3-3332eca7ea81",
                "tid": "3338040d-6c67-4c5b-b112-36a304b66dad",
                "nonce": "123523",
            };

            const testAccount: AccountInfo = {
                homeAccountId: TEST_DATA_CLIENT_INFO.TEST_HOME_ACCOUNT_ID,
                localAccountId: TEST_DATA_CLIENT_INFO.TEST_UID,
                environment: "login.windows.net",
                tenantId: testIdTokenClaims.tid || "",
                username: testIdTokenClaims.preferred_username || ""
            };

            const testTokenResponse: AuthenticationResult = {
                authority: TEST_CONFIG.validAuthority,
                uniqueId: testIdTokenClaims.oid || "",
                tenantId: testIdTokenClaims.tid || "",
                scopes: TEST_CONFIG.DEFAULT_SCOPES,
                idToken: testServerTokenResponse.body.id_token,
                idTokenClaims: testIdTokenClaims,
                accessToken: testServerTokenResponse.body.access_token,
                fromCache: false,
                correlationId: RANDOM_TEST_GUID,
                expiresOn: new Date(Date.now() + (testServerTokenResponse.body.expires_in * 1000)),
                account: testAccount,
                tokenType: AuthenticationScheme.BEARER
            };

            sinon.stub(XhrClient.prototype, "sendGetRequestAsync").callsFake((url): any => {
                if (url.includes("discovery/instance")) {
                    return DEFAULT_TENANT_DISCOVERY_RESPONSE;
                } else if (url.includes(".well-known/openid-configuration")) {
                    return DEFAULT_OPENID_CONFIG_RESPONSE;
                }
            });
            sinon.stub(XhrClient.prototype, "sendPostRequestAsync").resolves(testServerTokenResponse);
            const pca = new PublicClientApplication({
                auth: {
                    clientId: TEST_CONFIG.MSAL_CLIENT_ID,
                    navigateToLoginRequestUrl: false
                }
            });

            // @ts-ignore
            redirectClient = new RedirectClient(pca.config, pca.browserStorage, pca.browserCrypto, pca.logger, pca.eventHandler, pca.navigationClient);

            const tokenResponse = await redirectClient.handleRedirectPromise();
            expect(tokenResponse?.uniqueId).toEqual(testTokenResponse.uniqueId);
            expect(tokenResponse?.tenantId).toEqual(testTokenResponse.tenantId);
            expect(tokenResponse?.scopes).toEqual(testTokenResponse.scopes);
            expect(tokenResponse?.idToken).toEqual(testTokenResponse.idToken);
            expect(tokenResponse?.idTokenClaims).toEqual(expect.objectContaining(testTokenResponse.idTokenClaims));
            expect(tokenResponse?.accessToken).toEqual(testTokenResponse.accessToken);
            expect(testTokenResponse.expiresOn && tokenResponse?.expiresOn && testTokenResponse.expiresOn.getMilliseconds() >= tokenResponse.expiresOn.getMilliseconds()).toBeTruthy();
            expect(window.sessionStorage.length).toEqual(4);
            expect(window.location.hash).toBe("");
        });

        it("returns null if interaction is not in progress", async () => {
            browserStorage.setInteractionInProgress(false);
            window.location.hash = TEST_HASHES.TEST_SUCCESS_CODE_HASH_REDIRECT;
            window.sessionStorage.setItem(`${Constants.CACHE_PREFIX}.${TEST_CONFIG.MSAL_CLIENT_ID}.${TemporaryCacheKeys.ORIGIN_URI}`, TEST_URIS.TEST_ALTERNATE_REDIR_URI);
            expect(await redirectClient.handleRedirectPromise()).toBe(null);
        });

        it("returns null if interaction is in progress for a different clientId", async () => {
            const browserCrypto = new CryptoOps();
            const logger = new Logger({});
            const secondInstanceStorage = new BrowserCacheManager("different-client-id", cacheConfig, browserCrypto, logger);
            secondInstanceStorage.setInteractionInProgress(true);
            browserStorage.setInteractionInProgress(false);
            window.location.hash = TEST_HASHES.TEST_SUCCESS_CODE_HASH_REDIRECT;
            window.sessionStorage.setItem(`${Constants.CACHE_PREFIX}.${TEST_CONFIG.MSAL_CLIENT_ID}.${TemporaryCacheKeys.ORIGIN_URI}`, TEST_URIS.TEST_ALTERNATE_REDIR_URI);
            expect(browserStorage.isInteractionInProgress(true)).toBe(false);
            expect(browserStorage.isInteractionInProgress(false)).toBe(true);
            expect(secondInstanceStorage.isInteractionInProgress(true)).toBe(true);
            expect(secondInstanceStorage.isInteractionInProgress(false)).toBe(true);
            expect(await redirectClient.handleRedirectPromise()).toBe(null);
        });

        it("navigates and caches hash if navigateToLoginRequestUri is true and interaction type is redirect", async () => {
            browserStorage.setInteractionInProgress(true);
            window.location.hash = TEST_HASHES.TEST_SUCCESS_CODE_HASH_REDIRECT;
            window.sessionStorage.setItem(`${Constants.CACHE_PREFIX}.${TEST_CONFIG.MSAL_CLIENT_ID}.${TemporaryCacheKeys.ORIGIN_URI}`, TEST_URIS.TEST_ALTERNATE_REDIR_URI);
            sinon.stub(NavigationClient.prototype, "navigateInternal").callsFake((urlNavigate: string, options: NavigationOptions): Promise<boolean> => {
                expect(options.noHistory).toBeTruthy();
                expect(options.timeout).toBeGreaterThan(0);
                expect(urlNavigate).toEqual(TEST_URIS.TEST_ALTERNATE_REDIR_URI);
                return Promise.resolve(true);
            });
            await redirectClient.handleRedirectPromise();
            expect(window.sessionStorage.getItem(`${Constants.CACHE_PREFIX}.${TEST_CONFIG.MSAL_CLIENT_ID}.${TemporaryCacheKeys.URL_HASH}`)).toEqual(TEST_HASHES.TEST_SUCCESS_CODE_HASH_REDIRECT);
        });

        it("navigates to root and caches hash if navigateToLoginRequestUri is true", (done) => {
            browserStorage.setInteractionInProgress(true);
            window.location.hash = TEST_HASHES.TEST_SUCCESS_CODE_HASH_REDIRECT;
            sinon.stub(NavigationClient.prototype, "navigateInternal").callsFake((urlNavigate: string, options: NavigationOptions): Promise<boolean> => {
                expect(options.noHistory).toBeTruthy();
                expect(options.timeout).toBeGreaterThan(0);
                expect(urlNavigate).toEqual("https://localhost:8081/");
                expect(window.sessionStorage.getItem(`${Constants.CACHE_PREFIX}.${TEST_CONFIG.MSAL_CLIENT_ID}.${TemporaryCacheKeys.ORIGIN_URI}`)).toEqual("https://localhost:8081/");
                done();
                return Promise.resolve(true);
            });
            redirectClient.handleRedirectPromise();
            expect(window.sessionStorage.getItem(`${Constants.CACHE_PREFIX}.${TEST_CONFIG.MSAL_CLIENT_ID}.${TemporaryCacheKeys.URL_HASH}`)).toEqual(TEST_HASHES.TEST_SUCCESS_CODE_HASH_REDIRECT);
        });

        it("navigates to root and caches hash if navigateToLoginRequestUri is true and loginRequestUrl is 'null'", (done) => {
            browserStorage.setInteractionInProgress(true);
            window.location.hash = TEST_HASHES.TEST_SUCCESS_CODE_HASH_REDIRECT;
            window.sessionStorage.setItem(`${Constants.CACHE_PREFIX}.${TEST_CONFIG.MSAL_CLIENT_ID}.${TemporaryCacheKeys.ORIGIN_URI}`, "null");
            sinon.stub(NavigationClient.prototype, "navigateInternal").callsFake((urlNavigate: string, options: NavigationOptions): Promise<boolean> => {
                expect(options.noHistory).toBeTruthy();
                expect(options.timeout).toBeGreaterThan(0);
                expect(urlNavigate).toEqual("https://localhost:8081/");
                expect(window.sessionStorage.getItem(`${Constants.CACHE_PREFIX}.${TEST_CONFIG.MSAL_CLIENT_ID}.${TemporaryCacheKeys.ORIGIN_URI}`)).toEqual("https://localhost:8081/");
                done();
                return Promise.resolve(true);
            });
            redirectClient.handleRedirectPromise();
            expect(window.sessionStorage.getItem(`${Constants.CACHE_PREFIX}.${TEST_CONFIG.MSAL_CLIENT_ID}.${TemporaryCacheKeys.URL_HASH}`)).toEqual(TEST_HASHES.TEST_SUCCESS_CODE_HASH_REDIRECT);
        });

        it("navigates and caches hash if navigateToLoginRequestUri is true and loginRequestUrl contains query string", (done) => {
            browserStorage.setInteractionInProgress(true);
            const loginRequestUrl = window.location.href + "?testQueryString=1";
            window.location.hash = TEST_HASHES.TEST_SUCCESS_CODE_HASH_REDIRECT;
            window.sessionStorage.setItem(`${Constants.CACHE_PREFIX}.${TEST_CONFIG.MSAL_CLIENT_ID}.${TemporaryCacheKeys.ORIGIN_URI}`, loginRequestUrl);
            sinon.stub(NavigationClient.prototype, "navigateInternal").callsFake((urlNavigate: string, options: NavigationOptions): Promise<boolean> => {
                expect(options.noHistory).toBeTruthy();
                expect(options.timeout).toBeGreaterThan(0);
                expect(urlNavigate).toEqual(loginRequestUrl);
                done();
                return Promise.resolve(true);
            });
            redirectClient.handleRedirectPromise();
            expect(window.sessionStorage.getItem(`${Constants.CACHE_PREFIX}.${TEST_CONFIG.MSAL_CLIENT_ID}.${TemporaryCacheKeys.URL_HASH}`)).toEqual(TEST_HASHES.TEST_SUCCESS_CODE_HASH_REDIRECT);
        });

        it("navigates and caches hash if navigateToLoginRequestUri is true and loginRequestUrl contains query string and hash", (done) => {
            browserStorage.setInteractionInProgress(true);
            const loginRequestUrl = window.location.href + "?testQueryString=1#testHash";
            window.location.hash = TEST_HASHES.TEST_SUCCESS_CODE_HASH_REDIRECT;
            window.sessionStorage.setItem(`${Constants.CACHE_PREFIX}.${TEST_CONFIG.MSAL_CLIENT_ID}.${TemporaryCacheKeys.ORIGIN_URI}`, loginRequestUrl);
            sinon.stub(NavigationClient.prototype, "navigateInternal").callsFake((urlNavigate: string, options: NavigationOptions): Promise<boolean> => {
                expect(options.noHistory).toBeTruthy();
                expect(options.timeout).toBeGreaterThan(0);
                expect(urlNavigate).toEqual(loginRequestUrl);
                done();
                return Promise.resolve(true);
            });
            redirectClient.handleRedirectPromise();
            expect(window.sessionStorage.getItem(`${Constants.CACHE_PREFIX}.${TEST_CONFIG.MSAL_CLIENT_ID}.${TemporaryCacheKeys.URL_HASH}`)).toEqual(TEST_HASHES.TEST_SUCCESS_CODE_HASH_REDIRECT);
        });

        it("replaces custom hash if navigateToLoginRequestUri is true and loginRequestUrl contains custom hash", () => {
            browserStorage.setInteractionInProgress(true);
            const loginRequestUrl = window.location.href + "#testHash";
            window.location.hash = TEST_HASHES.TEST_SUCCESS_CODE_HASH_REDIRECT;
            window.sessionStorage.setItem(`${Constants.CACHE_PREFIX}.${TEST_CONFIG.MSAL_CLIENT_ID}.${TemporaryCacheKeys.ORIGIN_URI}`, loginRequestUrl);
            sinon.stub(RedirectClient.prototype, <any>"handleHash").callsFake((responseHash) => {
                expect(responseHash).toEqual(TEST_HASHES.TEST_SUCCESS_CODE_HASH_REDIRECT);
            });
            redirectClient.handleRedirectPromise().then(() => {
                expect(window.location.href).toEqual(loginRequestUrl);
            });
        });

        it("replaces custom hash if navigateToLoginRequestUri is true and loginRequestUrl contains custom hash (passed in)", () => {
            browserStorage.setInteractionInProgress(true);
            const loginRequestUrl = window.location.href + "#testHash";
            window.sessionStorage.setItem(`${Constants.CACHE_PREFIX}.${TEST_CONFIG.MSAL_CLIENT_ID}.${TemporaryCacheKeys.ORIGIN_URI}`, loginRequestUrl);
            sinon.stub(RedirectClient.prototype, <any>"handleHash").callsFake((responseHash) => {
                expect(responseHash).toEqual(TEST_HASHES.TEST_SUCCESS_CODE_HASH_REDIRECT);
            });
            redirectClient.handleRedirectPromise(TEST_HASHES.TEST_SUCCESS_CODE_HASH_REDIRECT).then(() => {
                expect(window.location.href).toEqual(loginRequestUrl);
            });
        });

        it("processes hash if navigateToLoginRequestUri is true and loginRequestUrl contains trailing slash", (done) => {
            browserStorage.setInteractionInProgress(true);
            const loginRequestUrl = window.location.href.endsWith("/") ? window.location.href.slice(0, -1) : window.location.href + "/";
            window.location.hash = TEST_HASHES.TEST_SUCCESS_CODE_HASH_REDIRECT;
            window.sessionStorage.setItem(`${Constants.CACHE_PREFIX}.${TEST_CONFIG.MSAL_CLIENT_ID}.${TemporaryCacheKeys.ORIGIN_URI}`, loginRequestUrl);
            sinon.stub(RedirectClient.prototype, <any>"handleHash").callsFake((responseHash) => {
                expect(responseHash).toEqual(TEST_HASHES.TEST_SUCCESS_CODE_HASH_REDIRECT);
                done();
            });
            redirectClient.handleRedirectPromise();
        });

        it("returns null if inside an iframe", (done) => {
            browserStorage.setInteractionInProgress(true);
            sinon.stub(BrowserUtils, "isInIframe").returns(true);
            const loginRequestUrl = window.location.href + "/testPage";
            window.location.hash = TEST_HASHES.TEST_SUCCESS_CODE_HASH_REDIRECT;
            window.sessionStorage.setItem(`${Constants.CACHE_PREFIX}.${TEST_CONFIG.MSAL_CLIENT_ID}.${TemporaryCacheKeys.ORIGIN_URI}`, loginRequestUrl);

            redirectClient.handleRedirectPromise().then((response) => {
                expect(response).toBe(null);
                done();
            });
        });

        it("clears hash if navigateToLoginRequestUri is false and loginRequestUrl contains custom hash", (done) => {
            const pca = new PublicClientApplication({
                auth: {
                    clientId: TEST_CONFIG.MSAL_CLIENT_ID,
                    navigateToLoginRequestUrl: false
                }
            });
            // @ts-ignore
            redirectClient = new RedirectClient(pca.config, pca.browserStorage, pca.browserCrypto, pca.logger, pca.eventHandler, pca.navigationClient);

            browserStorage.setInteractionInProgress(true);
            const loginRequestUrl = window.location.href + "#testHash";
            window.location.hash = TEST_HASHES.TEST_SUCCESS_CODE_HASH_REDIRECT;
            window.sessionStorage.setItem(`${Constants.CACHE_PREFIX}.${TEST_CONFIG.MSAL_CLIENT_ID}.${TemporaryCacheKeys.ORIGIN_URI}`, loginRequestUrl);
            sinon.stub(RedirectClient.prototype, <any>"handleHash").callsFake((responseHash) => {
                expect(window.location.href).not.toContain("#testHash");
                expect(responseHash).toEqual(TEST_HASHES.TEST_SUCCESS_CODE_HASH_REDIRECT);
                done();
            });
            redirectClient.handleRedirectPromise();
        });
    });

    describe("acquireToken", () => {
        it("throws if interaction is currently in progress", async () => {
            browserStorage.setInteractionInProgress(true);
            // @ts-ignore
            await expect(redirectClient.acquireToken({scopes: ["openid"]})).rejects.toMatchObject(BrowserAuthError.createInteractionInProgressError());
        });

        it("throws if interaction is currently in progress for a different clientId", async () => {
            const browserCrypto = new CryptoOps();
            const logger = new Logger({});
            const secondInstanceStorage = new BrowserCacheManager("different-client-id", cacheConfig, browserCrypto, logger);
            secondInstanceStorage.setInteractionInProgress(true);

            expect(browserStorage.isInteractionInProgress(true)).toBe(false);
            expect(browserStorage.isInteractionInProgress(false)).toBe(true);
            expect(secondInstanceStorage.isInteractionInProgress(true)).toBe(true);
            expect(secondInstanceStorage.isInteractionInProgress(false)).toBe(true);
            // @ts-ignore
            await expect(redirectClient.acquireToken({scopes: ["openid"]})).rejects.toMatchObject(BrowserAuthError.createInteractionInProgressError());
        });

        it("navigates to created login url", (done) => {
            sinon.stub(RedirectHandler.prototype, "initiateAuthRequest").callsFake(async (navigateUrl): Promise<void> => {
                try {
                    expect(navigateUrl).toEqual(testNavUrl);
                    return Promise.resolve(done());
                } catch (err) {
                    Promise.reject(err);
                }
            });
            sinon.stub(CryptoOps.prototype, "generatePkceCodes").resolves({
                challenge: TEST_CONFIG.TEST_CHALLENGE,
                verifier: TEST_CONFIG.TEST_VERIFIER
            });

            sinon.stub(CryptoOps.prototype, "getPublicKeyThumbprint").resolves(TEST_POP_VALUES.DECODED_STK_JWK_THUMBPRINT);
            const loginRequest: CommonAuthorizationUrlRequest = {
                redirectUri: TEST_URIS.TEST_REDIR_URI,
                scopes: ["user.read"],
                state: TEST_STATE_VALUES.USER_STATE,
                authority: TEST_CONFIG.validAuthority,
                correlationId: TEST_CONFIG.CORRELATION_ID,
                responseMode: TEST_CONFIG.RESPONSE_MODE as ResponseMode,
                nonce: "",
                authenticationScheme: TEST_CONFIG.TOKEN_TYPE_BEARER as AuthenticationScheme
            };

            redirectClient.acquireToken(loginRequest);
        });

        it("Updates cache entries correctly", async () => {
            const emptyRequest: CommonAuthorizationUrlRequest = {
                redirectUri: TEST_URIS.TEST_REDIR_URI,
                scopes: [],
                state: TEST_STATE_VALUES.USER_STATE,
                authority: TEST_CONFIG.validAuthority,
                correlationId: TEST_CONFIG.CORRELATION_ID,
                responseMode: TEST_CONFIG.RESPONSE_MODE as ResponseMode,
                nonce: "",
                authenticationScheme: TEST_CONFIG.TOKEN_TYPE_BEARER as AuthenticationScheme
            };

            sinon.stub(CryptoOps.prototype, "generatePkceCodes").resolves({
                challenge: TEST_CONFIG.TEST_CHALLENGE,
                verifier: TEST_CONFIG.TEST_VERIFIER
            });


            sinon.stub(CryptoOps.prototype, "getPublicKeyThumbprint").resolves(TEST_POP_VALUES.DECODED_STK_JWK_THUMBPRINT);
            sinon.stub(NavigationClient.prototype, "navigateExternal").callsFake((urlNavigate: string, options: NavigationOptions): Promise<boolean> => {
                expect(options.noHistory).toBeFalsy();
                expect(urlNavigate).not.toBe("");
                return Promise.resolve(true);
            });
            const testLogger = new Logger(loggerOptions);

            const browserCrypto = new CryptoOps();
            const browserStorage = new BrowserCacheManager(TEST_CONFIG.MSAL_CLIENT_ID, cacheConfig, browserCrypto, testLogger);
            await redirectClient.acquireToken(emptyRequest);
            expect(browserStorage.getTemporaryCache(browserStorage.generateStateKey(TEST_STATE_VALUES.TEST_STATE_REDIRECT))).toEqual(TEST_STATE_VALUES.TEST_STATE_REDIRECT);
            expect(browserStorage.getTemporaryCache(browserStorage.generateNonceKey(TEST_STATE_VALUES.TEST_STATE_REDIRECT))).toEqual(RANDOM_TEST_GUID);
            expect(browserStorage.getTemporaryCache(browserStorage.generateAuthorityKey(TEST_STATE_VALUES.TEST_STATE_REDIRECT))).toEqual(`${Constants.DEFAULT_AUTHORITY}`);
        });

        it("Adds login_hint as CCS cache entry to the cache and urlNavigate", async () => {
            const testIdTokenClaims: TokenClaims = {
                "ver": "2.0",
                "iss": "https://login.microsoftonline.com/9188040d-6c67-4c5b-b112-36a304b66dad/v2.0",
                "sub": "AAAAAAAAAAAAAAAAAAAAAIkzqFVrSaSaFHy782bbtaQ",
                "name": "Abe Lincoln",
                "preferred_username": "AbeLi@microsoft.com",
                "oid": "00000000-0000-0000-66f3-3332eca7ea81",
                "tid": "3338040d-6c67-4c5b-b112-36a304b66dad",
                "nonce": "123523",
            };
            const testCcsCred: CcsCredential = {
                credential: testIdTokenClaims.preferred_username || "",
                type: CcsCredentialType.UPN
            };
            const emptyRequest: CommonAuthorizationUrlRequest = {
                redirectUri: TEST_URIS.TEST_REDIR_URI,
                scopes: [],
                state: TEST_STATE_VALUES.USER_STATE,
                authority: TEST_CONFIG.validAuthority,
                correlationId: TEST_CONFIG.CORRELATION_ID,
                responseMode: TEST_CONFIG.RESPONSE_MODE as ResponseMode,
                nonce: "",
                authenticationScheme: TEST_CONFIG.TOKEN_TYPE_BEARER as AuthenticationScheme,
                loginHint: testIdTokenClaims.preferred_username || ""
            };

            sinon.stub(CryptoOps.prototype, "generatePkceCodes").resolves({
                challenge: TEST_CONFIG.TEST_CHALLENGE,
                verifier: TEST_CONFIG.TEST_VERIFIER
            });


            sinon.stub(CryptoOps.prototype, "getPublicKeyThumbprint").resolves(TEST_POP_VALUES.DECODED_STK_JWK_THUMBPRINT);
            sinon.stub(NavigationClient.prototype, "navigateExternal").callsFake((urlNavigate: string, options: NavigationOptions): Promise<boolean> => {
                expect(options.noHistory).toBeFalsy();
                expect(urlNavigate).not.toBe("");
                return Promise.resolve(true);
            });
            const testLogger = new Logger(loggerOptions);

            const browserCrypto = new CryptoOps();
            const browserStorage = new BrowserCacheManager(TEST_CONFIG.MSAL_CLIENT_ID, cacheConfig, browserCrypto, testLogger);
            await redirectClient.acquireToken(emptyRequest);
            expect(browserStorage.getTemporaryCache(browserStorage.generateStateKey(TEST_STATE_VALUES.TEST_STATE_REDIRECT))).toEqual(TEST_STATE_VALUES.TEST_STATE_REDIRECT);
            expect(browserStorage.getTemporaryCache(browserStorage.generateNonceKey(TEST_STATE_VALUES.TEST_STATE_REDIRECT))).toEqual(RANDOM_TEST_GUID);
            expect(browserStorage.getTemporaryCache(browserStorage.generateAuthorityKey(TEST_STATE_VALUES.TEST_STATE_REDIRECT))).toEqual(`${Constants.DEFAULT_AUTHORITY}`);
            expect(browserStorage.getTemporaryCache(TemporaryCacheKeys.CCS_CREDENTIAL, true)).toEqual(JSON.stringify(testCcsCred));
        });

        it("Adds account homeAccountId as CCS cache entry to the cache and urlNavigate", async () => {
            const testIdTokenClaims: TokenClaims = {
                "ver": "2.0",
                "iss": "https://login.microsoftonline.com/9188040d-6c67-4c5b-b112-36a304b66dad/v2.0",
                "sub": "AAAAAAAAAAAAAAAAAAAAAIkzqFVrSaSaFHy782bbtaQ",
                "name": "Abe Lincoln",
                "preferred_username": "AbeLi@microsoft.com",
                "oid": "00000000-0000-0000-66f3-3332eca7ea81",
                "tid": "3338040d-6c67-4c5b-b112-36a304b66dad",
                "nonce": "123523",
            };
            const testAccount: AccountInfo = {
                homeAccountId: TEST_DATA_CLIENT_INFO.TEST_HOME_ACCOUNT_ID,
                localAccountId: TEST_DATA_CLIENT_INFO.TEST_UID,
                environment: "login.windows.net",
                tenantId: testIdTokenClaims.tid || "",
                username: testIdTokenClaims.preferred_username || ""
            };
            const testCcsCred: CcsCredential = {
                credential: testAccount.homeAccountId,
                type: CcsCredentialType.HOME_ACCOUNT_ID
            };
            const emptyRequest: CommonAuthorizationUrlRequest = {
                redirectUri: TEST_URIS.TEST_REDIR_URI,
                scopes: [],
                state: TEST_STATE_VALUES.USER_STATE,
                authority: TEST_CONFIG.validAuthority,
                correlationId: TEST_CONFIG.CORRELATION_ID,
                responseMode: TEST_CONFIG.RESPONSE_MODE as ResponseMode,
                nonce: "",
                authenticationScheme: TEST_CONFIG.TOKEN_TYPE_BEARER as AuthenticationScheme,
                account: testAccount
            };

            sinon.stub(CryptoOps.prototype, "generatePkceCodes").resolves({
                challenge: TEST_CONFIG.TEST_CHALLENGE,
                verifier: TEST_CONFIG.TEST_VERIFIER
            });


            sinon.stub(CryptoOps.prototype, "getPublicKeyThumbprint").resolves(TEST_POP_VALUES.DECODED_STK_JWK_THUMBPRINT);
            sinon.stub(NavigationClient.prototype, "navigateExternal").callsFake((urlNavigate: string, options: NavigationOptions): Promise<boolean> => {
                expect(options.noHistory).toBeFalsy();
                expect(urlNavigate).not.toBe("");
                return Promise.resolve(true);
            });
            const testLogger = new Logger(loggerOptions);

            const browserCrypto = new CryptoOps();
            const browserStorage = new BrowserCacheManager(TEST_CONFIG.MSAL_CLIENT_ID, cacheConfig, browserCrypto, testLogger);
            await redirectClient.acquireToken(emptyRequest);
            expect(browserStorage.getTemporaryCache(browserStorage.generateStateKey(TEST_STATE_VALUES.TEST_STATE_REDIRECT))).toEqual(TEST_STATE_VALUES.TEST_STATE_REDIRECT);
            expect(browserStorage.getTemporaryCache(browserStorage.generateNonceKey(TEST_STATE_VALUES.TEST_STATE_REDIRECT))).toEqual(RANDOM_TEST_GUID);
            expect(browserStorage.getTemporaryCache(browserStorage.generateAuthorityKey(TEST_STATE_VALUES.TEST_STATE_REDIRECT))).toEqual(`${Constants.DEFAULT_AUTHORITY}`);
            expect(browserStorage.getTemporaryCache(TemporaryCacheKeys.CCS_CREDENTIAL, true)).toEqual(JSON.stringify(testCcsCred));
        });

        it("Caches token request correctly", async () => {
            const tokenRequest: CommonAuthorizationUrlRequest = {
                redirectUri: TEST_URIS.TEST_REDIR_URI,
                scopes: [],
                correlationId: RANDOM_TEST_GUID,
                state: TEST_STATE_VALUES.USER_STATE,
                authority: TEST_CONFIG.validAuthority,
                responseMode: TEST_CONFIG.RESPONSE_MODE as ResponseMode,
                nonce: "",
                authenticationScheme: TEST_CONFIG.TOKEN_TYPE_BEARER as AuthenticationScheme
            };

            sinon.stub(CryptoOps.prototype, "generatePkceCodes").resolves({
                challenge: TEST_CONFIG.TEST_CHALLENGE,
                verifier: TEST_CONFIG.TEST_VERIFIER
            });

            sinon.stub(NavigationClient.prototype, "navigateExternal").callsFake((urlNavigate: string, options: NavigationOptions): Promise<boolean> => {
                expect(options.noHistory).toBeFalsy();
                expect(urlNavigate).not.toBe("");
                return Promise.resolve(true);
            });
            sinon.stub(CryptoOps.prototype, "getPublicKeyThumbprint").resolves(TEST_POP_VALUES.DECODED_STK_JWK_THUMBPRINT);

            const browserCrypto = new CryptoOps();
            const testLogger = new Logger(loggerOptions);
            const browserStorage = new BrowserCacheManager(TEST_CONFIG.MSAL_CLIENT_ID, cacheConfig, browserCrypto, testLogger);
            await redirectClient.acquireToken(tokenRequest);
            const cachedRequest: CommonAuthorizationCodeRequest = JSON.parse(browserCrypto.base64Decode(browserStorage.getTemporaryCache(TemporaryCacheKeys.REQUEST_PARAMS, true) || ""));
            expect(cachedRequest.scopes).toEqual([]);
            expect(cachedRequest.codeVerifier).toEqual(TEST_CONFIG.TEST_VERIFIER);
            expect(cachedRequest.authority).toEqual(`${Constants.DEFAULT_AUTHORITY}`);
            expect(cachedRequest.correlationId).toEqual(RANDOM_TEST_GUID);
            expect(cachedRequest.authenticationScheme).toEqual(TEST_CONFIG.TOKEN_TYPE_BEARER as AuthenticationScheme);
            expect(cachedRequest.stkJwk).toEqual(TEST_POP_VALUES.DECODED_STK_JWK_THUMBPRINT);
        });

        it("Cleans cache before error is thrown", async () => {
            const emptyRequest: CommonAuthorizationUrlRequest = {
                redirectUri: TEST_URIS.TEST_REDIR_URI,
                scopes: [],
                state: TEST_STATE_VALUES.USER_STATE,
                authority: TEST_CONFIG.validAuthority,
                correlationId: TEST_CONFIG.CORRELATION_ID,
                responseMode: TEST_CONFIG.RESPONSE_MODE as ResponseMode,
                nonce: "",
                authenticationScheme: TEST_CONFIG.TOKEN_TYPE_BEARER as AuthenticationScheme
            };

            const browserCrypto = new CryptoOps();
            const testLogger = new Logger(loggerOptions);
            new BrowserCacheManager(TEST_CONFIG.MSAL_CLIENT_ID, cacheConfig, browserCrypto, testLogger);
            sinon.stub(CryptoOps.prototype, "generatePkceCodes").resolves({
                challenge: TEST_CONFIG.TEST_CHALLENGE,
                verifier: TEST_CONFIG.TEST_VERIFIER
            });
            sinon.stub(CryptoOps.prototype, "getPublicKeyThumbprint").resolves(TEST_POP_VALUES.DECODED_STK_JWK_THUMBPRINT);

            const testError = {
                errorCode: "create_login_url_error",
                errorMessage: "Error in creating a login url",
                correlationId: TEST_CONFIG.CORRELATION_ID
            };
            sinon.stub(AuthorizationCodeClient.prototype, "getAuthCodeUrl").throws(new BrowserAuthError(testError.errorCode, testError.errorMessage));
            try {
                await redirectClient.acquireToken(emptyRequest);
            } catch (e) {
                // Test that error was cached for telemetry purposes and then thrown
                expect(window.sessionStorage).toHaveLength(1);
                const failures = window.sessionStorage.getItem(`server-telemetry-${TEST_CONFIG.MSAL_CLIENT_ID}`);
                const failureObj = JSON.parse(failures || "") as ServerTelemetryEntity;
                expect(failureObj.failedRequests).toHaveLength(2);
                expect(failureObj.failedRequests[0]).toEqual(ApiId.acquireTokenRedirect);
                expect(failureObj.errors[0]).toEqual(testError.errorCode);
                expect(e).toMatchObject(testError);
            }
        });

        it("Uses adal token from cache if it is present and sets upn as the login hint.", async () => {
            const idTokenClaims: TokenClaims = {
                "iss": "https://sts.windows.net/fa15d692-e9c7-4460-a743-29f2956fd429/",
                "exp": 1536279024,
                "name": "abeli",
                "nonce": "123523",
                "oid": "05833b6b-aa1d-42d4-9ec0-1b2bb9194438",
                "sub": "5_J9rSss8-jvt_Icu6ueRNL8xXb8LF4Fsg_KooC2RJQ",
                "tid": "fa15d692-e9c7-4460-a743-29f2956fd429",
                "ver": "1.0",
                "upn": "AbeLincoln@contoso.com"
            };
            sinon.stub(AuthToken, "extractTokenClaims").returns(idTokenClaims);
            const browserCrypto = new CryptoOps();
            const testLogger = new Logger(loggerOptions);
            const browserStorage: BrowserCacheManager = new BrowserCacheManager(TEST_CONFIG.MSAL_CLIENT_ID, cacheConfig, browserCrypto, testLogger);
            browserStorage.setTemporaryCache(PersistentCacheKeys.ADAL_ID_TOKEN, TEST_TOKENS.IDTOKEN_V1);
            const loginUrlSpy = sinon.spy(AuthorizationCodeClient.prototype, "getAuthCodeUrl");
            sinon.stub(CryptoOps.prototype, "generatePkceCodes").resolves({
                challenge: TEST_CONFIG.TEST_CHALLENGE,
                verifier: TEST_CONFIG.TEST_VERIFIER
            });

            sinon.stub(CryptoOps.prototype, "getPublicKeyThumbprint").resolves(TEST_POP_VALUES.DECODED_STK_JWK_THUMBPRINT);
            sinon.stub(NavigationClient.prototype, "navigateExternal").callsFake((urlNavigate: string, options: NavigationOptions): Promise<boolean> => {
                expect(options.noHistory).toBeFalsy();
                expect(urlNavigate).not.toBe("");
                return Promise.resolve(true);
            });
            const emptyRequest: CommonAuthorizationUrlRequest = {
                redirectUri: TEST_URIS.TEST_REDIR_URI,
                scopes: [],
                state: TEST_STATE_VALUES.USER_STATE,
                authority: TEST_CONFIG.validAuthority,
                correlationId: TEST_CONFIG.CORRELATION_ID,
                responseMode: TEST_CONFIG.RESPONSE_MODE as ResponseMode,
                nonce: "",
                authenticationScheme: TEST_CONFIG.TOKEN_TYPE_BEARER as AuthenticationScheme
            };
            await redirectClient.acquireToken(emptyRequest);
            const validatedRequest: CommonAuthorizationUrlRequest = {
                ...emptyRequest,
                scopes: [],
                loginHint: idTokenClaims.upn,
                state: TEST_STATE_VALUES.TEST_STATE_REDIRECT,
                correlationId: RANDOM_TEST_GUID,
                nonce: RANDOM_TEST_GUID,
                authority: `${Constants.DEFAULT_AUTHORITY}`,
                responseMode: ResponseMode.FRAGMENT,
                codeChallenge: TEST_CONFIG.TEST_CHALLENGE,
                codeChallengeMethod: Constants.S256_CODE_CHALLENGE_METHOD,
                stkJwk: TEST_POP_VALUES.DECODED_STK_JWK_THUMBPRINT
            };
            expect(loginUrlSpy.calledWith(validatedRequest)).toBeTruthy();
        });

        it("Uses adal token from cache if it is present and sets preferred_name as the login hint.", async () => {
            const idTokenClaims: TokenClaims = {
                "iss": "https://sts.windows.net/fa15d692-e9c7-4460-a743-29f2956fd429/",
                "exp": 1536279024,
                "name": "abeli",
                "nonce": "123523",
                "oid": "05833b6b-aa1d-42d4-9ec0-1b2bb9194438",
                "sub": "5_J9rSss8-jvt_Icu6ueRNL8xXb8LF4Fsg_KooC2RJQ",
                "tid": "fa15d692-e9c7-4460-a743-29f2956fd429",
                "ver": "1.0",
                "preferred_username": "AbeLincoln@contoso.com"
            };
            sinon.stub(AuthToken, "extractTokenClaims").returns(idTokenClaims);
            const browserCrypto = new CryptoOps();
            const testLogger = new Logger(loggerOptions);
            const browserStorage: BrowserCacheManager = new BrowserCacheManager(TEST_CONFIG.MSAL_CLIENT_ID, cacheConfig, browserCrypto, testLogger);
            browserStorage.setTemporaryCache(PersistentCacheKeys.ADAL_ID_TOKEN, TEST_TOKENS.IDTOKEN_V1);
            const loginUrlSpy = sinon.spy(AuthorizationCodeClient.prototype, "getAuthCodeUrl");
            sinon.stub(CryptoOps.prototype, "generatePkceCodes").resolves({
                challenge: TEST_CONFIG.TEST_CHALLENGE,
                verifier: TEST_CONFIG.TEST_VERIFIER
            });
            sinon.stub(CryptoOps.prototype, "getPublicKeyThumbprint").resolves(TEST_POP_VALUES.DECODED_STK_JWK_THUMBPRINT);
            sinon.stub(NavigationClient.prototype, "navigateExternal").callsFake((urlNavigate: string, options: NavigationOptions): Promise<boolean> => {
                expect(options.noHistory).toBeFalsy();
                expect(urlNavigate).not.toBe("");
                return Promise.resolve(true);
            });
            const emptyRequest: CommonAuthorizationUrlRequest = {
                redirectUri: TEST_URIS.TEST_REDIR_URI,
                scopes: [],
                state: TEST_STATE_VALUES.USER_STATE,
                authority: TEST_CONFIG.validAuthority,
                correlationId: TEST_CONFIG.CORRELATION_ID,
                responseMode: TEST_CONFIG.RESPONSE_MODE as ResponseMode,
                nonce: "",
                authenticationScheme: TEST_CONFIG.TOKEN_TYPE_BEARER as AuthenticationScheme
            };
            await redirectClient.acquireToken(emptyRequest);
            const validatedRequest: CommonAuthorizationUrlRequest = {
                ...emptyRequest,
                scopes: [],
                loginHint: idTokenClaims.preferred_username,
                state: TEST_STATE_VALUES.TEST_STATE_REDIRECT,
                correlationId: RANDOM_TEST_GUID,
                nonce: RANDOM_TEST_GUID,
                authority: `${Constants.DEFAULT_AUTHORITY}`,
                responseMode: ResponseMode.FRAGMENT,
                codeChallenge: TEST_CONFIG.TEST_CHALLENGE,
                codeChallengeMethod: Constants.S256_CODE_CHALLENGE_METHOD,
                stkJwk: TEST_POP_VALUES.DECODED_STK_JWK_THUMBPRINT
            };
            expect(loginUrlSpy.calledWith(validatedRequest)).toBeTruthy();
        });

        it("Uses adal token from cache if it is present and sets preferred_name as the login hint when upn is also populated.", async () => {
            const idTokenClaims: TokenClaims = {
                "iss": "https://sts.windows.net/fa15d692-e9c7-4460-a743-29f2956fd429/",
                "exp": 1536279024,
                "name": "abeli",
                "nonce": "123523",
                "oid": "05833b6b-aa1d-42d4-9ec0-1b2bb9194438",
                "sub": "5_J9rSss8-jvt_Icu6ueRNL8xXb8LF4Fsg_KooC2RJQ",
                "tid": "fa15d692-e9c7-4460-a743-29f2956fd429",
                "ver": "1.0",
                "upn": "AbeLincol_gmail.com#EXT#@AbeLincolgmail.onmicrosoft.com",
                "preferred_username": "AbeLincoln@contoso.com"
            };
            sinon.stub(AuthToken, "extractTokenClaims").returns(idTokenClaims);
            const browserCrypto = new CryptoOps();
            const testLogger = new Logger(loggerOptions);
            const browserStorage: BrowserCacheManager = new BrowserCacheManager(TEST_CONFIG.MSAL_CLIENT_ID, cacheConfig, browserCrypto, testLogger);
            browserStorage.setTemporaryCache(PersistentCacheKeys.ADAL_ID_TOKEN, TEST_TOKENS.IDTOKEN_V1);
            const loginUrlSpy = sinon.spy(AuthorizationCodeClient.prototype, "getAuthCodeUrl");
            sinon.stub(CryptoOps.prototype, "generatePkceCodes").resolves({
                challenge: TEST_CONFIG.TEST_CHALLENGE,
                verifier: TEST_CONFIG.TEST_VERIFIER
            });
            sinon.stub(CryptoOps.prototype, "getPublicKeyThumbprint").resolves(TEST_POP_VALUES.DECODED_STK_JWK_THUMBPRINT);
            sinon.stub(NavigationClient.prototype, "navigateExternal").callsFake((urlNavigate: string, options: NavigationOptions): Promise<boolean> => {
                expect(options.noHistory).toBeFalsy();
                expect(urlNavigate).not.toBe("");
                return Promise.resolve(true);
            });
            const emptyRequest: CommonAuthorizationUrlRequest = {
                redirectUri: TEST_URIS.TEST_REDIR_URI,
                scopes: [],
                state: TEST_STATE_VALUES.USER_STATE,
                authority: TEST_CONFIG.validAuthority,
                correlationId: TEST_CONFIG.CORRELATION_ID,
                responseMode: TEST_CONFIG.RESPONSE_MODE as ResponseMode,
                nonce: "",
                authenticationScheme: TEST_CONFIG.TOKEN_TYPE_BEARER as AuthenticationScheme
            };
            await redirectClient.acquireToken(emptyRequest);
            const validatedRequest: CommonAuthorizationUrlRequest = {
                ...emptyRequest,
                scopes: [],
                loginHint: idTokenClaims.preferred_username,
                state: TEST_STATE_VALUES.TEST_STATE_REDIRECT,
                correlationId: RANDOM_TEST_GUID,
                nonce: RANDOM_TEST_GUID,
                authority: `${Constants.DEFAULT_AUTHORITY}`,
                responseMode: ResponseMode.FRAGMENT,
                codeChallenge: TEST_CONFIG.TEST_CHALLENGE,
                codeChallengeMethod: Constants.S256_CODE_CHALLENGE_METHOD,
                stkJwk: TEST_POP_VALUES.DECODED_STK_JWK_THUMBPRINT
            };
            expect(loginUrlSpy.calledWith(validatedRequest)).toBeTruthy();
        });

        it("Uses msal v1 token from cache if it is present and sets preferred_name as the login hint.", async () => {
            const idTokenClaims: TokenClaims = {
                "iss": "https://sts.windows.net/fa15d692-e9c7-4460-a743-29f2956fd429/",
                "exp": 1536279024,
                "name": "abeli",
                "nonce": "123523",
                "oid": "05833b6b-aa1d-42d4-9ec0-1b2bb9194438",
                "sub": "5_J9rSss8-jvt_Icu6ueRNL8xXb8LF4Fsg_KooC2RJQ",
                "tid": "fa15d692-e9c7-4460-a743-29f2956fd429",
                "ver": "1.0",
                "preferred_username": "AbeLincoln@contoso.com"
            };
            sinon.stub(AuthToken, "extractTokenClaims").returns(idTokenClaims);
            const browserCrypto = new CryptoOps();
            const testLogger = new Logger(loggerOptions);
            const browserStorage: BrowserCacheManager = new BrowserCacheManager(TEST_CONFIG.MSAL_CLIENT_ID, cacheConfig, browserCrypto, testLogger);
            browserStorage.setTemporaryCache(PersistentCacheKeys.ID_TOKEN, TEST_TOKENS.IDTOKEN_V1, true);
            const loginUrlSpy = sinon.spy(AuthorizationCodeClient.prototype, "getAuthCodeUrl");
            sinon.stub(CryptoOps.prototype, "generatePkceCodes").resolves({
                challenge: TEST_CONFIG.TEST_CHALLENGE,
                verifier: TEST_CONFIG.TEST_VERIFIER
            });
            sinon.stub(NavigationClient.prototype, "navigateExternal").callsFake((urlNavigate: string, options: NavigationOptions): Promise<boolean> => {
                expect(options.noHistory).toBeFalsy();
                expect(urlNavigate).not.toBe("");
                return Promise.resolve(true);
            });
            const emptyRequest: CommonAuthorizationUrlRequest = {
                redirectUri: TEST_URIS.TEST_REDIR_URI,
                scopes: [],
                state: TEST_STATE_VALUES.USER_STATE,
                authority: TEST_CONFIG.validAuthority,
                correlationId: TEST_CONFIG.CORRELATION_ID,
                responseMode: TEST_CONFIG.RESPONSE_MODE as ResponseMode,
                nonce: "",
                authenticationScheme: TEST_CONFIG.TOKEN_TYPE_BEARER as AuthenticationScheme
            };
            await redirectClient.acquireToken(emptyRequest);
            const validatedRequest: CommonAuthorizationUrlRequest = {
                ...emptyRequest,
                scopes: [],
                loginHint: idTokenClaims.preferred_username,
                state: TEST_STATE_VALUES.TEST_STATE_REDIRECT,
                correlationId: RANDOM_TEST_GUID,
                nonce: RANDOM_TEST_GUID,
                authority: `${Constants.DEFAULT_AUTHORITY}`,
                responseMode: ResponseMode.FRAGMENT,
                codeChallenge: TEST_CONFIG.TEST_CHALLENGE,
                codeChallengeMethod: Constants.S256_CODE_CHALLENGE_METHOD
            };
            expect(loginUrlSpy.calledWith(validatedRequest)).toBeTruthy();
        });

        it("Does not use adal token from cache if it is present and SSO params have been given.", async () => {
            const idTokenClaims: TokenClaims = {
                "iss": "https://sts.windows.net/fa15d692-e9c7-4460-a743-29f2956fd429/",
                "exp": 1536279024,
                "name": "abeli",
                "nonce": "123523",
                "oid": "05833b6b-aa1d-42d4-9ec0-1b2bb9194438",
                "sub": "5_J9rSss8-jvt_Icu6ueRNL8xXb8LF4Fsg_KooC2RJQ",
                "tid": "fa15d692-e9c7-4460-a743-29f2956fd429",
                "ver": "1.0",
                "upn": "AbeLincoln@contoso.com"
            };
            sinon.stub(AuthToken, "extractTokenClaims").returns(idTokenClaims);
            const browserCrypto = new CryptoOps();
            const testLogger = new Logger(loggerOptions);
            const browserStorage: BrowserCacheManager = new BrowserCacheManager(TEST_CONFIG.MSAL_CLIENT_ID, cacheConfig, browserCrypto, testLogger);
            browserStorage.setTemporaryCache(PersistentCacheKeys.ADAL_ID_TOKEN, TEST_TOKENS.IDTOKEN_V1);
            const loginUrlSpy = sinon.spy(AuthorizationCodeClient.prototype, "getAuthCodeUrl");
            sinon.stub(CryptoOps.prototype, "generatePkceCodes").resolves({
                challenge: TEST_CONFIG.TEST_CHALLENGE,
                verifier: TEST_CONFIG.TEST_VERIFIER
            });

            sinon.stub(CryptoOps.prototype, "getPublicKeyThumbprint").resolves(TEST_POP_VALUES.DECODED_STK_JWK_THUMBPRINT);
            sinon.stub(NavigationClient.prototype, "navigateExternal").callsFake((urlNavigate: string, options: NavigationOptions): Promise<boolean> => {
                expect(options.noHistory).toBeFalsy();
                expect(urlNavigate).not.toBe("");
                return Promise.resolve(true);
            });
            const loginRequest: CommonAuthorizationUrlRequest = {
                redirectUri: TEST_URIS.TEST_REDIR_URI,
                scopes: [],
                loginHint: "AbeLi@microsoft.com",
                state: TEST_STATE_VALUES.USER_STATE,
                authority: TEST_CONFIG.validAuthority,
                correlationId: TEST_CONFIG.CORRELATION_ID,
                responseMode: TEST_CONFIG.RESPONSE_MODE as ResponseMode,
                nonce: "",
                authenticationScheme: TEST_CONFIG.TOKEN_TYPE_BEARER as AuthenticationScheme
            };
            await redirectClient.acquireToken(loginRequest);
            const validatedRequest: CommonAuthorizationUrlRequest = {
                ...loginRequest,
                scopes: [],
                state: TEST_STATE_VALUES.TEST_STATE_REDIRECT,
                correlationId: RANDOM_TEST_GUID,
                authority: `${Constants.DEFAULT_AUTHORITY}`,
                nonce: RANDOM_TEST_GUID,
                responseMode: ResponseMode.FRAGMENT,
                codeChallenge: TEST_CONFIG.TEST_CHALLENGE,
                codeChallengeMethod: Constants.S256_CODE_CHALLENGE_METHOD,
                stkJwk: TEST_POP_VALUES.DECODED_STK_JWK_THUMBPRINT
            };
            expect(loginUrlSpy.calledWith(validatedRequest)).toBeTruthy();
        });

        it("navigates to created login url", (done) => {
            sinon.stub(RedirectHandler.prototype, "initiateAuthRequest").callsFake((navigateUrl): Promise<void> => {
                expect(navigateUrl).toEqual(testNavUrl);
                return Promise.resolve(done());
            });
            sinon.stub(CryptoOps.prototype, "generatePkceCodes").resolves({
                challenge: TEST_CONFIG.TEST_CHALLENGE,
                verifier: TEST_CONFIG.TEST_VERIFIER
            });

            sinon.stub(CryptoOps.prototype, "getPublicKeyThumbprint").resolves(TEST_POP_VALUES.DECODED_STK_JWK_THUMBPRINT);
            const loginRequest: RedirectRequest = {
                redirectUri: TEST_URIS.TEST_REDIR_URI,
                scopes: ["user.read", "openid", "profile"],
                state: TEST_STATE_VALUES.USER_STATE,
                authority: TEST_CONFIG.validAuthority,
                correlationId: TEST_CONFIG.CORRELATION_ID,
                nonce: "",
                authenticationScheme: TEST_CONFIG.TOKEN_TYPE_BEARER as AuthenticationScheme
            };
            redirectClient.acquireToken(loginRequest);
        });

        it("passes onRedirectNavigate callback", (done) => {
            const onRedirectNavigate = (url: string) => {
                expect(url).toEqual(testNavUrl)
                done();
            };

            sinon.stub(RedirectHandler.prototype, "initiateAuthRequest").callsFake((navigateUrl, {
                redirectTimeout: timeout, redirectStartPage, onRedirectNavigate: onRedirectNavigateCb
            }): Promise<void> => {
                expect(onRedirectNavigateCb).toEqual(onRedirectNavigate);
                expect(navigateUrl).toEqual(testNavUrl);
                onRedirectNavigate(navigateUrl);
                return Promise.resolve();
            });
            sinon.stub(CryptoOps.prototype, "generatePkceCodes").resolves({
                challenge: TEST_CONFIG.TEST_CHALLENGE,
                verifier: TEST_CONFIG.TEST_VERIFIER
            });

            sinon.stub(CryptoOps.prototype, "getPublicKeyThumbprint").resolves(TEST_POP_VALUES.DECODED_STK_JWK_THUMBPRINT);
            const loginRequest: RedirectRequest = {
                redirectUri: TEST_URIS.TEST_REDIR_URI,
                scopes: ["user.read", "openid", "profile"],
                state: TEST_STATE_VALUES.USER_STATE,
                onRedirectNavigate
            };
            redirectClient.acquireToken(loginRequest);
        });

        it("Updates cache entries correctly", async () => {
            const testScope = "testscope";
            const emptyRequest: CommonAuthorizationUrlRequest = {
                redirectUri: TEST_URIS.TEST_REDIR_URI,
                scopes: [testScope],
                state: TEST_STATE_VALUES.USER_STATE,
                authority: TEST_CONFIG.validAuthority,
                correlationId: TEST_CONFIG.CORRELATION_ID,
                responseMode: TEST_CONFIG.RESPONSE_MODE as ResponseMode,
                nonce: "",
                authenticationScheme: TEST_CONFIG.TOKEN_TYPE_BEARER as AuthenticationScheme
            };
            sinon.stub(CryptoOps.prototype, "generatePkceCodes").resolves({
                challenge: TEST_CONFIG.TEST_CHALLENGE,
                verifier: TEST_CONFIG.TEST_VERIFIER
            });

            sinon.stub(CryptoOps.prototype, "getPublicKeyThumbprint").resolves(TEST_POP_VALUES.DECODED_STK_JWK_THUMBPRINT);
            sinon.stub(NavigationClient.prototype, "navigateExternal").callsFake((urlNavigate: string, options: NavigationOptions): Promise<boolean> => {
                expect(options.noHistory).toBeFalsy();
                expect(urlNavigate).not.toBe("");
                return Promise.resolve(true);
            });
            const browserCrypto = new CryptoOps();
            const testLogger = new Logger(loggerOptions);
            const browserStorage = new BrowserCacheManager(TEST_CONFIG.MSAL_CLIENT_ID, cacheConfig, browserCrypto, testLogger);
            await redirectClient.acquireToken(emptyRequest);
            expect(browserStorage.getTemporaryCache(browserStorage.generateStateKey(TEST_STATE_VALUES.TEST_STATE_REDIRECT))).toEqual(TEST_STATE_VALUES.TEST_STATE_REDIRECT);
            expect(browserStorage.getTemporaryCache(browserStorage.generateNonceKey(TEST_STATE_VALUES.TEST_STATE_REDIRECT))).toEqual(RANDOM_TEST_GUID);
            expect(browserStorage.getTemporaryCache(browserStorage.generateAuthorityKey(TEST_STATE_VALUES.TEST_STATE_REDIRECT))).toEqual(`${Constants.DEFAULT_AUTHORITY}`);
        });

        it("Caches token request correctly", async () => {
            const testScope = "testscope";
            const tokenRequest: CommonAuthorizationUrlRequest = {
                redirectUri: TEST_URIS.TEST_REDIR_URI,
                scopes: [testScope],
                correlationId: RANDOM_TEST_GUID,
                state: TEST_STATE_VALUES.USER_STATE,
                authority: TEST_CONFIG.validAuthority,
                responseMode: TEST_CONFIG.RESPONSE_MODE as ResponseMode,
                nonce: "",
                authenticationScheme: TEST_CONFIG.TOKEN_TYPE_BEARER as AuthenticationScheme
            };
            sinon.stub(CryptoOps.prototype, "generatePkceCodes").resolves({
                challenge: TEST_CONFIG.TEST_CHALLENGE,
                verifier: TEST_CONFIG.TEST_VERIFIER
            });

            sinon.stub(CryptoOps.prototype, "getPublicKeyThumbprint").resolves(TEST_POP_VALUES.DECODED_STK_JWK_THUMBPRINT);
            sinon.stub(NavigationClient.prototype, "navigateExternal").callsFake((urlNavigate: string, options: NavigationOptions): Promise<boolean> => {
                expect(options.noHistory).toBeFalsy();
                expect(urlNavigate).not.toBe("");
                return Promise.resolve(true);
            });
            const browserCrypto = new CryptoOps();
            const testLogger = new Logger(loggerOptions);
            const browserStorage = new BrowserCacheManager(TEST_CONFIG.MSAL_CLIENT_ID, cacheConfig, browserCrypto, testLogger);
            await redirectClient.acquireToken(tokenRequest);
            const cachedRequest: CommonAuthorizationCodeRequest = JSON.parse(browserCrypto.base64Decode(browserStorage.getTemporaryCache(TemporaryCacheKeys.REQUEST_PARAMS, true) || ""));
            expect(cachedRequest.scopes).toEqual([testScope]);
            expect(cachedRequest.codeVerifier).toEqual(TEST_CONFIG.TEST_VERIFIER);
            expect(cachedRequest.authority).toEqual(`${Constants.DEFAULT_AUTHORITY}`);
            expect(cachedRequest.correlationId).toEqual(RANDOM_TEST_GUID);
            expect(cachedRequest.authenticationScheme).toEqual(TEST_CONFIG.TOKEN_TYPE_BEARER as AuthenticationScheme);
            expect(cachedRequest.stkJwk).toEqual(TEST_POP_VALUES.DECODED_STK_JWK_THUMBPRINT);
        });

        it("Cleans cache before error is thrown", async () => {
            const testScope = "testscope";
            const emptyRequest: CommonAuthorizationUrlRequest = {
                redirectUri: TEST_URIS.TEST_REDIR_URI,
                scopes: [testScope],
                state: "",
                authority: TEST_CONFIG.validAuthority,
                correlationId: TEST_CONFIG.CORRELATION_ID,
                responseMode: TEST_CONFIG.RESPONSE_MODE as ResponseMode,
                nonce: "",
                authenticationScheme: TEST_CONFIG.TOKEN_TYPE_BEARER as AuthenticationScheme
            };
            const browserCrypto = new CryptoOps();
            const testLogger = new Logger(loggerOptions);
            new BrowserCacheManager(TEST_CONFIG.MSAL_CLIENT_ID, cacheConfig, browserCrypto, testLogger);
            sinon.stub(CryptoOps.prototype, "generatePkceCodes").resolves({
                challenge: TEST_CONFIG.TEST_CHALLENGE,
                verifier: TEST_CONFIG.TEST_VERIFIER
            });
            sinon.stub(CryptoOps.prototype, "getPublicKeyThumbprint").resolves(TEST_POP_VALUES.DECODED_STK_JWK_THUMBPRINT);

            const testError = {
                errorCode: "create_login_url_error",
                errorMessage: "Error in creating a login url"
            };
            sinon.stub(AuthorizationCodeClient.prototype, "getAuthCodeUrl").throws(testError);
            try {
                await redirectClient.acquireToken(emptyRequest);
            } catch (e) {
                // Test that error was cached for telemetry purposes and then thrown
                expect(window.sessionStorage).toHaveLength(1);
                const failures = window.sessionStorage.getItem(`server-telemetry-${TEST_CONFIG.MSAL_CLIENT_ID}`);
                const failureObj = JSON.parse(failures || "") as ServerTelemetryEntity;
                expect(failureObj.failedRequests).toHaveLength(2);
                expect(failureObj.failedRequests[0]).toEqual(ApiId.acquireTokenRedirect);
                expect(failureObj.errors[0]).toEqual(testError.errorCode);
                expect(e).toEqual(testError);
            }
        });

        it("Uses adal token from cache if it is present.", async () => {
            const testScope = "testscope";
            const idTokenClaims: TokenClaims = {
                "iss": "https://sts.windows.net/fa15d692-e9c7-4460-a743-29f2956fd429/",
                "exp": 1536279024,
                "name": "abeli",
                "nonce": "123523",
                "oid": "05833b6b-aa1d-42d4-9ec0-1b2bb9194438",
                "sub": "5_J9rSss8-jvt_Icu6ueRNL8xXb8LF4Fsg_KooC2RJQ",
                "tid": "fa15d692-e9c7-4460-a743-29f2956fd429",
                "ver": "1.0",
                "upn": "AbeLincoln@contoso.com"
            };
            sinon.stub(AuthToken, "extractTokenClaims").returns(idTokenClaims);
            const browserCrypto = new CryptoOps();
            const testLogger = new Logger(loggerOptions);
            const browserStorage: BrowserCacheManager = new BrowserCacheManager(TEST_CONFIG.MSAL_CLIENT_ID, cacheConfig, browserCrypto, testLogger);
            browserStorage.setTemporaryCache(PersistentCacheKeys.ADAL_ID_TOKEN, TEST_TOKENS.IDTOKEN_V1);
            const acquireTokenUrlSpy = sinon.spy(AuthorizationCodeClient.prototype, "getAuthCodeUrl");
            sinon.stub(CryptoOps.prototype, "generatePkceCodes").resolves({
                challenge: TEST_CONFIG.TEST_CHALLENGE,
                verifier: TEST_CONFIG.TEST_VERIFIER
            });

            sinon.stub(CryptoOps.prototype, "getPublicKeyThumbprint").resolves(TEST_POP_VALUES.DECODED_STK_JWK_THUMBPRINT);
            sinon.stub(NavigationClient.prototype, "navigateExternal").callsFake((urlNavigate: string, options: NavigationOptions): Promise<boolean> => {
                expect(options.noHistory).toBeFalsy();
                expect(urlNavigate).not.toBe("");
                return Promise.resolve(true);
            });
            const emptyRequest: CommonAuthorizationUrlRequest = {
                redirectUri: TEST_URIS.TEST_REDIR_URI,
                scopes: [testScope],
                state: TEST_STATE_VALUES.USER_STATE,
                authority: TEST_CONFIG.validAuthority,
                correlationId: TEST_CONFIG.CORRELATION_ID,
                responseMode: TEST_CONFIG.RESPONSE_MODE as ResponseMode,
                nonce: "",
                authenticationScheme: TEST_CONFIG.TOKEN_TYPE_BEARER as AuthenticationScheme
            };
            await redirectClient.acquireToken(emptyRequest);
            const validatedRequest: CommonAuthorizationUrlRequest = {
                ...emptyRequest,
                scopes: [...emptyRequest.scopes],
                loginHint: idTokenClaims.upn,
                state: TEST_STATE_VALUES.TEST_STATE_REDIRECT,
                correlationId: RANDOM_TEST_GUID,
                authority: `${Constants.DEFAULT_AUTHORITY}`,
                nonce: RANDOM_TEST_GUID,
                responseMode: ResponseMode.FRAGMENT,
                codeChallenge: TEST_CONFIG.TEST_CHALLENGE,
                codeChallengeMethod: Constants.S256_CODE_CHALLENGE_METHOD,
                stkJwk: TEST_POP_VALUES.DECODED_STK_JWK_THUMBPRINT
            };
            expect(acquireTokenUrlSpy.calledWith(validatedRequest)).toBeTruthy();
        });

        it("Does not use adal token from cache if it is present and SSO params have been given.", async () => {
            const idTokenClaims: TokenClaims = {
                "iss": "https://sts.windows.net/fa15d692-e9c7-4460-a743-29f2956fd429/",
                "exp": 1536279024,
                "name": "abeli",
                "nonce": "123523",
                "oid": "05833b6b-aa1d-42d4-9ec0-1b2bb9194438",
                "sub": "5_J9rSss8-jvt_Icu6ueRNL8xXb8LF4Fsg_KooC2RJQ",
                "tid": "fa15d692-e9c7-4460-a743-29f2956fd429",
                "ver": "1.0",
                "upn": "AbeLincoln@contoso.com"
            };
            sinon.stub(AuthToken, "extractTokenClaims").returns(idTokenClaims);
            const browserCrypto = new CryptoOps();
            const testLogger = new Logger(loggerOptions);
            const browserStorage: BrowserCacheManager = new BrowserCacheManager(TEST_CONFIG.MSAL_CLIENT_ID, cacheConfig, browserCrypto, testLogger);
            browserStorage.setTemporaryCache(PersistentCacheKeys.ADAL_ID_TOKEN, TEST_TOKENS.IDTOKEN_V1);
            const acquireTokenUrlSpy = sinon.spy(AuthorizationCodeClient.prototype, "getAuthCodeUrl");
            sinon.stub(CryptoOps.prototype, "generatePkceCodes").resolves({
                challenge: TEST_CONFIG.TEST_CHALLENGE,
                verifier: TEST_CONFIG.TEST_VERIFIER
            });

            sinon.stub(CryptoOps.prototype, "getPublicKeyThumbprint").resolves(TEST_POP_VALUES.DECODED_STK_JWK_THUMBPRINT);
            sinon.stub(NavigationClient.prototype, "navigateExternal").callsFake((urlNavigate: string, options: NavigationOptions): Promise<boolean> => {
                expect(options.noHistory).toBeFalsy();
                expect(urlNavigate).not.toBe("");
                return Promise.resolve(true);
            });
            const testScope = "testscope";
            const loginRequest: CommonAuthorizationUrlRequest = {
                redirectUri: TEST_URIS.TEST_REDIR_URI,
                scopes: [testScope],
                loginHint: "AbeLi@microsoft.com",
                state: TEST_STATE_VALUES.USER_STATE,
                authority: TEST_CONFIG.validAuthority,
                correlationId: TEST_CONFIG.CORRELATION_ID,
                responseMode: TEST_CONFIG.RESPONSE_MODE as ResponseMode,
                nonce: "",
                authenticationScheme: TEST_CONFIG.TOKEN_TYPE_BEARER as AuthenticationScheme
            };
            await redirectClient.acquireToken(loginRequest);
            const validatedRequest: CommonAuthorizationUrlRequest = {
                ...loginRequest,
                scopes: [...loginRequest.scopes],
                state: TEST_STATE_VALUES.TEST_STATE_REDIRECT,
                correlationId: RANDOM_TEST_GUID,
                authority: `${Constants.DEFAULT_AUTHORITY}`,
                nonce: RANDOM_TEST_GUID,
                responseMode: ResponseMode.FRAGMENT,
                codeChallenge: TEST_CONFIG.TEST_CHALLENGE,
                codeChallengeMethod: Constants.S256_CODE_CHALLENGE_METHOD,
                stkJwk: TEST_POP_VALUES.DECODED_STK_JWK_THUMBPRINT
            };
            expect(acquireTokenUrlSpy.calledWith(validatedRequest)).toBeTruthy();
        });
    });

    describe("logout", () => {
        it("passes logoutUri from authModule to window nav util", (done) => {
            const logoutUriSpy = sinon.stub(AuthorizationCodeClient.prototype, "getLogoutUri").returns(testLogoutUrl);
            sinon.stub(NavigationClient.prototype, "navigateExternal").callsFake((urlNavigate: string, options: NavigationOptions): Promise<boolean> => {
                expect(urlNavigate).toEqual(testLogoutUrl);
                expect(options.noHistory).toBeFalsy();
                done();
                return Promise.resolve(true);
            });
            redirectClient.logout();
            const validatedLogoutRequest: CommonEndSessionRequest = {
                correlationId: RANDOM_TEST_GUID,
                postLogoutRedirectUri: TEST_URIS.TEST_REDIR_URI
            };
            expect(logoutUriSpy.calledWith(validatedLogoutRequest));
        });

        it("includes postLogoutRedirectUri if one is passed", (done) => {
            const postLogoutRedirectUri = "https://localhost:8000/logout";
            sinon.stub(NavigationClient.prototype, "navigateExternal").callsFake((urlNavigate: string, options: NavigationOptions): Promise<boolean> => {
                expect(urlNavigate).toContain(`post_logout_redirect_uri=${encodeURIComponent(postLogoutRedirectUri)}`);
                done();
                return Promise.resolve(true);
            });
            redirectClient.logout({
                postLogoutRedirectUri
            });
        });

        it("includes postLogoutRedirectUri if one is configured", (done) => {
            const postLogoutRedirectUri = "https://localhost:8000/logout";
            sinon.stub(NavigationClient.prototype, "navigateExternal").callsFake((urlNavigate: string, options: NavigationOptions): Promise<boolean> => {
                expect(urlNavigate).toContain(`post_logout_redirect_uri=${encodeURIComponent(postLogoutRedirectUri)}`);
                done();
                return Promise.resolve(true);
            });
            
            const pca = new PublicClientApplication({
                auth: {
                    clientId: TEST_CONFIG.MSAL_CLIENT_ID,
                    postLogoutRedirectUri
                }
            });

            // @ts-ignore
            redirectClient = new RedirectClient(pca.config, pca.browserStorage, pca.browserCrypto, pca.logger, pca.eventHandler, pca.navigationClient);

            redirectClient.logout();
        });

        it("doesn't include postLogoutRedirectUri if null is configured", (done) => {
            sinon.stub(NavigationClient.prototype, "navigateExternal").callsFake((urlNavigate: string, options: NavigationOptions): Promise<boolean> => {
                expect(urlNavigate).not.toContain(`post_logout_redirect_uri`);
                done();
                return Promise.resolve(true);
            });
            
            const pca = new PublicClientApplication({
                auth: {
                    clientId: TEST_CONFIG.MSAL_CLIENT_ID,
                    postLogoutRedirectUri: null
                }
            });

            // @ts-ignore
            redirectClient = new RedirectClient(pca.config, pca.browserStorage, pca.browserCrypto, pca.logger, pca.eventHandler, pca.navigationClient);

            redirectClient.logout();
        });

        it("doesn't include postLogoutRedirectUri if null is set on request", (done) => {
            sinon.stub(NavigationClient.prototype, "navigateExternal").callsFake((urlNavigate: string, options: NavigationOptions): Promise<boolean> => {
                expect(urlNavigate).not.toContain("post_logout_redirect_uri");
                done();
                return Promise.resolve(true);
            });
            redirectClient.logout({
                postLogoutRedirectUri: null
            });
        });

        it("includes postLogoutRedirectUri as current page if none is set on request", (done) => {
            sinon.stub(NavigationClient.prototype, "navigateExternal").callsFake((urlNavigate: string, options: NavigationOptions): Promise<boolean> => {
                expect(urlNavigate).toContain(`post_logout_redirect_uri=${encodeURIComponent("https://localhost:8081/index.html")}`);
                done();
                return Promise.resolve(true);
            });
            redirectClient.logout();
        });

        it("doesnt navigate if onRedirectNavigate returns false", (done) => {
            const logoutUriSpy = sinon.stub(AuthorizationCodeClient.prototype, "getLogoutUri").returns(testLogoutUrl);
            sinon.stub(NavigationClient.prototype, "navigateExternal").callsFake((urlNavigate: string, options: NavigationOptions): Promise<boolean> => {
                // If onRedirectNavigate does not stop navigatation, this will be called, failing the test as done will be invoked twice
                done();
                return Promise.resolve(true);
            });
            redirectClient.logout({
                onRedirectNavigate: (url: string) => {
                    expect(url).toEqual(testLogoutUrl);
                    done();
                    return false;
                }
            });
            const validatedLogoutRequest: CommonEndSessionRequest = {
                correlationId: RANDOM_TEST_GUID,
                postLogoutRedirectUri: TEST_URIS.TEST_REDIR_URI
            };
            expect(logoutUriSpy.calledWith(validatedLogoutRequest));
        });

        it("does navigate if onRedirectNavigate returns true", (done) => {
            const logoutUriSpy = sinon.stub(AuthorizationCodeClient.prototype, "getLogoutUri").returns(testLogoutUrl);
            sinon.stub(NavigationClient.prototype, "navigateExternal").callsFake((urlNavigate: string, options: NavigationOptions): Promise<boolean> => {
                expect(urlNavigate).toEqual(testLogoutUrl);
                done();
                return Promise.resolve(true);
            });
            redirectClient.logout({
                onRedirectNavigate: (url) => {
                    expect(url).toEqual(testLogoutUrl);
                    return true;
                }
            });
            const validatedLogoutRequest: CommonEndSessionRequest = {
                correlationId: RANDOM_TEST_GUID,
                postLogoutRedirectUri: TEST_URIS.TEST_REDIR_URI
            };
            expect(logoutUriSpy.calledWith(validatedLogoutRequest));
        });

        it("errors thrown are cached for telemetry and logout failure event is raised", (done) => {
            const testError = BrowserAuthError.createEmptyNavigationUriError();
            sinon.stub(NavigationClient.prototype, "navigateExternal").callsFake((): Promise<boolean> => {
                return Promise.reject(testError);
            });
            const eventSpy = sinon.spy(EventHandler.prototype, "emitEvent");
            const telemetrySpy = sinon.spy(ServerTelemetryManager.prototype, "cacheFailedRequest");
            redirectClient.logout().catch((e) => {
                expect(e).toMatchObject(testError);
                expect(telemetrySpy.calledWith(testError)).toBe(true);
                expect(eventSpy.calledWith(EventType.LOGOUT_FAILURE, InteractionType.Redirect, null, testError)).toBe(true);
                done();
            });
        });

        it("unexpected non-msal error does not add correlationId", (done) => {
            const testError = {
                errorCode: "Unexpected error",
                errorDesc: "Unexpected error"
            };
            sinon.stub(NavigationClient.prototype, "navigateExternal").callsFake((): Promise<boolean> => {
                return Promise.reject(testError);
            });
            redirectClient.logout().catch((e) => {
                expect(e).toMatchObject(testError);
                expect(e).not.toHaveProperty("correlationId");
                done();
            });
        });

        it("clears active account entry from the cache", async () => {
            const testIdTokenClaims: TokenClaims = {
                "ver": "2.0",
                "iss": "https://login.microsoftonline.com/9188040d-6c67-4c5b-b112-36a304b66dad/v2.0",
                "sub": "AAAAAAAAAAAAAAAAAAAAAIkzqFVrSaSaFHy782bbtaQ",
                "name": "Abe Lincoln",
                "preferred_username": "AbeLi@microsoft.com",
                "oid": "00000000-0000-0000-66f3-3332eca7ea81",
                "tid": "3338040d-6c67-4c5b-b112-36a304b66dad",
                "nonce": "123523",
            };

            const testAccountInfo: AccountInfo = {
                homeAccountId: TEST_DATA_CLIENT_INFO.TEST_HOME_ACCOUNT_ID,
                localAccountId: TEST_DATA_CLIENT_INFO.TEST_UID,
                environment: "login.windows.net",
                tenantId: testIdTokenClaims.tid || "",
                username: testIdTokenClaims.preferred_username || ""
            };

            const testAccount: AccountEntity = new AccountEntity();
            testAccount.homeAccountId = testAccountInfo.homeAccountId;
            testAccount.localAccountId = testAccountInfo.localAccountId;
            testAccount.environment = testAccountInfo.environment;
            testAccount.realm = testAccountInfo.tenantId;
            testAccount.username = testAccountInfo.username;
            testAccount.name = testAccountInfo.name;
            testAccount.authorityType = "MSSTS";
            testAccount.clientInfo = TEST_DATA_CLIENT_INFO.TEST_CLIENT_INFO_B64ENCODED;

            const validatedLogoutRequest: CommonEndSessionRequest = {
                correlationId: RANDOM_TEST_GUID,
                postLogoutRedirectUri: TEST_URIS.TEST_REDIR_URI,
                account: testAccountInfo
            };

            sinon.stub(NavigationClient.prototype, "navigateExternal").callsFake((urlNavigate: string, options: NavigationOptions): Promise<boolean> => {
                return Promise.resolve(true);
            });

            window.sessionStorage.setItem(`${Constants.CACHE_PREFIX}.${TEST_CONFIG.MSAL_CLIENT_ID}.${PersistentCacheKeys.ACTIVE_ACCOUNT}`, testAccount.localAccountId);
            window.sessionStorage.setItem(AccountEntity.generateAccountCacheKey(testAccountInfo), JSON.stringify(testAccount));

            await redirectClient.logout(validatedLogoutRequest).then(() => {
                expect(window.sessionStorage.length).toBe(0);
            });
        });
    });
});<|MERGE_RESOLUTION|>--- conflicted
+++ resolved
@@ -21,10 +21,6 @@
 import { RedirectClient } from "../../src/interaction_client/RedirectClient";
 import { EventHandler } from "../../src/event/EventHandler";
 import { EventType } from "../../src/event/EventType";
-<<<<<<< HEAD
-=======
-import { CacheOptions } from "../../src";
->>>>>>> 0a4e110c
 
 const cacheConfig = {
     cacheLocation: BrowserCacheLocation.SessionStorage,
@@ -821,7 +817,7 @@
                 verifier: TEST_CONFIG.TEST_VERIFIER
             });
 
-            sinon.stub(CryptoOps.prototype, "getPublicKeyThumbprint").resolves(TEST_POP_VALUES.DECODED_STK_JWK_THUMBPRINT);
+            sinon.stub(CryptoOps.prototype, "getPublicKeyThumbprint").resolves(TEST_POP_VALUES.KID);
             const loginRequest: CommonAuthorizationUrlRequest = {
                 redirectUri: TEST_URIS.TEST_REDIR_URI,
                 scopes: ["user.read"],
@@ -854,7 +850,7 @@
             });
 
 
-            sinon.stub(CryptoOps.prototype, "getPublicKeyThumbprint").resolves(TEST_POP_VALUES.DECODED_STK_JWK_THUMBPRINT);
+            sinon.stub(CryptoOps.prototype, "getPublicKeyThumbprint").resolves(TEST_POP_VALUES.KID);
             sinon.stub(NavigationClient.prototype, "navigateExternal").callsFake((urlNavigate: string, options: NavigationOptions): Promise<boolean> => {
                 expect(options.noHistory).toBeFalsy();
                 expect(urlNavigate).not.toBe("");
@@ -903,7 +899,7 @@
             });
 
 
-            sinon.stub(CryptoOps.prototype, "getPublicKeyThumbprint").resolves(TEST_POP_VALUES.DECODED_STK_JWK_THUMBPRINT);
+            sinon.stub(CryptoOps.prototype, "getPublicKeyThumbprint").resolves(TEST_POP_VALUES.KID);
             sinon.stub(NavigationClient.prototype, "navigateExternal").callsFake((urlNavigate: string, options: NavigationOptions): Promise<boolean> => {
                 expect(options.noHistory).toBeFalsy();
                 expect(urlNavigate).not.toBe("");
@@ -960,7 +956,7 @@
             });
 
 
-            sinon.stub(CryptoOps.prototype, "getPublicKeyThumbprint").resolves(TEST_POP_VALUES.DECODED_STK_JWK_THUMBPRINT);
+            sinon.stub(CryptoOps.prototype, "getPublicKeyThumbprint").resolves(TEST_POP_VALUES.KID);
             sinon.stub(NavigationClient.prototype, "navigateExternal").callsFake((urlNavigate: string, options: NavigationOptions): Promise<boolean> => {
                 expect(options.noHistory).toBeFalsy();
                 expect(urlNavigate).not.toBe("");
@@ -999,7 +995,7 @@
                 expect(urlNavigate).not.toBe("");
                 return Promise.resolve(true);
             });
-            sinon.stub(CryptoOps.prototype, "getPublicKeyThumbprint").resolves(TEST_POP_VALUES.DECODED_STK_JWK_THUMBPRINT);
+            sinon.stub(CryptoOps.prototype, "getPublicKeyThumbprint").resolves(TEST_POP_VALUES.KID);
 
             const browserCrypto = new CryptoOps();
             const testLogger = new Logger(loggerOptions);
@@ -1011,7 +1007,7 @@
             expect(cachedRequest.authority).toEqual(`${Constants.DEFAULT_AUTHORITY}`);
             expect(cachedRequest.correlationId).toEqual(RANDOM_TEST_GUID);
             expect(cachedRequest.authenticationScheme).toEqual(TEST_CONFIG.TOKEN_TYPE_BEARER as AuthenticationScheme);
-            expect(cachedRequest.stkJwk).toEqual(TEST_POP_VALUES.DECODED_STK_JWK_THUMBPRINT);
+            expect(cachedRequest.stkJwk).toEqual(TEST_POP_VALUES.KID);
         });
 
         it("Cleans cache before error is thrown", async () => {
@@ -1033,7 +1029,7 @@
                 challenge: TEST_CONFIG.TEST_CHALLENGE,
                 verifier: TEST_CONFIG.TEST_VERIFIER
             });
-            sinon.stub(CryptoOps.prototype, "getPublicKeyThumbprint").resolves(TEST_POP_VALUES.DECODED_STK_JWK_THUMBPRINT);
+            sinon.stub(CryptoOps.prototype, "getPublicKeyThumbprint").resolves(TEST_POP_VALUES.KID);
 
             const testError = {
                 errorCode: "create_login_url_error",
@@ -1078,7 +1074,7 @@
                 verifier: TEST_CONFIG.TEST_VERIFIER
             });
 
-            sinon.stub(CryptoOps.prototype, "getPublicKeyThumbprint").resolves(TEST_POP_VALUES.DECODED_STK_JWK_THUMBPRINT);
+            sinon.stub(CryptoOps.prototype, "getPublicKeyThumbprint").resolves(TEST_POP_VALUES.KID);
             sinon.stub(NavigationClient.prototype, "navigateExternal").callsFake((urlNavigate: string, options: NavigationOptions): Promise<boolean> => {
                 expect(options.noHistory).toBeFalsy();
                 expect(urlNavigate).not.toBe("");
@@ -1106,7 +1102,7 @@
                 responseMode: ResponseMode.FRAGMENT,
                 codeChallenge: TEST_CONFIG.TEST_CHALLENGE,
                 codeChallengeMethod: Constants.S256_CODE_CHALLENGE_METHOD,
-                stkJwk: TEST_POP_VALUES.DECODED_STK_JWK_THUMBPRINT
+                stkJwk: TEST_POP_VALUES.KID
             };
             expect(loginUrlSpy.calledWith(validatedRequest)).toBeTruthy();
         });
@@ -1133,7 +1129,7 @@
                 challenge: TEST_CONFIG.TEST_CHALLENGE,
                 verifier: TEST_CONFIG.TEST_VERIFIER
             });
-            sinon.stub(CryptoOps.prototype, "getPublicKeyThumbprint").resolves(TEST_POP_VALUES.DECODED_STK_JWK_THUMBPRINT);
+            sinon.stub(CryptoOps.prototype, "getPublicKeyThumbprint").resolves(TEST_POP_VALUES.KID);
             sinon.stub(NavigationClient.prototype, "navigateExternal").callsFake((urlNavigate: string, options: NavigationOptions): Promise<boolean> => {
                 expect(options.noHistory).toBeFalsy();
                 expect(urlNavigate).not.toBe("");
@@ -1161,7 +1157,7 @@
                 responseMode: ResponseMode.FRAGMENT,
                 codeChallenge: TEST_CONFIG.TEST_CHALLENGE,
                 codeChallengeMethod: Constants.S256_CODE_CHALLENGE_METHOD,
-                stkJwk: TEST_POP_VALUES.DECODED_STK_JWK_THUMBPRINT
+                stkJwk: TEST_POP_VALUES.KID
             };
             expect(loginUrlSpy.calledWith(validatedRequest)).toBeTruthy();
         });
@@ -1189,7 +1185,7 @@
                 challenge: TEST_CONFIG.TEST_CHALLENGE,
                 verifier: TEST_CONFIG.TEST_VERIFIER
             });
-            sinon.stub(CryptoOps.prototype, "getPublicKeyThumbprint").resolves(TEST_POP_VALUES.DECODED_STK_JWK_THUMBPRINT);
+            sinon.stub(CryptoOps.prototype, "getPublicKeyThumbprint").resolves(TEST_POP_VALUES.KID);
             sinon.stub(NavigationClient.prototype, "navigateExternal").callsFake((urlNavigate: string, options: NavigationOptions): Promise<boolean> => {
                 expect(options.noHistory).toBeFalsy();
                 expect(urlNavigate).not.toBe("");
@@ -1217,7 +1213,7 @@
                 responseMode: ResponseMode.FRAGMENT,
                 codeChallenge: TEST_CONFIG.TEST_CHALLENGE,
                 codeChallengeMethod: Constants.S256_CODE_CHALLENGE_METHOD,
-                stkJwk: TEST_POP_VALUES.DECODED_STK_JWK_THUMBPRINT
+                stkJwk: TEST_POP_VALUES.KID
             };
             expect(loginUrlSpy.calledWith(validatedRequest)).toBeTruthy();
         });
@@ -1244,6 +1240,7 @@
                 challenge: TEST_CONFIG.TEST_CHALLENGE,
                 verifier: TEST_CONFIG.TEST_VERIFIER
             });
+            sinon.stub(CryptoOps.prototype, "getPublicKeyThumbprint").resolves(TEST_POP_VALUES.KID);
             sinon.stub(NavigationClient.prototype, "navigateExternal").callsFake((urlNavigate: string, options: NavigationOptions): Promise<boolean> => {
                 expect(options.noHistory).toBeFalsy();
                 expect(urlNavigate).not.toBe("");
@@ -1270,7 +1267,8 @@
                 authority: `${Constants.DEFAULT_AUTHORITY}`,
                 responseMode: ResponseMode.FRAGMENT,
                 codeChallenge: TEST_CONFIG.TEST_CHALLENGE,
-                codeChallengeMethod: Constants.S256_CODE_CHALLENGE_METHOD
+                codeChallengeMethod: Constants.S256_CODE_CHALLENGE_METHOD,
+                stkJwk: TEST_POP_VALUES.KID
             };
             expect(loginUrlSpy.calledWith(validatedRequest)).toBeTruthy();
         });
@@ -1298,7 +1296,7 @@
                 verifier: TEST_CONFIG.TEST_VERIFIER
             });
 
-            sinon.stub(CryptoOps.prototype, "getPublicKeyThumbprint").resolves(TEST_POP_VALUES.DECODED_STK_JWK_THUMBPRINT);
+            sinon.stub(CryptoOps.prototype, "getPublicKeyThumbprint").resolves(TEST_POP_VALUES.KID);
             sinon.stub(NavigationClient.prototype, "navigateExternal").callsFake((urlNavigate: string, options: NavigationOptions): Promise<boolean> => {
                 expect(options.noHistory).toBeFalsy();
                 expect(urlNavigate).not.toBe("");
@@ -1326,7 +1324,7 @@
                 responseMode: ResponseMode.FRAGMENT,
                 codeChallenge: TEST_CONFIG.TEST_CHALLENGE,
                 codeChallengeMethod: Constants.S256_CODE_CHALLENGE_METHOD,
-                stkJwk: TEST_POP_VALUES.DECODED_STK_JWK_THUMBPRINT
+                stkJwk: TEST_POP_VALUES.KID
             };
             expect(loginUrlSpy.calledWith(validatedRequest)).toBeTruthy();
         });
@@ -1341,7 +1339,7 @@
                 verifier: TEST_CONFIG.TEST_VERIFIER
             });
 
-            sinon.stub(CryptoOps.prototype, "getPublicKeyThumbprint").resolves(TEST_POP_VALUES.DECODED_STK_JWK_THUMBPRINT);
+            sinon.stub(CryptoOps.prototype, "getPublicKeyThumbprint").resolves(TEST_POP_VALUES.KID);
             const loginRequest: RedirectRequest = {
                 redirectUri: TEST_URIS.TEST_REDIR_URI,
                 scopes: ["user.read", "openid", "profile"],
@@ -1373,7 +1371,7 @@
                 verifier: TEST_CONFIG.TEST_VERIFIER
             });
 
-            sinon.stub(CryptoOps.prototype, "getPublicKeyThumbprint").resolves(TEST_POP_VALUES.DECODED_STK_JWK_THUMBPRINT);
+            sinon.stub(CryptoOps.prototype, "getPublicKeyThumbprint").resolves(TEST_POP_VALUES.KID);
             const loginRequest: RedirectRequest = {
                 redirectUri: TEST_URIS.TEST_REDIR_URI,
                 scopes: ["user.read", "openid", "profile"],
@@ -1400,7 +1398,7 @@
                 verifier: TEST_CONFIG.TEST_VERIFIER
             });
 
-            sinon.stub(CryptoOps.prototype, "getPublicKeyThumbprint").resolves(TEST_POP_VALUES.DECODED_STK_JWK_THUMBPRINT);
+            sinon.stub(CryptoOps.prototype, "getPublicKeyThumbprint").resolves(TEST_POP_VALUES.KID);
             sinon.stub(NavigationClient.prototype, "navigateExternal").callsFake((urlNavigate: string, options: NavigationOptions): Promise<boolean> => {
                 expect(options.noHistory).toBeFalsy();
                 expect(urlNavigate).not.toBe("");
@@ -1432,7 +1430,7 @@
                 verifier: TEST_CONFIG.TEST_VERIFIER
             });
 
-            sinon.stub(CryptoOps.prototype, "getPublicKeyThumbprint").resolves(TEST_POP_VALUES.DECODED_STK_JWK_THUMBPRINT);
+            sinon.stub(CryptoOps.prototype, "getPublicKeyThumbprint").resolves(TEST_POP_VALUES.KID);
             sinon.stub(NavigationClient.prototype, "navigateExternal").callsFake((urlNavigate: string, options: NavigationOptions): Promise<boolean> => {
                 expect(options.noHistory).toBeFalsy();
                 expect(urlNavigate).not.toBe("");
@@ -1448,7 +1446,7 @@
             expect(cachedRequest.authority).toEqual(`${Constants.DEFAULT_AUTHORITY}`);
             expect(cachedRequest.correlationId).toEqual(RANDOM_TEST_GUID);
             expect(cachedRequest.authenticationScheme).toEqual(TEST_CONFIG.TOKEN_TYPE_BEARER as AuthenticationScheme);
-            expect(cachedRequest.stkJwk).toEqual(TEST_POP_VALUES.DECODED_STK_JWK_THUMBPRINT);
+            expect(cachedRequest.stkJwk).toEqual(TEST_POP_VALUES.KID);
         });
 
         it("Cleans cache before error is thrown", async () => {
@@ -1470,7 +1468,7 @@
                 challenge: TEST_CONFIG.TEST_CHALLENGE,
                 verifier: TEST_CONFIG.TEST_VERIFIER
             });
-            sinon.stub(CryptoOps.prototype, "getPublicKeyThumbprint").resolves(TEST_POP_VALUES.DECODED_STK_JWK_THUMBPRINT);
+            sinon.stub(CryptoOps.prototype, "getPublicKeyThumbprint").resolves(TEST_POP_VALUES.KID);
 
             const testError = {
                 errorCode: "create_login_url_error",
@@ -1515,7 +1513,7 @@
                 verifier: TEST_CONFIG.TEST_VERIFIER
             });
 
-            sinon.stub(CryptoOps.prototype, "getPublicKeyThumbprint").resolves(TEST_POP_VALUES.DECODED_STK_JWK_THUMBPRINT);
+            sinon.stub(CryptoOps.prototype, "getPublicKeyThumbprint").resolves(TEST_POP_VALUES.KID);
             sinon.stub(NavigationClient.prototype, "navigateExternal").callsFake((urlNavigate: string, options: NavigationOptions): Promise<boolean> => {
                 expect(options.noHistory).toBeFalsy();
                 expect(urlNavigate).not.toBe("");
@@ -1543,7 +1541,7 @@
                 responseMode: ResponseMode.FRAGMENT,
                 codeChallenge: TEST_CONFIG.TEST_CHALLENGE,
                 codeChallengeMethod: Constants.S256_CODE_CHALLENGE_METHOD,
-                stkJwk: TEST_POP_VALUES.DECODED_STK_JWK_THUMBPRINT
+                stkJwk: TEST_POP_VALUES.KID
             };
             expect(acquireTokenUrlSpy.calledWith(validatedRequest)).toBeTruthy();
         });
@@ -1571,7 +1569,7 @@
                 verifier: TEST_CONFIG.TEST_VERIFIER
             });
 
-            sinon.stub(CryptoOps.prototype, "getPublicKeyThumbprint").resolves(TEST_POP_VALUES.DECODED_STK_JWK_THUMBPRINT);
+            sinon.stub(CryptoOps.prototype, "getPublicKeyThumbprint").resolves(TEST_POP_VALUES.KID);
             sinon.stub(NavigationClient.prototype, "navigateExternal").callsFake((urlNavigate: string, options: NavigationOptions): Promise<boolean> => {
                 expect(options.noHistory).toBeFalsy();
                 expect(urlNavigate).not.toBe("");
@@ -1600,7 +1598,7 @@
                 responseMode: ResponseMode.FRAGMENT,
                 codeChallenge: TEST_CONFIG.TEST_CHALLENGE,
                 codeChallengeMethod: Constants.S256_CODE_CHALLENGE_METHOD,
-                stkJwk: TEST_POP_VALUES.DECODED_STK_JWK_THUMBPRINT
+                stkJwk: TEST_POP_VALUES.KID
             };
             expect(acquireTokenUrlSpy.calledWith(validatedRequest)).toBeTruthy();
         });
