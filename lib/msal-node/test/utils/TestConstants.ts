--- conflicted
+++ resolved
@@ -84,13 +84,10 @@
         const notImplErr = "Crypto interface - signJwt() has not been implemented";
         throw AuthError.createUnexpectedError(notImplErr);
     },
-<<<<<<< HEAD
-=======
     async hashString(): Promise<string> {
         const notImplErr = "Crypto interface - hashString() has not been implemented";
         throw AuthError.createUnexpectedError(notImplErr);
     },
->>>>>>> a7ec0b80
     async getAsymmetricPublicKey(): Promise<string> {
         const notImplErr = "Crypto interface - signJwt() has not been implemented";
         throw AuthError.createUnexpectedError(notImplErr);
