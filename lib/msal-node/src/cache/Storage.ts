--- conflicted
+++ resolved
@@ -10,18 +10,11 @@
     AppMetadataEntity,
     CacheManager,
     Logger,
-<<<<<<< HEAD
-} from '@azure/msal-common';
-import { Deserializer } from "./serializer/Deserializer";
-import { Serializer } from "./serializer/Serializer";
-import { InMemoryCache, JsonCache, CacheKVStore, ValidCacheType } from "./serializer/SerializerTypes";
-=======
     ValidCacheType,
 } from '@azure/msal-common';
 import { Deserializer } from "./serializer/Deserializer";
 import { Serializer } from "./serializer/Serializer";
 import { InMemoryCache, JsonCache, CacheKVStore } from "./serializer/SerializerTypes";
->>>>>>> 0890333d
 
 /**
  * This class implements Storage for node, reading cache from user specified storage location or an  extension library
@@ -120,7 +113,6 @@
         const cache = this.inMemoryCacheToCache(inMemoryCache);
         this.setCache(cache);
 
-<<<<<<< HEAD
         this.emitChange();
     }
 
@@ -141,47 +133,15 @@
         this.cache = cache;
 
         // mark change in cache
-=======
->>>>>>> 0890333d
         this.emitChange();
     }
 
     /**
-<<<<<<< HEAD
-     *
+     * Gets cache item with given <key, value>
      * @param key
      * @param value
-     * @param type
-     */
-    setItem(key: string, value: ValidCacheType, type?: string) {
-        this.logger.verbose(`setItem called for item type: ${type}`);
-=======
-     * get the current cache key-value store
-     */
-    getCache(): CacheKVStore {
-        this.logger.verbose("Getting cache key-value store");
-        return this.cache;
-    }
-
-    /**
-     * sets the current cache (key value store)
-     * @param cacheMap
-     */
-    setCache(cache: CacheKVStore): void {
-        this.logger.verbose("Setting cache key value store");
-        this.cache = cache;
-
-        // mark change in cache
-        this.emitChange();
-    }
-
-    /**
-     * Gets cache item with given <key, value>
-     * @param key
-     * @param value
      */
     setItem(key: string, value: ValidCacheType) {
->>>>>>> 0890333d
         this.logger.verbosePii(`Item key: ${key}`);
 
         // read cache
@@ -241,10 +201,7 @@
      */
     getKeys(): string[] {
         this.logger.verbose("Retrieving all cache keys");
-<<<<<<< HEAD
-=======
-
->>>>>>> 0890333d
+
         // read cache
         const cache = this.getCache();
         return [ ...Object.keys(cache)];
