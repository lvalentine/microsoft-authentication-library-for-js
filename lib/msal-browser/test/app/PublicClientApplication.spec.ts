/*
 * Copyright (c) Microsoft Corporation. All rights reserved.
 * Licensed under the MIT License.
 */

import sinon from "sinon";
import { PublicClientApplication } from "../../src/app/PublicClientApplication";
<<<<<<< HEAD
import { TEST_CONFIG, TEST_URIS, TEST_TOKENS, TEST_DATA_CLIENT_INFO, TEST_TOKEN_LIFETIMES, RANDOM_TEST_GUID, testNavUrl, testLogoutUrl, TEST_STATE_VALUES, TEST_HASHES, DEFAULT_TENANT_DISCOVERY_RESPONSE, DEFAULT_OPENID_CONFIG_RESPONSE, testNavUrlNoRequest, TEST_SSH_VALUES, TEST_POP_VALUES } from "../utils/StringConstants";
=======
import { TEST_CONFIG, TEST_URIS, TEST_TOKENS, TEST_DATA_CLIENT_INFO, TEST_TOKEN_LIFETIMES, RANDOM_TEST_GUID, testNavUrl, testLogoutUrl, TEST_STATE_VALUES, TEST_HASHES, DEFAULT_TENANT_DISCOVERY_RESPONSE, DEFAULT_OPENID_CONFIG_RESPONSE, testNavUrlNoRequest, TEST_SSH_VALUES, TEST_CRYPTO_VALUES, TEST_POP_VALUES } from "../utils/StringConstants";
>>>>>>> a7ec0b80
import { ServerError, Constants, AccountInfo, TokenClaims, AuthenticationResult, CommonAuthorizationUrlRequest, AuthorizationCodeClient, ResponseMode, AccountEntity, ProtocolUtils, AuthenticationScheme, RefreshTokenClient, Logger, ServerTelemetryEntity, CommonSilentFlowRequest, LogLevel, CommonAuthorizationCodeRequest } from "@azure/msal-common";
import { ApiId, InteractionType, WrapperSKU, TemporaryCacheKeys, BrowserConstants, BrowserCacheLocation } from "../../src/utils/BrowserConstants";
import { CryptoOps } from "../../src/crypto/CryptoOps";
import { EventType } from "../../src/event/EventType";
import { SilentRequest } from "../../src/request/SilentRequest";
import { NavigationClient } from "../../src/navigation/NavigationClient";
import { NavigationOptions } from "../../src/navigation/NavigationOptions";
import { PopupUtils } from "../../src/utils/PopupUtils";
import { EventMessage } from "../../src/event/EventMessage";
import { EventHandler } from "../../src/event/EventHandler";
import { SilentIframeClient } from "../../src/interaction_client/SilentIframeClient";
import { Base64Encode } from "../../src/encode/Base64Encode";
import { XhrClient } from "../../src/network/XhrClient";
import { BrowserAuthError, BrowserAuthErrorMessage } from "../../src/error/BrowserAuthError";
import { BrowserUtils } from "../../src/utils/BrowserUtils";
import { RedirectClient } from "../../src/interaction_client/RedirectClient";
import { PopupClient } from "../../src/interaction_client/PopupClient";
import { SilentCacheClient } from "../../src/interaction_client/SilentCacheClient";
import { SilentRefreshClient } from "../../src/interaction_client/SilentRefreshClient";
import { BrowserConfigurationAuthError } from "../../src";
import { RedirectHandler } from "../../src/interaction_handler/RedirectHandler";
import { SilentAuthCodeClient } from "../../src/interaction_client/SilentAuthCodeClient";

describe("PublicClientApplication.ts Class Unit Tests", () => {
    let pca: PublicClientApplication;
    beforeEach(() => {
        pca = new PublicClientApplication({
            auth: {
                clientId: TEST_CONFIG.MSAL_CLIENT_ID,
            },
            system: {
                refreshTokenBinding: true
            }
        });
    });

    afterEach(() => {
        sinon.restore();
        window.location.hash = "";
        window.sessionStorage.clear();
        window.localStorage.clear();
    });

    describe("Constructor tests", () => {
        it("passes null check", (done) => {
            expect(pca).not.toBe(null);
            expect(pca instanceof PublicClientApplication).toBeTruthy();
            done();
        });
    });

    describe("handleRedirectPromise", () => {
        it("Calls RedirectClient.handleRedirectPromise and returns its response", async () => {
            const testAccount: AccountInfo = {
                homeAccountId: TEST_DATA_CLIENT_INFO.TEST_HOME_ACCOUNT_ID,
                localAccountId: TEST_DATA_CLIENT_INFO.TEST_UID,
                environment: "login.windows.net",
                tenantId: "3338040d-6c67-4c5b-b112-36a304b66dad",
                username: "AbeLi@microsoft.com"
            };
            const testTokenResponse: AuthenticationResult = {
                authority: TEST_CONFIG.validAuthority,
                uniqueId: testAccount.localAccountId,
                tenantId: testAccount.tenantId,
                scopes: TEST_CONFIG.DEFAULT_SCOPES,
                idToken: "test-idToken",
                idTokenClaims: {},
                accessToken: "test-accessToken",
                fromCache: false,
                correlationId: RANDOM_TEST_GUID,
                expiresOn: new Date(Date.now() + 3600000),
                account: testAccount,
                tokenType: AuthenticationScheme.BEARER
            };
            const redirectClientSpy = sinon.stub(RedirectClient.prototype, "handleRedirectPromise").callsFake(() => {
                sinon.stub(pca, "getAllAccounts").returns([testAccount]);
                return Promise.resolve(testTokenResponse);
            });
            let loginSuccessFired = false;
            sinon.stub(EventHandler.prototype, "emitEvent").callsFake((eventType) => {
                if (eventType === EventType.LOGIN_SUCCESS) {
                    loginSuccessFired = true;
                }
            });
            const response = await pca.handleRedirectPromise();
            expect(response).toEqual(testTokenResponse);
            expect(redirectClientSpy.calledOnce).toBe(true);
            expect(loginSuccessFired).toBe(true);
        });

        it("Emits acquireToken success event if user was already signed in", async () => {
            const testAccount: AccountInfo = {
                homeAccountId: TEST_DATA_CLIENT_INFO.TEST_HOME_ACCOUNT_ID,
                localAccountId: TEST_DATA_CLIENT_INFO.TEST_UID,
                environment: "login.windows.net",
                tenantId: "3338040d-6c67-4c5b-b112-36a304b66dad",
                username: "AbeLi@microsoft.com"
            };
            const testTokenResponse: AuthenticationResult = {
                authority: TEST_CONFIG.validAuthority,
                uniqueId: testAccount.localAccountId,
                tenantId: testAccount.tenantId,
                scopes: TEST_CONFIG.DEFAULT_SCOPES,
                idToken: "test-idToken",
                idTokenClaims: {},
                accessToken: "test-accessToken",
                fromCache: false,
                correlationId: RANDOM_TEST_GUID,
                expiresOn: new Date(Date.now() + 3600000),
                account: testAccount,
                tokenType: AuthenticationScheme.BEARER
            };
            sinon.stub(pca, "getAllAccounts").returns([testAccount]);
            const redirectClientSpy = sinon.stub(RedirectClient.prototype, "handleRedirectPromise").resolves(testTokenResponse);
            let acquireTokenSuccessFired = false;
            sinon.stub(EventHandler.prototype, "emitEvent").callsFake((eventType) => {
                if (eventType === EventType.ACQUIRE_TOKEN_SUCCESS) {
                    acquireTokenSuccessFired = true;
                }
            });

            const response = await pca.handleRedirectPromise();
            expect(response).toEqual(testTokenResponse);
            expect(redirectClientSpy.calledOnce).toBe(true);
            expect(acquireTokenSuccessFired).toBe(true);
        });

        it("Emits login failure event if user was already signed in", async () => {
            const redirectClientSpy = sinon.stub(RedirectClient.prototype, "handleRedirectPromise").rejects("Error");
            let loginFailureFired = false;
            sinon.stub(EventHandler.prototype, "emitEvent").callsFake((eventType) => {
                if (eventType === EventType.LOGIN_FAILURE) {
                    loginFailureFired = true;
                }
            });

            await pca.handleRedirectPromise().catch(() => {
                expect(redirectClientSpy.calledOnce).toBe(true);
                expect(loginFailureFired).toBe(true);
            });
        });

        it("Emits acquireToken failure event if user was already signed in", async () => {
            const testAccount: AccountInfo = {
                homeAccountId: TEST_DATA_CLIENT_INFO.TEST_HOME_ACCOUNT_ID,
                localAccountId: TEST_DATA_CLIENT_INFO.TEST_UID,
                environment: "login.windows.net",
                tenantId: "3338040d-6c67-4c5b-b112-36a304b66dad",
                username: "AbeLi@microsoft.com"
            };
            sinon.stub(pca, "getAllAccounts").returns([testAccount]);
            const redirectClientSpy = sinon.stub(RedirectClient.prototype, "handleRedirectPromise").rejects("Error");
            let acquireTokenFailureFired = false;
            sinon.stub(EventHandler.prototype, "emitEvent").callsFake((eventType) => {
                if (eventType === EventType.ACQUIRE_TOKEN_FAILURE) {
                    acquireTokenFailureFired = true;
                }
            });

            await pca.handleRedirectPromise().catch(() => {
                expect(redirectClientSpy.calledOnce).toBe(true);
                expect(acquireTokenFailureFired).toBe(true);
            });
        });

        it("Multiple concurrent calls to handleRedirectPromise return the same promise", async () => {
            const b64Encode = new Base64Encode();
            const stateString = TEST_STATE_VALUES.TEST_STATE_REDIRECT;
            const browserCrypto = new CryptoOps(new Logger({}));
            const stateId = ProtocolUtils.parseRequestState(browserCrypto, stateString).libraryState.id;

            window.sessionStorage.setItem(`${Constants.CACHE_PREFIX}.${TEST_CONFIG.MSAL_CLIENT_ID}.${TemporaryCacheKeys.ORIGIN_URI}`, TEST_URIS.TEST_REDIR_URI);
            window.sessionStorage.setItem(`${Constants.CACHE_PREFIX}.${TEST_CONFIG.MSAL_CLIENT_ID}.${TemporaryCacheKeys.AUTHORITY}.${stateId}`, TEST_CONFIG.validAuthority);
            window.sessionStorage.setItem(`${Constants.CACHE_PREFIX}.${TEST_CONFIG.MSAL_CLIENT_ID}.${TemporaryCacheKeys.REQUEST_STATE}.${stateId}`, TEST_STATE_VALUES.TEST_STATE_REDIRECT);
            window.sessionStorage.setItem(`${Constants.CACHE_PREFIX}.${TEST_CONFIG.MSAL_CLIENT_ID}.${TemporaryCacheKeys.URL_HASH}`, TEST_HASHES.TEST_SUCCESS_CODE_HASH_REDIRECT);
            window.sessionStorage.setItem(`${Constants.CACHE_PREFIX}.${TemporaryCacheKeys.INTERACTION_STATUS_KEY}`, TEST_CONFIG.MSAL_CLIENT_ID);
            window.sessionStorage.setItem(`${Constants.CACHE_PREFIX}.${TEST_CONFIG.MSAL_CLIENT_ID}.${TemporaryCacheKeys.NONCE_IDTOKEN}.${stateId}`, "123523");
            const testTokenReq: CommonAuthorizationCodeRequest = {
                redirectUri: `${TEST_URIS.DEFAULT_INSTANCE}/`,
                code: "thisIsATestCode",
                scopes: TEST_CONFIG.DEFAULT_SCOPES,
                codeVerifier: TEST_CONFIG.TEST_VERIFIER,
                authority: `${Constants.DEFAULT_AUTHORITY}`,
                correlationId: RANDOM_TEST_GUID,
                authenticationScheme: TEST_CONFIG.TOKEN_TYPE_BEARER as AuthenticationScheme
            };
            window.sessionStorage.setItem(`${Constants.CACHE_PREFIX}.${TEST_CONFIG.MSAL_CLIENT_ID}.${TemporaryCacheKeys.REQUEST_PARAMS}`, b64Encode.encode(JSON.stringify(testTokenReq)));
            const testServerTokenResponse = {
                headers: {},
                status: 200,
                body: {
                    token_type: TEST_CONFIG.TOKEN_TYPE_BEARER,
                    scope: TEST_CONFIG.DEFAULT_SCOPES.join(" "),
                    expires_in: TEST_TOKEN_LIFETIMES.DEFAULT_EXPIRES_IN,
                    ext_expires_in: TEST_TOKEN_LIFETIMES.DEFAULT_EXPIRES_IN,
                    access_token: TEST_TOKENS.ACCESS_TOKEN,
                    refresh_token: TEST_TOKENS.REFRESH_TOKEN,
                    id_token: TEST_TOKENS.IDTOKEN_V2,
                    client_info: TEST_DATA_CLIENT_INFO.TEST_RAW_CLIENT_INFO
                }
            };
            const testIdTokenClaims: TokenClaims = {
                "ver": "2.0",
                "iss": "https://login.microsoftonline.com/9188040d-6c67-4c5b-b112-36a304b66dad/v2.0",
                "sub": "AAAAAAAAAAAAAAAAAAAAAIkzqFVrSaSaFHy782bbtaQ",
                "name": "Abe Lincoln",
                "preferred_username": "AbeLi@microsoft.com",
                "oid": "00000000-0000-0000-66f3-3332eca7ea81",
                "tid": "3338040d-6c67-4c5b-b112-36a304b66dad",
                "nonce": "123523",
            };
            const testAccount: AccountInfo = {
                homeAccountId: TEST_DATA_CLIENT_INFO.TEST_HOME_ACCOUNT_ID,
                localAccountId: TEST_DATA_CLIENT_INFO.TEST_UID,
                environment: "login.windows.net",
                tenantId: testIdTokenClaims.tid || "",
                username: testIdTokenClaims.preferred_username || ""
            };
            const testTokenResponse: AuthenticationResult = {
                authority: TEST_CONFIG.validAuthority,
                uniqueId: testIdTokenClaims.oid || "",
                tenantId: testIdTokenClaims.tid || "",
                scopes: TEST_CONFIG.DEFAULT_SCOPES,
                idToken: testServerTokenResponse.body.id_token,
                idTokenClaims: testIdTokenClaims,
                accessToken: testServerTokenResponse.body.access_token,
                fromCache: false,
                correlationId: RANDOM_TEST_GUID,
                expiresOn: new Date(Date.now() + (testServerTokenResponse.body.expires_in * 1000)),
                account: testAccount,
                tokenType: AuthenticationScheme.BEARER
            };
            sinon.stub(XhrClient.prototype, "sendGetRequestAsync").callsFake((url): any => {
                if (url.includes("discovery/instance")) {
                    return DEFAULT_TENANT_DISCOVERY_RESPONSE;
                } else if (url.includes(".well-known/openid-configuration")) {
                    return DEFAULT_OPENID_CONFIG_RESPONSE;
                }
            });
            sinon.stub(XhrClient.prototype, "sendPostRequestAsync").resolves(testServerTokenResponse);
            pca = new PublicClientApplication({
                auth: {
                    clientId: TEST_CONFIG.MSAL_CLIENT_ID
                }
            });

            const promise1 = pca.handleRedirectPromise();
            const promise2 = pca.handleRedirectPromise();
            const tokenResponse1 = await promise1;
            const tokenResponse2 = await promise2;
            const tokenResponse3 = await pca.handleRedirectPromise("testHash");
            expect(tokenResponse3).toBe(null);
            const tokenResponse4 = await pca.handleRedirectPromise();

            if (!tokenResponse1 || !tokenResponse2) {
                throw "This should not throw. Both responses should be non-null."
            }

            // Response from first promise
            expect(tokenResponse1.uniqueId).toEqual(testTokenResponse.uniqueId);
            expect(tokenResponse1.tenantId).toEqual(testTokenResponse.tenantId);
            expect(tokenResponse1.scopes).toEqual(testTokenResponse.scopes);
            expect(tokenResponse1.idToken).toEqual(testTokenResponse.idToken);
            expect(tokenResponse1.idTokenClaims).toEqual(expect.objectContaining(testTokenResponse.idTokenClaims));
            expect(tokenResponse1.accessToken).toEqual(testTokenResponse.accessToken);
            expect(testTokenResponse.expiresOn && tokenResponse1.expiresOn && testTokenResponse.expiresOn.getMilliseconds() >= tokenResponse1.expiresOn.getMilliseconds()).toBeTruthy();
            
            // Response from second promise
            expect(tokenResponse2.uniqueId).toEqual(testTokenResponse.uniqueId);
            expect(tokenResponse2.tenantId).toEqual(testTokenResponse.tenantId);
            expect(tokenResponse2.scopes).toEqual(testTokenResponse.scopes);
            expect(tokenResponse2.idToken).toEqual(testTokenResponse.idToken);
            expect(tokenResponse2.idTokenClaims).toEqual(expect.objectContaining(testTokenResponse.idTokenClaims));
            expect(tokenResponse2.accessToken).toEqual(testTokenResponse.accessToken);
            expect(testTokenResponse.expiresOn && tokenResponse2.expiresOn && testTokenResponse.expiresOn.getMilliseconds() >= tokenResponse2.expiresOn.getMilliseconds()).toBeTruthy();

            expect(tokenResponse1).toEqual(tokenResponse2);
            expect(tokenResponse4).toEqual(tokenResponse1);
            expect(window.sessionStorage.length).toEqual(4);
        });
    });

    describe("loginRedirect", () => {
        it("Uses default request if no request provided", (done) => {
            sinon.stub(pca, "acquireTokenRedirect").callsFake(async (request): Promise<void> => {
                expect(request.scopes).toContain("openid");
                expect(request.scopes).toContain("profile");
                done();
                return;
            });

            pca.loginRedirect();
        });

        it("navigates to created login url, with empty request", (done) => {
            sinon.stub(RedirectHandler.prototype, "initiateAuthRequest").callsFake((navigateUrl): Promise<void> => {
                expect(navigateUrl.startsWith(testNavUrlNoRequest)).toBeTruthy();
                return Promise.resolve(done());
            });
            sinon.stub(CryptoOps.prototype, "generatePkceCodes").resolves({
                challenge: TEST_CONFIG.TEST_CHALLENGE,
                verifier: TEST_CONFIG.TEST_VERIFIER
            });
            sinon.stub(CryptoOps.prototype, "createNewGuid").returns(RANDOM_TEST_GUID);
<<<<<<< HEAD
            sinon.stub(CryptoOps.prototype, "getPublicKeyThumbprint").resolves(TEST_POP_VALUES.KID);
=======
            sinon.stub(CryptoOps.prototype, "getPublicKeyThumbprint").resolves(TEST_POP_VALUES.DECODED_STK_JWK_THUMBPRINT);
>>>>>>> a7ec0b80
            
            // @ts-ignore
            pca.loginRedirect(null);
        });
    });

    describe("acquireTokenRedirect", () => {
        it("throws error if called in a popup", (done) => {
            const oldWindowOpener = window.opener;
            const oldWindowName = window.name;
            const newWindow = {
                ...window
            };
            
            delete window.opener;
            delete window.name;
            window.opener = newWindow;
            window.name = "msal.testPopup"

            sinon.stub(BrowserUtils, "isInIframe").returns(false);
            pca.acquireTokenRedirect({scopes: ["openid"]}).catch(e => {
                expect(e).toBeInstanceOf(BrowserAuthError);
                expect(e.errorCode).toEqual(BrowserAuthErrorMessage.blockAcquireTokenInPopupsError.code);
                expect(e.errorMessage).toEqual(BrowserAuthErrorMessage.blockAcquireTokenInPopupsError.desc);
                done();
            }).finally(() => {
                window.name = oldWindowName;
                window.opener = oldWindowOpener;
            });
        });

        it("throws an error if inside an iframe", async () => {
            sinon.stub(BrowserUtils, "isInIframe").returns(true);
            await expect(pca.acquireTokenRedirect({ scopes: [] })).rejects.toMatchObject(BrowserAuthError.createRedirectInIframeError(true));
        });

        it("throws error if cacheLocation is Memory Storage and storeAuthStateInCookie is false", async () =>{
            pca = new PublicClientApplication({
                auth: {
                    clientId: TEST_CONFIG.MSAL_CLIENT_ID
                },
                cache: {
                    cacheLocation: BrowserCacheLocation.MemoryStorage,
                    storeAuthStateInCookie: false
                }
            });

            await expect(pca.acquireTokenRedirect({scopes: []})).rejects.toMatchObject(BrowserConfigurationAuthError.createInMemoryRedirectUnavailableError());
        });

        it("Calls RedirectClient.acquireToken and returns its response", async () => {
            const redirectClientSpy = sinon.stub(RedirectClient.prototype, "acquireToken").resolves();

            const response = await pca.acquireTokenRedirect({scopes: ["openid"]});
            expect(response).toEqual(undefined);
            expect(redirectClientSpy.calledOnce).toBe(true);
        });

        it("Emits acquireToken Start and Failure events if user is already logged in", async () => {
            const testAccount: AccountInfo = {
                homeAccountId: TEST_DATA_CLIENT_INFO.TEST_HOME_ACCOUNT_ID,
                localAccountId: TEST_DATA_CLIENT_INFO.TEST_UID,
                environment: "login.windows.net",
                tenantId: "3338040d-6c67-4c5b-b112-36a304b66dad",
                username: "AbeLi@microsoft.com"
            };

            sinon.stub(pca, "getAllAccounts").returns([testAccount]);
            const redirectClientSpy = sinon.stub(RedirectClient.prototype, "acquireToken").rejects("Error");
            let acquireTokenStartEmitted = false;
            let acquireTokenFailureEmitted = false;
            sinon.stub(EventHandler.prototype, "emitEvent").callsFake((eventType) => {
                if (eventType === EventType.ACQUIRE_TOKEN_START) {
                    acquireTokenStartEmitted = true;
                } else if (eventType === EventType.ACQUIRE_TOKEN_FAILURE) {
                    acquireTokenFailureEmitted = true;
                }
            });

            await pca.acquireTokenRedirect({scopes: ["openid"]}).catch(() => {
                expect(redirectClientSpy.calledOnce).toBe(true);
                expect(acquireTokenStartEmitted).toBe(true);
                expect(acquireTokenFailureEmitted).toBe(true);
            });
        });

        it("Emits login Start and Failure events if no user is logged in", async () => {
            const redirectClientSpy = sinon.stub(RedirectClient.prototype, "acquireToken").rejects("Error");
            let loginStartEmitted = false;
            let loginFailureEmitted = false;
            sinon.stub(EventHandler.prototype, "emitEvent").callsFake((eventType) => {
                if (eventType === EventType.LOGIN_START) {
                    loginStartEmitted = true;
                } else if (eventType === EventType.LOGIN_FAILURE) {
                    loginFailureEmitted = true;
                }
            });

            await pca.acquireTokenRedirect({scopes: ["openid"]}).catch(() => {
                expect(redirectClientSpy.calledOnce).toBe(true);
                expect(loginStartEmitted).toBe(true);
                expect(loginFailureEmitted).toBe(true);
            });
        });
    });

    describe("loginPopup", () => {
        beforeEach(() => {
            const popupWindow = {
                ...window,
                close: () => {}
            };
            // @ts-ignore
            sinon.stub(window, "open").returns(popupWindow);
        });

        it("Uses default request if no request provided", (done) => {
            const testServerTokenResponse = {
                token_type: TEST_CONFIG.TOKEN_TYPE_BEARER,
                scope: TEST_CONFIG.DEFAULT_SCOPES.join(" "),
                expires_in: TEST_TOKEN_LIFETIMES.DEFAULT_EXPIRES_IN,
                ext_expires_in: TEST_TOKEN_LIFETIMES.DEFAULT_EXPIRES_IN,
                access_token: TEST_TOKENS.ACCESS_TOKEN,
                refresh_token: TEST_TOKENS.REFRESH_TOKEN,
                id_token: TEST_TOKENS.IDTOKEN_V2
            };
            const testIdTokenClaims: TokenClaims = {
                "ver": "2.0",
                "iss": "https://login.microsoftonline.com/9188040d-6c67-4c5b-b112-36a304b66dad/v2.0",
                "sub": "AAAAAAAAAAAAAAAAAAAAAIkzqFVrSaSaFHy782bbtaQ",
                "name": "Abe Lincoln",
                "preferred_username": "AbeLi@microsoft.com",
                "oid": "00000000-0000-0000-66f3-3332eca7ea81",
                "tid": "3338040d-6c67-4c5b-b112-36a304b66dad",
                "nonce": "123523",
            };
            const testAccount: AccountInfo = {
                homeAccountId: TEST_DATA_CLIENT_INFO.TEST_HOME_ACCOUNT_ID,
                localAccountId: TEST_DATA_CLIENT_INFO.TEST_UID,
                environment: "login.windows.net",
                tenantId: testIdTokenClaims.tid || "",
                username: testIdTokenClaims.preferred_username || ""
            };
            const testTokenResponse: AuthenticationResult = {
                authority: TEST_CONFIG.validAuthority,
                uniqueId: testIdTokenClaims.oid || "",
                tenantId: testIdTokenClaims.tid || "",
                scopes: TEST_CONFIG.DEFAULT_SCOPES,
                idToken: testServerTokenResponse.id_token,
                idTokenClaims: testIdTokenClaims,
                accessToken: testServerTokenResponse.access_token,
                fromCache: false,
                correlationId: RANDOM_TEST_GUID,
                expiresOn: new Date(Date.now() + (testServerTokenResponse.expires_in * 1000)),
                account: testAccount,
                tokenType: AuthenticationScheme.BEARER
            };
            sinon.stub(pca, "acquireTokenPopup").callsFake(async (request) => {
                expect(request.scopes).toContain("openid");
                expect(request.scopes).toContain("profile");
                done();
                
                return testTokenResponse;
            });

            pca.loginPopup();
        });
    });

    describe("acquireTokenPopup", () => {
        beforeEach(() => {
            const popupWindow = {
                ...window,
                close: () => {}
            };
            // @ts-ignore
            sinon.stub(window, "open").returns(popupWindow);
        });

        afterEach(() => {
            window.localStorage.clear();
            window.sessionStorage.clear();
            sinon.restore();
        });

        it("Calls PopupClient.acquireToken and returns its response", async () => {
            const testAccount: AccountInfo = {
                homeAccountId: TEST_DATA_CLIENT_INFO.TEST_HOME_ACCOUNT_ID,
                localAccountId: TEST_DATA_CLIENT_INFO.TEST_UID,
                environment: "login.windows.net",
                tenantId: "3338040d-6c67-4c5b-b112-36a304b66dad",
                username: "AbeLi@microsoft.com"
            };
            const testTokenResponse: AuthenticationResult = {
                authority: TEST_CONFIG.validAuthority,
                uniqueId: testAccount.localAccountId,
                tenantId: testAccount.tenantId,
                scopes: TEST_CONFIG.DEFAULT_SCOPES,
                idToken: "test-idToken",
                idTokenClaims: {},
                accessToken: "test-accessToken",
                fromCache: false,
                correlationId: RANDOM_TEST_GUID,
                expiresOn: new Date(Date.now() + 3600000),
                account: testAccount,
                tokenType: AuthenticationScheme.BEARER
            };
            const popupClientSpy = sinon.stub(PopupClient.prototype, "acquireToken").resolves(testTokenResponse);

            const response = await pca.acquireTokenPopup({scopes: ["openid"]});
            expect(response).toEqual(testTokenResponse);
            expect(popupClientSpy.calledOnce).toBe(true);
        });

        it("Emits Login Start and Success Events if no user is signed in", async () => {
            const testAccount: AccountInfo = {
                homeAccountId: TEST_DATA_CLIENT_INFO.TEST_HOME_ACCOUNT_ID,
                localAccountId: TEST_DATA_CLIENT_INFO.TEST_UID,
                environment: "login.windows.net",
                tenantId: "3338040d-6c67-4c5b-b112-36a304b66dad",
                username: "AbeLi@microsoft.com"
            };
            const testTokenResponse: AuthenticationResult = {
                authority: TEST_CONFIG.validAuthority,
                uniqueId: testAccount.localAccountId,
                tenantId: testAccount.tenantId,
                scopes: TEST_CONFIG.DEFAULT_SCOPES,
                idToken: "test-idToken",
                idTokenClaims: {},
                accessToken: "test-accessToken",
                fromCache: false,
                correlationId: RANDOM_TEST_GUID,
                expiresOn: new Date(Date.now() + 3600000),
                account: testAccount,
                tokenType: AuthenticationScheme.BEARER
            };
            const popupClientSpy = sinon.stub(PopupClient.prototype, "acquireToken").callsFake(() => {
                sinon.stub(pca, "getAllAccounts").returns([testAccount]);
                return Promise.resolve(testTokenResponse);
            });
            let loginStartEmitted = false;
            let loginSuccessEmitted = false;
            sinon.stub(EventHandler.prototype, "emitEvent").callsFake((eventType) => {
                if (eventType === EventType.LOGIN_START) {
                    loginStartEmitted = true;
                } else if (eventType === EventType.LOGIN_SUCCESS) {
                    loginSuccessEmitted = true;
                }
            });

            const response = await pca.acquireTokenPopup({scopes: ["openid"]});
            expect(response).toEqual(testTokenResponse);
            expect(popupClientSpy.calledOnce).toBe(true);
            expect(loginStartEmitted).toBe(true);
            expect(loginSuccessEmitted).toBe(true);
        });

        it("Emits AcquireToken Start and Success Events if user is already signed in", async () => {
            const testAccount: AccountInfo = {
                homeAccountId: TEST_DATA_CLIENT_INFO.TEST_HOME_ACCOUNT_ID,
                localAccountId: TEST_DATA_CLIENT_INFO.TEST_UID,
                environment: "login.windows.net",
                tenantId: "3338040d-6c67-4c5b-b112-36a304b66dad",
                username: "AbeLi@microsoft.com"
            };
            const testTokenResponse: AuthenticationResult = {
                authority: TEST_CONFIG.validAuthority,
                uniqueId: testAccount.localAccountId,
                tenantId: testAccount.tenantId,
                scopes: TEST_CONFIG.DEFAULT_SCOPES,
                idToken: "test-idToken",
                idTokenClaims: {},
                accessToken: "test-accessToken",
                fromCache: false,
                correlationId: RANDOM_TEST_GUID,
                expiresOn: new Date(Date.now() + 3600000),
                account: testAccount,
                tokenType: AuthenticationScheme.BEARER
            };
            sinon.stub(pca, "getAllAccounts").returns([testAccount]);
            const popupClientSpy = sinon.stub(PopupClient.prototype, "acquireToken").resolves(testTokenResponse);
            let acquireTokenStartEmitted = false;
            let acquireTokenSuccessEmitted = false;
            sinon.stub(EventHandler.prototype, "emitEvent").callsFake((eventType) => {
                if (eventType === EventType.ACQUIRE_TOKEN_START) {
                    acquireTokenStartEmitted = true;
                } else if (eventType === EventType.ACQUIRE_TOKEN_SUCCESS) {
                    acquireTokenSuccessEmitted = true;
                }
            });

            const response = await pca.acquireTokenPopup({scopes: ["openid"]});
            expect(response).toEqual(testTokenResponse);
            expect(popupClientSpy.calledOnce).toBe(true);
            expect(acquireTokenStartEmitted).toBe(true);
            expect(acquireTokenSuccessEmitted).toBe(true);
        });

        it("Emits AcquireToken Start and Failure events if a user is already logged in", async () => {
            const testAccount: AccountInfo = {
                homeAccountId: TEST_DATA_CLIENT_INFO.TEST_HOME_ACCOUNT_ID,
                localAccountId: TEST_DATA_CLIENT_INFO.TEST_UID,
                environment: "login.windows.net",
                tenantId: "3338040d-6c67-4c5b-b112-36a304b66dad",
                username: "AbeLi@microsoft.com"
            };

            sinon.stub(pca, "getAllAccounts").returns([testAccount]);
            const popupClientSpy = sinon.stub(PopupClient.prototype, "acquireToken").rejects("Error");
            let acquireTokenStartEmitted = false;
            let acquireTokenFailureEmitted = false;
            sinon.stub(EventHandler.prototype, "emitEvent").callsFake((eventType) => {
                if (eventType === EventType.ACQUIRE_TOKEN_START) {
                    acquireTokenStartEmitted = true;
                } else if (eventType === EventType.ACQUIRE_TOKEN_FAILURE) {
                    acquireTokenFailureEmitted = true;
                }
            });

            await pca.acquireTokenPopup({scopes: ["openid"]}).catch(() => {
                expect(popupClientSpy.calledOnce).toBe(true);
                expect(acquireTokenStartEmitted).toBe(true);
                expect(acquireTokenFailureEmitted).toBe(true);
            });
        });

        it("Emits Login Start and Failure events if a user is not logged in", async () => {
            const popupClientSpy = sinon.stub(PopupClient.prototype, "acquireToken").rejects("Error");
            let loginStartEmitted = false;
            let loginFailureEmitted = false;
            sinon.stub(EventHandler.prototype, "emitEvent").callsFake((eventType) => {
                if (eventType === EventType.LOGIN_START) {
                    loginStartEmitted = true;
                } else if (eventType === EventType.LOGIN_FAILURE) {
                    loginFailureEmitted = true;
                }
            });

            await pca.acquireTokenPopup({scopes: ["openid"]}).catch(() => {
                expect(popupClientSpy.calledOnce).toBe(true);
                expect(loginStartEmitted).toBe(true);
                expect(loginFailureEmitted).toBe(true);
            });
        });

        it("throws error if called in a popup", (done) => {
            const oldWindowOpener = window.opener;
            const oldWindowName = window.name;

            const newWindow = {
                ...window
            };
            
            delete window.opener;
            delete window.name;
            window.opener = newWindow;
            window.name = "msal.testPopup"

            pca.acquireTokenPopup({scopes: ["openid"]}).catch(e => {
                expect(e).toBeInstanceOf(BrowserAuthError);
                expect(e.errorCode).toEqual(BrowserAuthErrorMessage.blockAcquireTokenInPopupsError.code);
                expect(e.errorMessage).toEqual(BrowserAuthErrorMessage.blockAcquireTokenInPopupsError.desc);
                done();
            }).finally(() => {
                window.name = oldWindowName;
                window.opener = oldWindowOpener;
            });
        });
    });

    describe("ssoSilent", () => {
        it("Calls SilentIframeClient.acquireToken and returns its response", async () => {
            const testAccount: AccountInfo = {
                homeAccountId: TEST_DATA_CLIENT_INFO.TEST_HOME_ACCOUNT_ID,
                localAccountId: TEST_DATA_CLIENT_INFO.TEST_UID,
                environment: "login.windows.net",
                tenantId: "3338040d-6c67-4c5b-b112-36a304b66dad",
                username: "AbeLi@microsoft.com"
            };
            const testTokenResponse: AuthenticationResult = {
                authority: TEST_CONFIG.validAuthority,
                uniqueId: testAccount.localAccountId,
                tenantId: testAccount.tenantId,
                scopes: TEST_CONFIG.DEFAULT_SCOPES,
                idToken: "test-idToken",
                idTokenClaims: {},
                accessToken: "test-accessToken",
                fromCache: false,
                correlationId: RANDOM_TEST_GUID,
                expiresOn: new Date(Date.now() + 3600000),
                account: testAccount,
                tokenType: AuthenticationScheme.BEARER
            };
            const silentClientSpy = sinon.stub(SilentIframeClient.prototype, "acquireToken").resolves(testTokenResponse);

            const response = await pca.ssoSilent({scopes: ["openid"]});
            expect(response).toEqual(testTokenResponse);
            expect(silentClientSpy.calledOnce).toBe(true);
        });
    });

    describe("acquireTokenByCode", () => {
        it("Calls SilentAuthCodeClient.acquireToken and returns its response", async () => {
            const testAccount: AccountInfo = {
                homeAccountId: TEST_DATA_CLIENT_INFO.TEST_HOME_ACCOUNT_ID,
                localAccountId: TEST_DATA_CLIENT_INFO.TEST_UID,
                environment: "login.windows.net",
                tenantId: "3338040d-6c67-4c5b-b112-36a304b66dad",
                username: "AbeLi@microsoft.com"
            };
            const testTokenResponse: AuthenticationResult = {
                authority: TEST_CONFIG.validAuthority,
                uniqueId: testAccount.localAccountId,
                tenantId: testAccount.tenantId,
                scopes: TEST_CONFIG.DEFAULT_SCOPES,
                idToken: "test-idToken",
                idTokenClaims: {},
                accessToken: "test-accessToken",
                fromCache: false,
                correlationId: RANDOM_TEST_GUID,
                expiresOn: new Date(Date.now() + 3600000),
                account: testAccount,
                tokenType: AuthenticationScheme.BEARER
            };
            const silentClientSpy = sinon.stub(SilentAuthCodeClient.prototype, "acquireToken").resolves(testTokenResponse);

            const response = await pca.acquireTokenByCode({
                code: "auth-code"
            });
            expect(response).toEqual(testTokenResponse);
            expect(silentClientSpy.calledWith({
                code: "auth-code"
            })).toBe(true);
        });

        it("calls SilentAuthCodeClient.acquireToken once if multiple concurrent calls are made", async () => {
            const testAccount: AccountInfo = {
                homeAccountId: TEST_DATA_CLIENT_INFO.TEST_HOME_ACCOUNT_ID,
                localAccountId: TEST_DATA_CLIENT_INFO.TEST_UID,
                environment: "login.windows.net",
                tenantId: "3338040d-6c67-4c5b-b112-36a304b66dad",
                username: "AbeLi@microsoft.com"
            };
            const testTokenResponse: AuthenticationResult = {
                authority: TEST_CONFIG.validAuthority,
                uniqueId: testAccount.localAccountId,
                tenantId: testAccount.tenantId,
                scopes: TEST_CONFIG.DEFAULT_SCOPES,
                idToken: "test-idToken",
                idTokenClaims: {},
                accessToken: "test-accessToken",
                fromCache: false,
                correlationId: RANDOM_TEST_GUID,
                expiresOn: new Date(Date.now() + 3600000),
                account: testAccount,
                tokenType: AuthenticationScheme.BEARER
            };
            const silentClientSpy = sinon.stub(SilentAuthCodeClient.prototype, "acquireToken").resolves(testTokenResponse);

            const [
                response,
                response2
            ] = await Promise.all([
                pca.acquireTokenByCode({
                    code: "auth-code"
                }),
                pca.acquireTokenByCode({
                    code: "auth-code"
                })
            ]);

            expect(response).toEqual(testTokenResponse);
            expect(response2).toEqual(testTokenResponse);
            expect(silentClientSpy.callCount).toBe(1);
            expect(silentClientSpy.calledWith({
                code: "auth-code"
            })).toBe(true);
        });

        it("calls SilentAuthCodeClient.acquireToken twice if multiple serial calls are made", async () => {
            const testAccount: AccountInfo = {
                homeAccountId: TEST_DATA_CLIENT_INFO.TEST_HOME_ACCOUNT_ID,
                localAccountId: TEST_DATA_CLIENT_INFO.TEST_UID,
                environment: "login.windows.net",
                tenantId: "3338040d-6c67-4c5b-b112-36a304b66dad",
                username: "AbeLi@microsoft.com"
            };
            const testTokenResponse: AuthenticationResult = {
                authority: TEST_CONFIG.validAuthority,
                uniqueId: testAccount.localAccountId,
                tenantId: testAccount.tenantId,
                scopes: TEST_CONFIG.DEFAULT_SCOPES,
                idToken: "test-idToken",
                idTokenClaims: {},
                accessToken: "test-accessToken",
                fromCache: false,
                correlationId: RANDOM_TEST_GUID,
                expiresOn: new Date(Date.now() + 3600000),
                account: testAccount,
                tokenType: AuthenticationScheme.BEARER
            };
            const silentClientSpy = sinon.stub(SilentAuthCodeClient.prototype, "acquireToken").resolves(testTokenResponse);

            const response = await pca.acquireTokenByCode({
                code: "auth-code"
            });

            const response2 = await pca.acquireTokenByCode({
                code: "auth-code"
            });

            expect(response).toEqual(testTokenResponse);
            expect(response2).toEqual(testTokenResponse);
            expect(silentClientSpy.callCount).toBe(2);
            expect(silentClientSpy.calledWith({
                code: "auth-code"
            })).toBe(true);
        });

        it("throws an error if falsey code is provided", () => {
            expect(pca.acquireTokenByCode({ code: "" })).rejects.toMatchObject(BrowserAuthError.createAuthCodeRequiredError())
        });
    });

    describe("acquireTokenSilent", () => {
        it("throws No Account error if no account is provided", async () => {
            await expect(pca.acquireTokenSilent({scopes: []})).rejects.toMatchObject(BrowserAuthError.createNoAccountError());
        });

        it("Calls SilentCacheClient.acquireToken and returns its response", async () => {
            const testAccount: AccountInfo = {
                homeAccountId: TEST_DATA_CLIENT_INFO.TEST_HOME_ACCOUNT_ID,
                localAccountId: TEST_DATA_CLIENT_INFO.TEST_UID,
                environment: "login.windows.net",
                tenantId: "3338040d-6c67-4c5b-b112-36a304b66dad",
                username: "AbeLi@microsoft.com"
            };
            const testTokenResponse: AuthenticationResult = {
                authority: TEST_CONFIG.validAuthority,
                uniqueId: testAccount.localAccountId,
                tenantId: testAccount.tenantId,
                scopes: TEST_CONFIG.DEFAULT_SCOPES,
                idToken: "test-idToken",
                idTokenClaims: {},
                accessToken: "test-accessToken",
                fromCache: false,
                correlationId: RANDOM_TEST_GUID,
                expiresOn: new Date(Date.now() + 3600000),
                account: testAccount,
                tokenType: AuthenticationScheme.BEARER
            };
            const silentCacheSpy = sinon.stub(SilentCacheClient.prototype, "acquireToken").resolves(testTokenResponse);
            const silentRefreshSpy = sinon.spy(SilentRefreshClient.prototype, "acquireToken");
            const silentIframeSpy = sinon.spy(SilentIframeClient.prototype, "acquireToken");

            const response = await pca.acquireTokenSilent({scopes: ["openid"], account: testAccount});
            expect(response).toEqual(testTokenResponse);
            expect(silentCacheSpy.calledOnce).toBe(true);
            expect(silentRefreshSpy.called).toBe(false);
            expect(silentIframeSpy.called).toBe(false);
        });

        it("Calls SilentRefreshClient.acquireToken and returns its response if cache lookup throws", async () => {
            const testAccount: AccountInfo = {
                homeAccountId: TEST_DATA_CLIENT_INFO.TEST_HOME_ACCOUNT_ID,
                localAccountId: TEST_DATA_CLIENT_INFO.TEST_UID,
                environment: "login.windows.net",
                tenantId: "3338040d-6c67-4c5b-b112-36a304b66dad",
                username: "AbeLi@microsoft.com"
            };
            const testTokenResponse: AuthenticationResult = {
                authority: TEST_CONFIG.validAuthority,
                uniqueId: testAccount.localAccountId,
                tenantId: testAccount.tenantId,
                scopes: TEST_CONFIG.DEFAULT_SCOPES,
                idToken: "test-idToken",
                idTokenClaims: {},
                accessToken: "test-accessToken",
                fromCache: false,
                correlationId: RANDOM_TEST_GUID,
                expiresOn: new Date(Date.now() + 3600000),
                account: testAccount,
                tokenType: AuthenticationScheme.BEARER
            };
            const silentCacheSpy = sinon.stub(SilentCacheClient.prototype, "acquireToken").rejects("Expired");
            const silentRefreshSpy = sinon.stub(SilentRefreshClient.prototype, "acquireToken").resolves(testTokenResponse);
            const silentIframeSpy = sinon.spy(SilentIframeClient.prototype, "acquireToken");

            const response = await pca.acquireTokenSilent({scopes: ["openid"], account: testAccount});
            expect(response).toEqual(testTokenResponse);
            expect(silentCacheSpy.calledOnce).toBe(true);
            expect(silentRefreshSpy.calledOnce).toBe(true);
            expect(silentIframeSpy.called).toBe(false);
        });

        it("Calls SilentIframeClient.acquireToken and returns its response if cache lookup throws and refresh token is expired", async () => {
            const testAccount: AccountInfo = {
                homeAccountId: TEST_DATA_CLIENT_INFO.TEST_HOME_ACCOUNT_ID,
                localAccountId: TEST_DATA_CLIENT_INFO.TEST_UID,
                environment: "login.windows.net",
                tenantId: "3338040d-6c67-4c5b-b112-36a304b66dad",
                username: "AbeLi@microsoft.com"
            };
            const testTokenResponse: AuthenticationResult = {
                authority: TEST_CONFIG.validAuthority,
                uniqueId: testAccount.localAccountId,
                tenantId: testAccount.tenantId,
                scopes: TEST_CONFIG.DEFAULT_SCOPES,
                idToken: "test-idToken",
                idTokenClaims: {},
                accessToken: "test-accessToken",
                fromCache: false,
                correlationId: RANDOM_TEST_GUID,
                expiresOn: new Date(Date.now() + 3600000),
                account: testAccount,
                tokenType: AuthenticationScheme.BEARER
            };
            const silentCacheSpy = sinon.stub(SilentCacheClient.prototype, "acquireToken").rejects("Expired");
            const silentRefreshSpy = sinon.stub(SilentRefreshClient.prototype, "acquireToken").rejects(new ServerError(BrowserConstants.INVALID_GRANT_ERROR, "Refresh Token expired"));
            const silentIframeSpy = sinon.stub(SilentIframeClient.prototype, "acquireToken").resolves(testTokenResponse);

            const response = await pca.acquireTokenSilent({scopes: ["openid"], account: testAccount});
            expect(response).toEqual(testTokenResponse);
            expect(silentCacheSpy.calledOnce).toBe(true);
            expect(silentRefreshSpy.calledOnce).toBe(true);
            expect(silentIframeSpy.calledOnce).toBe(true);
        });

        it("makes one network request with multiple parallel silent requests with same request", async () => {
            const testServerTokenResponse = {
                token_type: TEST_CONFIG.TOKEN_TYPE_BEARER,
                scope: TEST_CONFIG.DEFAULT_SCOPES.join(" "),
                expires_in: TEST_TOKEN_LIFETIMES.DEFAULT_EXPIRES_IN,
                ext_expires_in: TEST_TOKEN_LIFETIMES.DEFAULT_EXPIRES_IN,
                access_token: TEST_TOKENS.ACCESS_TOKEN,
                refresh_token: TEST_TOKENS.REFRESH_TOKEN,
                id_token: TEST_TOKENS.IDTOKEN_V2
            };
            const testIdTokenClaims: TokenClaims = {
                "ver": "2.0",
                "iss": "https://login.microsoftonline.com/9188040d-6c67-4c5b-b112-36a304b66dad/v2.0",
                "sub": "AAAAAAAAAAAAAAAAAAAAAIkzqFVrSaSaFHy782bbtaQ",
                "name": "Abe Lincoln",
                "preferred_username": "AbeLi@microsoft.com",
                "oid": "00000000-0000-0000-66f3-3332eca7ea81",
                "tid": "3338040d-6c67-4c5b-b112-36a304b66dad",
                "nonce": "123523",
            };
            const testAccount: AccountInfo = {
                homeAccountId: TEST_DATA_CLIENT_INFO.TEST_HOME_ACCOUNT_ID,
                localAccountId: TEST_DATA_CLIENT_INFO.TEST_UID,
                environment: "login.windows.net",
                tenantId: testIdTokenClaims.tid || "",
                username: testIdTokenClaims.preferred_username || ""
            };
            const testTokenResponse: AuthenticationResult = {
                authority: TEST_CONFIG.validAuthority,
                uniqueId: testIdTokenClaims.oid || "",
                tenantId: testIdTokenClaims.tid || "",
                scopes: [...TEST_CONFIG.DEFAULT_SCOPES, "User.Read"],
                idToken: testServerTokenResponse.id_token,
                idTokenClaims: testIdTokenClaims,
                accessToken: testServerTokenResponse.access_token,
                fromCache: false,
                correlationId: RANDOM_TEST_GUID,
                expiresOn: new Date(Date.now() + (testServerTokenResponse.expires_in * 1000)),
                account: testAccount,
                tokenType: AuthenticationScheme.BEARER
            };
            sinon.stub(CryptoOps.prototype, "createNewGuid").returns(RANDOM_TEST_GUID);
            sinon.stub(CryptoOps.prototype, "hashString").resolves(TEST_CRYPTO_VALUES.TEST_SHA256_HASH);
            const silentATStub = sinon.stub(RefreshTokenClient.prototype, "acquireTokenByRefreshToken").resolves(testTokenResponse);
            const tokenRequest: CommonSilentFlowRequest = {
                scopes: ["User.Read"],
                account: testAccount,
                authority: TEST_CONFIG.validAuthority,
                authenticationScheme: AuthenticationScheme.BEARER,
                claims: JSON.stringify({claim: "claim"}),
                correlationId: TEST_CONFIG.CORRELATION_ID,
                forceRefresh: false
            };
            const expectedTokenRequest: CommonSilentFlowRequest = {
                ...tokenRequest,
                scopes: ["User.Read"],
                authority: `${Constants.DEFAULT_AUTHORITY}`,
                correlationId: RANDOM_TEST_GUID,
                claims: JSON.stringify({claim: "claim"}),
                requestedClaimsHash: TEST_CRYPTO_VALUES.TEST_SHA256_HASH,
                forceRefresh: false
            };

            const silentRequest1 = pca.acquireTokenSilent(tokenRequest);
            const silentRequest2 = pca.acquireTokenSilent(tokenRequest);
            const silentRequest3 = pca.acquireTokenSilent(tokenRequest);
            const parallelResponse = await Promise.all([silentRequest1, silentRequest2, silentRequest3]);

            expect(silentATStub.calledWith(expectedTokenRequest)).toBeTruthy();
            expect(silentATStub.callCount).toEqual(1);
            expect(parallelResponse[0]).toEqual(testTokenResponse);
            expect(parallelResponse[1]).toEqual(testTokenResponse);
            expect(parallelResponse[2]).toEqual(testTokenResponse);
            expect(parallelResponse).toHaveLength(3);
        });

        it("makes network requests for each distinct request when acquireTokenSilent is called in parallel", async () => {
            const testServerTokenResponse = {
                token_type: TEST_CONFIG.TOKEN_TYPE_BEARER,
                scope: TEST_CONFIG.DEFAULT_SCOPES.join(" "),
                expires_in: TEST_TOKEN_LIFETIMES.DEFAULT_EXPIRES_IN,
                ext_expires_in: TEST_TOKEN_LIFETIMES.DEFAULT_EXPIRES_IN,
                access_token: TEST_TOKENS.ACCESS_TOKEN,
                refresh_token: TEST_TOKENS.REFRESH_TOKEN,
                id_token: TEST_TOKENS.IDTOKEN_V2
            };
            const testIdTokenClaims: TokenClaims = {
                "ver": "2.0",
                "iss": "https://login.microsoftonline.com/9188040d-6c67-4c5b-b112-36a304b66dad/v2.0",
                "sub": "AAAAAAAAAAAAAAAAAAAAAIkzqFVrSaSaFHy782bbtaQ",
                "name": "Abe Lincoln",
                "preferred_username": "AbeLi@microsoft.com",
                "oid": "00000000-0000-0000-66f3-3332eca7ea81",
                "tid": "3338040d-6c67-4c5b-b112-36a304b66dad",
                "nonce": "123523",
            };
            const testAccount: AccountInfo = {
                homeAccountId: TEST_DATA_CLIENT_INFO.TEST_HOME_ACCOUNT_ID,
                localAccountId: TEST_DATA_CLIENT_INFO.TEST_UID,
                environment: "login.windows.net",
                tenantId: testIdTokenClaims.tid || "",
                username: testIdTokenClaims.preferred_username || ""
            };
            const testTokenResponse: AuthenticationResult = {
                authority: TEST_CONFIG.validAuthority,
                uniqueId: testIdTokenClaims.oid || "",
                tenantId: testIdTokenClaims.tid || "",
                scopes: [...TEST_CONFIG.DEFAULT_SCOPES, "User.Read"],
                idToken: testServerTokenResponse.id_token,
                idTokenClaims: testIdTokenClaims,
                accessToken: testServerTokenResponse.access_token,
                fromCache: false,
                correlationId: RANDOM_TEST_GUID,
                expiresOn: new Date(Date.now() + (testServerTokenResponse.expires_in * 1000)),
                account: testAccount,
                tokenType: AuthenticationScheme.BEARER
            };
            sinon.stub(CryptoOps.prototype, "createNewGuid").returns(RANDOM_TEST_GUID);
            sinon.stub(CryptoOps.prototype, "hashString").resolves(TEST_CRYPTO_VALUES.TEST_SHA256_HASH);
            const silentATStub = sinon.stub(RefreshTokenClient.prototype, "acquireTokenByRefreshToken").resolves(testTokenResponse);
            // Beaerer requests
            const tokenRequest1: CommonSilentFlowRequest = {
                scopes: ["User.Read"],
                account: testAccount,
                authority: TEST_CONFIG.validAuthority,
                authenticationScheme: AuthenticationScheme.BEARER,
                correlationId: TEST_CONFIG.CORRELATION_ID,
                forceRefresh: false
            };
            const expectedTokenRequest1: CommonSilentFlowRequest = {
                ...tokenRequest1,
                scopes: ["User.Read"],
                authority: `${Constants.DEFAULT_AUTHORITY}`,
                correlationId: RANDOM_TEST_GUID,
                forceRefresh: false
            };
            const tokenRequest2: CommonSilentFlowRequest = {
                scopes: ["Mail.Read"],
                account: testAccount,
                authority: TEST_CONFIG.validAuthority,
                authenticationScheme: AuthenticationScheme.BEARER,
                correlationId: TEST_CONFIG.CORRELATION_ID,
                forceRefresh: false
            };
            const expectedTokenRequest2: CommonSilentFlowRequest = {
                ...tokenRequest1,
                scopes: ["Mail.Read"],
                authority: `${Constants.DEFAULT_AUTHORITY}`,
                correlationId: RANDOM_TEST_GUID,
                forceRefresh: false
            };

            // PoP requests
            const popTokenRequest1: CommonSilentFlowRequest = {
                scopes: ["User.Read"],
                account: testAccount,
                authority: TEST_CONFIG.validAuthority,
                authenticationScheme: AuthenticationScheme.POP,
                resourceRequestMethod: "GET",
                resourceRequestUri: "https://testUri.com/user.read",
                correlationId: TEST_CONFIG.CORRELATION_ID,
                forceRefresh: false
            }

            const popTokenRequest2: CommonSilentFlowRequest = {
                scopes: ["Mail.Read"],
                account: testAccount,
                authority: TEST_CONFIG.validAuthority,
                authenticationScheme: AuthenticationScheme.POP,
                resourceRequestMethod: "GET",
                resourceRequestUri: "https://testUri.com/mail.read",
                correlationId: TEST_CONFIG.CORRELATION_ID,
                forceRefresh: false
            }
            const expectedPopTokenRequest1: CommonSilentFlowRequest = {
                ...popTokenRequest1,
                scopes: ["User.Read"],
                authority: `${Constants.DEFAULT_AUTHORITY}`,
                correlationId: RANDOM_TEST_GUID,
                forceRefresh: false
            };

            const expectedPopTokenRequest2: CommonSilentFlowRequest = {
                ...popTokenRequest2,
                scopes: ["Mail.Read"],
                authority: `${Constants.DEFAULT_AUTHORITY}`,
                correlationId: RANDOM_TEST_GUID,
                forceRefresh: false
            };

            // SSH Certificate requests
            const sshCertRequest1: CommonSilentFlowRequest = {
                scopes: ["User.Read"],
                account: testAccount,
                authority: TEST_CONFIG.validAuthority,
                authenticationScheme: AuthenticationScheme.SSH,
                sshJwk: TEST_SSH_VALUES.ENCODED_SSH_JWK,
                sshKid: TEST_SSH_VALUES.SSH_KID,
                correlationId: TEST_CONFIG.CORRELATION_ID,
                forceRefresh: false
            }

            const sshCertRequest2: CommonSilentFlowRequest = {
                scopes: ["Mail.Read"],
                account: testAccount,
                authority: TEST_CONFIG.validAuthority,
                authenticationScheme: AuthenticationScheme.SSH,
                sshJwk: TEST_SSH_VALUES.ALTERNATE_ENCODED_SSH_JWK,
                sshKid: TEST_SSH_VALUES.ALTERNATE_SSH_KID,
                correlationId: TEST_CONFIG.CORRELATION_ID,
                forceRefresh: false
            }

            const expectedSshCertificateRequest1: CommonSilentFlowRequest = {
                ...sshCertRequest1,
                scopes: ["User.Read"],
                authority: `${Constants.DEFAULT_AUTHORITY}`,
                correlationId: RANDOM_TEST_GUID,
                forceRefresh: false
            };

            const expectedSshCertificateRequest2: CommonSilentFlowRequest = {
                ...sshCertRequest2,
                scopes: ["Mail.Read"],
                authority: `${Constants.DEFAULT_AUTHORITY}`,
                correlationId: RANDOM_TEST_GUID,
                forceRefresh: false
            };

            // Requests with claims
            const claimsRequest1: CommonSilentFlowRequest = {
                scopes: ["User.Read"],
                account: testAccount,
                authority: TEST_CONFIG.validAuthority,
                authenticationScheme: AuthenticationScheme.BEARER,
                claims: JSON.stringify({ claim1: "claim1"}),
                correlationId: TEST_CONFIG.CORRELATION_ID,
                forceRefresh: false
            }

            const claimsRequest2: CommonSilentFlowRequest = {
                scopes: ["User.Read"],
                account: testAccount,
                authority: TEST_CONFIG.validAuthority,
                authenticationScheme: AuthenticationScheme.BEARER,
                claims: JSON.stringify({ claim2: "claim2"}),
                requestedClaimsHash: TEST_CRYPTO_VALUES.TEST_SHA256_HASH,
                correlationId: TEST_CONFIG.CORRELATION_ID,
                forceRefresh: false
            }

            const expectedClaimsRequest1: CommonSilentFlowRequest = {
                ...claimsRequest1,
                scopes: ["User.Read"],
                authority: `${Constants.DEFAULT_AUTHORITY}`,
                correlationId: RANDOM_TEST_GUID,
                claims: JSON.stringify({ claim1: "claim1"}),
                requestedClaimsHash: TEST_CRYPTO_VALUES.TEST_SHA256_HASH,
                forceRefresh: false
            };

            const expectedClaimsRequest2: CommonSilentFlowRequest = {
                ...claimsRequest2,
                scopes: ["User.Read"],
                authority: `${Constants.DEFAULT_AUTHORITY}`,
                correlationId: RANDOM_TEST_GUID,
                claims: JSON.stringify({ claim2: "claim2"}),
                requestedClaimsHash: TEST_CRYPTO_VALUES.TEST_SHA256_HASH,
                forceRefresh: false
            };

            const silentRequest1 = pca.acquireTokenSilent(tokenRequest1);
            const silentRequest2 = pca.acquireTokenSilent(tokenRequest1);
            const silentRequest3 = pca.acquireTokenSilent(tokenRequest2);
            const popSilentRequest1 = pca.acquireTokenSilent(popTokenRequest1);
            const popSilentRequest2 = pca.acquireTokenSilent(popTokenRequest1);
            const popSilentRequest3 = pca.acquireTokenSilent(popTokenRequest2);
            const sshCertSilentRequest1 = pca.acquireTokenSilent(sshCertRequest1);
            const sshCertSilentRequest2 = pca.acquireTokenSilent(sshCertRequest1);
            const sshCertSilentRequest3 = pca.acquireTokenSilent(sshCertRequest2);
            const claimsSilentRequest1 = pca.acquireTokenSilent(claimsRequest1);
            const claimsSilentRequest2 = pca.acquireTokenSilent(claimsRequest1);
            const claimsSilentRequest3 = pca.acquireTokenSilent(claimsRequest2);
            await Promise.all([
                silentRequest1, silentRequest2, silentRequest3,
                popSilentRequest1, popSilentRequest2, popSilentRequest3,
                sshCertSilentRequest1, sshCertSilentRequest2, sshCertSilentRequest3,
                claimsSilentRequest1, claimsSilentRequest2, claimsSilentRequest3
            ]);

            expect(silentATStub.calledWith(expectedTokenRequest1)).toBeTruthy();
            expect(silentATStub.calledWith(expectedTokenRequest2)).toBeTruthy();
            expect(silentATStub.calledWith(expectedPopTokenRequest1)).toBeTruthy();
            expect(silentATStub.calledWith(expectedPopTokenRequest2)).toBeTruthy();
            expect(silentATStub.calledWith(expectedSshCertificateRequest1)).toBeTruthy();
            expect(silentATStub.calledWith(expectedSshCertificateRequest2)).toBeTruthy();
            expect(silentATStub.calledWith(expectedClaimsRequest1)).toBeTruthy();
            expect(silentATStub.calledWith(expectedClaimsRequest2)).toBeTruthy();
            expect(silentATStub.callCount).toEqual(8);
        });

        it("throws error that SilentFlowClient.acquireToken() throws", async () => {
            const testError = {
                errorCode: "create_login_url_error",
                errorMessage: "Error in creating a login url"
            };
            const testAccount: AccountInfo = {
                homeAccountId: TEST_DATA_CLIENT_INFO.TEST_HOME_ACCOUNT_ID,
                localAccountId: TEST_DATA_CLIENT_INFO.TEST_UID,
                environment: "login.windows.net",
                tenantId: "testTenantId",
                username: "username@contoso.com"
            };
            sinon.stub(RefreshTokenClient.prototype, <any>"acquireTokenByRefreshToken").rejects(testError);
            try {
                await pca.acquireTokenSilent({
                    scopes: TEST_CONFIG.DEFAULT_SCOPES,
                    account: testAccount
                });
            } catch (e) {
                // Test that error was cached for telemetry purposes and then thrown
                expect(window.sessionStorage).toHaveLength(1);
                const failures = window.sessionStorage.getItem(`server-telemetry-${TEST_CONFIG.MSAL_CLIENT_ID}`);
                const failureObj = JSON.parse(failures || "") as ServerTelemetryEntity;
                expect(failureObj.failedRequests).toHaveLength(2);
                expect(failureObj.failedRequests[0]).toEqual(ApiId.acquireTokenSilent_silentFlow);
                expect(failureObj.errors[0]).toEqual(testError.errorCode);
                expect(e).toEqual(testError);
            }
        });

        it("throws error that SilentFlowClient.acquireToken() throws when making parallel requests", async () => {
            const testError = {
                errorCode: "create_login_url_error",
                errorMessage: "Error in creating a login url"
            };
            const testAccount: AccountInfo = {
                homeAccountId: TEST_DATA_CLIENT_INFO.TEST_HOME_ACCOUNT_ID,
                localAccountId: TEST_DATA_CLIENT_INFO.TEST_UID,
                environment: "login.windows.net",
                tenantId: "testTenantId",
                username: "username@contoso.com"
            };
            sinon.stub(RefreshTokenClient.prototype, <any>"acquireTokenByRefreshToken").rejects(testError);
            try {
                const tokenRequest = {
                    scopes: TEST_CONFIG.DEFAULT_SCOPES,
                    account: testAccount
                };
                const silentRequest1 = pca.acquireTokenSilent(tokenRequest);
                const silentRequest2 = pca.acquireTokenSilent(tokenRequest);
                const silentRequest3 = pca.acquireTokenSilent(tokenRequest);
                await Promise.all([silentRequest1, silentRequest2, silentRequest3]);
            } catch (e) {
                // Test that error was cached for telemetry purposes and then thrown
                expect(window.sessionStorage).toHaveLength(1);
                const failures = window.sessionStorage.getItem(`server-telemetry-${TEST_CONFIG.MSAL_CLIENT_ID}`);
                const failureObj = JSON.parse(failures || "") as ServerTelemetryEntity;
                expect(failureObj.failedRequests).toHaveLength(2);
                expect(failureObj.failedRequests[0]).toEqual(ApiId.acquireTokenSilent_silentFlow);
                expect(failureObj.errors[0]).toEqual(testError.errorCode);
                expect(e).toEqual(testError);
            }
        });

        it("Falls back to silent handler if thrown error is a refresh token expired error", async () => {
            const invalidGrantError: ServerError = new ServerError("invalid_grant", "AADSTS700081: The refresh token has expired due to maximum lifetime. The token was issued on xxxxxxx and the maximum allowed lifetime for this application is 1.00:00:00.\r\nTrace ID: xxxxxxxx-xxxx-xxxx-xxxx-xxxxxxxxxx\r\nCorrelation ID: xxxxxxxx-xxxx-xxxx-xxxx-xxxxxxxxxx\r\nTimestamp: 2020-0x-0x XX:XX:XXZ");
            sinon.stub(RefreshTokenClient.prototype, <any>"acquireTokenByRefreshToken").rejects(invalidGrantError);
            const testServerTokenResponse = {
                token_type: TEST_CONFIG.TOKEN_TYPE_BEARER,
                scope: TEST_CONFIG.DEFAULT_SCOPES.join(" "),
                expires_in: TEST_TOKEN_LIFETIMES.DEFAULT_EXPIRES_IN,
                ext_expires_in: TEST_TOKEN_LIFETIMES.DEFAULT_EXPIRES_IN,
                access_token: TEST_TOKENS.ACCESS_TOKEN,
                refresh_token: TEST_TOKENS.REFRESH_TOKEN,
                id_token: TEST_TOKENS.IDTOKEN_V2
            };
            const testIdTokenClaims: TokenClaims = {
                "ver": "2.0",
                "iss": "https://login.microsoftonline.com/9188040d-6c67-4c5b-b112-36a304b66dad/v2.0",
                "sub": "AAAAAAAAAAAAAAAAAAAAAIkzqFVrSaSaFHy782bbtaQ",
                "name": "Abe Lincoln",
                "preferred_username": "AbeLi@microsoft.com",
                "oid": "00000000-0000-0000-66f3-3332eca7ea81",
                "tid": "3338040d-6c67-4c5b-b112-36a304b66dad",
                "nonce": "123523",
            };
            const testAccount: AccountInfo = {
                homeAccountId: TEST_DATA_CLIENT_INFO.TEST_HOME_ACCOUNT_ID,
                localAccountId: TEST_DATA_CLIENT_INFO.TEST_UID,
                environment: "login.windows.net",
                tenantId: testIdTokenClaims.tid || "",
                username: testIdTokenClaims.preferred_username || ""
            };
            const testTokenResponse: AuthenticationResult = {
                authority: TEST_CONFIG.validAuthority,
                uniqueId: testIdTokenClaims.oid || "",
                tenantId: testIdTokenClaims.tid || "",
                scopes: [...TEST_CONFIG.DEFAULT_SCOPES, "User.Read"],
                idToken: testServerTokenResponse.id_token,
                idTokenClaims: testIdTokenClaims,
                accessToken: testServerTokenResponse.access_token,
                fromCache: false,
                correlationId: RANDOM_TEST_GUID,
                expiresOn: new Date(Date.now() + (testServerTokenResponse.expires_in * 1000)),
                account: testAccount,
                tokenType: AuthenticationScheme.BEARER
            };
            const createAcqTokenStub = sinon.stub(AuthorizationCodeClient.prototype, "getAuthCodeUrl").resolves(testNavUrl);
            const silentTokenHelperStub = sinon.stub(SilentIframeClient.prototype, <any>"silentTokenHelper").resolves(testTokenResponse);
            sinon.stub(CryptoOps.prototype, "generatePkceCodes").resolves({
                challenge: TEST_CONFIG.TEST_CHALLENGE,
                verifier: TEST_CONFIG.TEST_VERIFIER
            });
            sinon.stub(CryptoOps.prototype, "createNewGuid").returns(RANDOM_TEST_GUID);
            sinon.stub(ProtocolUtils, "setRequestState").returns(TEST_STATE_VALUES.TEST_STATE_SILENT);
<<<<<<< HEAD
            sinon.stub(CryptoOps.prototype, "getPublicKeyThumbprint").resolves(TEST_POP_VALUES.KID);
=======
            sinon.stub(CryptoOps.prototype, "getPublicKeyThumbprint").resolves(TEST_POP_VALUES.DECODED_STK_JWK_THUMBPRINT);
>>>>>>> a7ec0b80
            const CommonSilentFlowRequest: SilentRequest = {
                scopes: ["User.Read"],
                account: testAccount,
                extraQueryParameters: {
                    queryKey: "queryValue"
                }, 
                forceRefresh: false
            };
            const expectedRequest: CommonAuthorizationUrlRequest = {
                ...CommonSilentFlowRequest,
                scopes: ["User.Read"],
                correlationId: RANDOM_TEST_GUID,
                authority: `${Constants.DEFAULT_AUTHORITY}`,
                prompt: "none",
                redirectUri: TEST_URIS.TEST_REDIR_URI,
                state: TEST_STATE_VALUES.TEST_STATE_SILENT,
                nonce: RANDOM_TEST_GUID,
                responseMode: ResponseMode.FRAGMENT,
                codeChallenge: TEST_CONFIG.TEST_CHALLENGE,
                codeChallengeMethod: Constants.S256_CODE_CHALLENGE_METHOD,
                authenticationScheme: TEST_CONFIG.TOKEN_TYPE_BEARER as AuthenticationScheme,
<<<<<<< HEAD
                stkJwk: TEST_POP_VALUES.KID
=======
                stkJwk: TEST_POP_VALUES.DECODED_STK_JWK_THUMBPRINT
>>>>>>> a7ec0b80
            };
            const tokenResp = await pca.acquireTokenSilent(CommonSilentFlowRequest);

            expect(tokenResp).toEqual(testTokenResponse);
            expect(createAcqTokenStub.calledWith(expectedRequest)).toBeTruthy();
            expect(silentTokenHelperStub.calledWith(testNavUrl)).toBeTruthy();
        });
    });

    describe("logout", () => {
        it("calls logoutRedirect", (done) => {
            sinon.stub(pca, "logoutRedirect").callsFake((request) => {
                expect(request && request.postLogoutRedirectUri).toBe("/logout");
                done();
                return Promise.resolve();
            });
    
            pca.logout({postLogoutRedirectUri: "/logout"});
        });
    });

    describe("logoutRedirect", () => {
        it("Calls RedirectClient.logout and returns its response", async () => {
            const redirectClientSpy = sinon.stub(RedirectClient.prototype, "logout").resolves();

            const response = await pca.logoutRedirect();
            expect(response).toEqual(undefined);
            expect(redirectClientSpy.calledOnce).toBe(true);
        });

        it("throws an error if inside an iframe", async () => {
            sinon.stub(BrowserUtils, "isInIframe").returns(true);
            await expect(pca.logout()).rejects.toMatchObject(BrowserAuthError.createRedirectInIframeError(true));
        });
    });

    describe("logoutPopup", () => {
        it("Calls PopupClient.logout and returns its response", async () => {
            const popupClientSpy = sinon.stub(PopupClient.prototype, "logout").resolves();

            const response = await pca.logoutPopup();
            expect(response).toEqual(undefined);
            expect(popupClientSpy.calledOnce).toBe(true);
        });
    });

    describe("getAccount tests", () => {
        // Account 1
        const testAccountInfo1: AccountInfo = {
            homeAccountId: TEST_DATA_CLIENT_INFO.TEST_HOME_ACCOUNT_ID,
            environment: "login.windows.net",
            tenantId: TEST_DATA_CLIENT_INFO.TEST_UTID,
            username: "example@microsoft.com",
            name: "Abe Lincoln",
            localAccountId: TEST_CONFIG.OID,
            idTokenClaims: undefined
        };

        const testAccount1: AccountEntity = new AccountEntity();
        testAccount1.homeAccountId = testAccountInfo1.homeAccountId;
        testAccount1.localAccountId = TEST_CONFIG.OID;
        testAccount1.environment = testAccountInfo1.environment;
        testAccount1.realm = testAccountInfo1.tenantId;
        testAccount1.username = testAccountInfo1.username;
        testAccount1.name = testAccountInfo1.name;
        testAccount1.authorityType = "MSSTS";
        testAccount1.clientInfo = TEST_DATA_CLIENT_INFO.TEST_CLIENT_INFO_B64ENCODED;

        // Account 2
        const testAccountInfo2: AccountInfo = {
            homeAccountId: "different-home-account-id",
            environment: "login.windows.net",
            tenantId: TEST_DATA_CLIENT_INFO.TEST_UTID,
            username: "anotherExample@microsoft.com",
            name: "Abe Lincoln",
            localAccountId: TEST_CONFIG.OID,
            idTokenClaims: undefined
        };

        const testAccount2: AccountEntity = new AccountEntity();
        testAccount2.homeAccountId = testAccountInfo2.homeAccountId;
        testAccount2.localAccountId = TEST_CONFIG.OID;
        testAccount2.environment = testAccountInfo2.environment;
        testAccount2.realm = testAccountInfo2.tenantId;
        testAccount2.username = testAccountInfo2.username;
        testAccount2.name = testAccountInfo2.name;
        testAccount2.authorityType = "MSSTS";
        testAccount2.clientInfo = TEST_DATA_CLIENT_INFO.TEST_CLIENT_INFO_B64ENCODED;

        beforeEach(() => {
            const cacheKey1 = AccountEntity.generateAccountCacheKey(testAccountInfo1);
            window.sessionStorage.setItem(cacheKey1, JSON.stringify(testAccount1));

            const cacheKey2 = AccountEntity.generateAccountCacheKey(testAccountInfo2);
            window.sessionStorage.setItem(cacheKey2, JSON.stringify(testAccount2));
        });

        afterEach(() => {
            window.sessionStorage.clear();
        });

        it("getAllAccounts returns all signed in accounts", () => {
            const account = pca.getAllAccounts();
            expect(account).toHaveLength(2);
        });

        it("getAllAccounts returns empty array if no accounts signed in", () => {
            window.sessionStorage.clear();
            const accounts = pca.getAllAccounts();
            expect(accounts).toEqual([]);
        });

        it("getAccountByUsername returns account specified", () => {
            const account = pca.getAccountByUsername("example@microsoft.com");
            expect(account).toEqual(testAccountInfo1);
        });

        it(
            "getAccountByUsername returns account specified with case mismatch",
            () => {
                const account = pca.getAccountByUsername("Example@Microsoft.com");
                expect(account).toEqual(testAccountInfo1);

                const account2 = pca.getAccountByUsername("anotherexample@microsoft.com");
                expect(account2).toEqual(testAccountInfo2);
            }
        );

        it("getAccountByUsername returns null if account doesn't exist", () => {
            const account = pca.getAccountByUsername("this-email-doesnt-exist@microsoft.com");
            expect(account).toBe(null);
        });

        it("getAccountByUsername returns null if passed username is null", () => {
            // @ts-ignore
            const account = pca.getAccountByUsername(null);
            expect(account).toBe(null);
        });

        it("getAccountByHomeId returns account specified", () => {
            const account = pca.getAccountByHomeId(TEST_DATA_CLIENT_INFO.TEST_HOME_ACCOUNT_ID);
            expect(account).toEqual(testAccountInfo1);
        });

        it("getAccountByHomeId returns null if passed id doesn't exist", () => {
            const account = pca.getAccountByHomeId("this-id-doesnt-exist");
            expect(account).toBe(null);
        });

        it("getAccountByHomeId returns null if passed id is null", () => {
            // @ts-ignore
            const account = pca.getAccountByHomeId(null);
            expect(account).toBe(null);
        });

        it("getAccountByLocalId returns account specified", () => {
            const account = pca.getAccountByLocalId(TEST_CONFIG.OID);
            expect(account).toEqual(testAccountInfo1);
        });

        it("getAccountByLocalId returns null if passed id doesn't exist", () => {
            const account = pca.getAccountByLocalId("this-id-doesnt-exist");
            expect(account).toBe(null);
        });

        it("getAccountByLocalId returns null if passed id is null", () => {
            // @ts-ignore
            const account = pca.getAccountByLocalId(null);
            expect(account).toBe(null);
        });
    });

    describe("activeAccount API tests", () => {
        // Account 1
        const testAccountInfo1: AccountInfo = {
            homeAccountId: TEST_DATA_CLIENT_INFO.TEST_HOME_ACCOUNT_ID,
            environment: "login.windows.net",
            tenantId: TEST_DATA_CLIENT_INFO.TEST_UTID,
            username: "example@microsoft.com",
            name: "Abe Lincoln",
            localAccountId: TEST_CONFIG.OID,
            idTokenClaims: undefined
        };

        const testAccount1: AccountEntity = new AccountEntity();
        testAccount1.homeAccountId = testAccountInfo1.homeAccountId;
        testAccount1.localAccountId = TEST_CONFIG.OID;
        testAccount1.environment = testAccountInfo1.environment;
        testAccount1.realm = testAccountInfo1.tenantId;
        testAccount1.username = testAccountInfo1.username;
        testAccount1.name = testAccountInfo1.name;
        testAccount1.authorityType = "MSSTS";
        testAccount1.clientInfo = TEST_DATA_CLIENT_INFO.TEST_CLIENT_INFO_B64ENCODED;

        beforeEach(() => {
            const cacheKey1 = AccountEntity.generateAccountCacheKey(testAccountInfo1);
            window.sessionStorage.setItem(cacheKey1, JSON.stringify(testAccount1));
        });

        afterEach(() => {
            window.sessionStorage.clear();
        });

        it("active account is initialized as null", () => {
            // Public client should initialze with active account set to null.
            expect(pca.getActiveAccount()).toBe(null);
        });

        it("setActiveAccount() sets the active account local id value correctly", () => {
                expect(pca.getActiveAccount()).toBe(null);
                pca.setActiveAccount(testAccountInfo1);
                expect(pca.getActiveAccount()).toEqual(testAccountInfo1);
        });

        it("getActiveAccount looks up the current account values and returns them", () => {
                pca.setActiveAccount(testAccountInfo1);
                const activeAccount1 = pca.getActiveAccount();
                expect(activeAccount1).toEqual(testAccountInfo1);
                
                const newName = "Ben Franklin";
                testAccountInfo1.name = newName;
                testAccount1.name = newName;
                const cacheKey = AccountEntity.generateAccountCacheKey(testAccountInfo1);
                window.sessionStorage.setItem(cacheKey, JSON.stringify(testAccount1));

                const activeAccount2 = pca.getActiveAccount();
                expect(activeAccount2).toEqual(testAccountInfo1);
        });

        describe("activeAccount logout", () => {
            const testAccountInfo2: AccountInfo = {
                homeAccountId: "different-home-account-id",
                environment: "login.windows.net",
                tenantId: TEST_DATA_CLIENT_INFO.TEST_UTID,
                username: "anotherExample@microsoft.com",
                name: "Abe Lincoln",
                localAccountId: TEST_CONFIG.OID,
                idTokenClaims: undefined
            };

            beforeEach(() => {
                pca.setActiveAccount(testAccountInfo1);
                sinon.stub(AuthorizationCodeClient.prototype, "getLogoutUri").returns(testLogoutUrl);
                sinon.stub(NavigationClient.prototype, "navigateExternal").callsFake((urlNavigate: string, options: NavigationOptions): Promise<boolean> => {
                    expect(urlNavigate).toEqual(testLogoutUrl);
                    expect(options.noHistory).toBeFalsy();
                    return Promise.resolve(true);
                });
                const popupWindow = {...window};
                sinon.stub(PopupUtils.prototype, "openPopup").returns(popupWindow);
                sinon.stub(PopupUtils, "openSizedPopup").returns(popupWindow);
                sinon.stub(PopupUtils.prototype, "cleanPopup");
            });

            it("Clears active account on logoutRedirect with no account", async () => {
                expect(pca.getActiveAccount()).toEqual(testAccountInfo1);
                await pca.logoutRedirect();
                expect(pca.getActiveAccount()).toBe(null);
            });
    
            it("Clears active account on logoutRedirect when the given account info matches", async () => {
                    expect(pca.getActiveAccount()).toEqual(testAccountInfo1);
                    await pca.logoutRedirect({
                        account: testAccountInfo1
                    });
                    expect(pca.getActiveAccount()).toBe(null);
                }
            );

            it("Does not clear active account on logoutRedirect if given account object does not match", async () => {
                    expect(pca.getActiveAccount()).toEqual(testAccountInfo1);
                    await pca.logoutRedirect({
                        account: testAccountInfo2
                    });
                    expect(pca.getActiveAccount()).toEqual(testAccountInfo1);
                }
            );

            it("Clears active account on logoutPopup with no account", async () => {
                expect(pca.getActiveAccount()).toEqual(testAccountInfo1);
                await pca.logoutPopup();
                expect(pca.getActiveAccount()).toBe(null);
            });
    
            it("Clears active account on logoutPopup when the given account info matches", async () => {
                    expect(pca.getActiveAccount()).toEqual(testAccountInfo1);
                    await pca.logoutPopup({
                        account: testAccountInfo1
                    });
                    expect(pca.getActiveAccount()).toBe(null);
                }
            );

            it("Does not clear active account on logoutPopup if given account object does not match", async () => {
                    expect(pca.getActiveAccount()).toEqual(testAccountInfo1);
                    await pca.logoutPopup({
                        account: testAccountInfo2
                    });
                    expect(pca.getActiveAccount()).toEqual(testAccountInfo1);
                }
            );
        });
    });

    describe("Event API tests", () => {
        it("can add an event callback", (done) => {
            const subscriber = (message: EventMessage) => {
                expect(message.eventType).toEqual(EventType.LOGIN_START);
                expect(message.interactionType).toEqual(InteractionType.Popup);
                done();
            };

            const callbackSpy = sinon.spy(EventHandler.prototype, "addEventCallback");

            pca.addEventCallback(subscriber);
            expect(callbackSpy.calledOnce).toBeTruthy();
            done();
        });

        it("can remove an event callback", (done) => {
            const callbackSpy = sinon.spy(EventHandler.prototype, "removeEventCallback");

            const callbackId = pca.addEventCallback(() => {});
            pca.removeEventCallback(callbackId || "");
            expect(callbackSpy.calledOnce).toBeTruthy();
            done();
        });
    });

    describe("Logger", () => {
        it("getLogger and setLogger", done => {
            const logger = new Logger({
                loggerCallback: (level, message, containsPii) => {
                    expect(message).toContain("Message");
                    expect(message).toContain(LogLevel[2]);
    
                    expect(level).toEqual(LogLevel.Info);
                    expect(containsPii).toBeFalsy();
    
                    done();
                },
                piiLoggingEnabled: false
            });

            pca.setLogger(logger);

            expect(pca.getLogger()).toEqual(logger);

            pca.getLogger().info("Message");
        });
    });

    describe("initializeWrapperLibrary Tests", () => {
        it("Sets wrapperSKU and wrapperVer with passed values", () => {
            pca.initializeWrapperLibrary(WrapperSKU.React, "1.0.0");

            // @ts-ignore
            expect(pca.browserStorage.getWrapperMetadata()).toEqual([WrapperSKU.React, "1.0.0"]);
        });
    });
});<|MERGE_RESOLUTION|>--- conflicted
+++ resolved
@@ -5,11 +5,7 @@
 
 import sinon from "sinon";
 import { PublicClientApplication } from "../../src/app/PublicClientApplication";
-<<<<<<< HEAD
-import { TEST_CONFIG, TEST_URIS, TEST_TOKENS, TEST_DATA_CLIENT_INFO, TEST_TOKEN_LIFETIMES, RANDOM_TEST_GUID, testNavUrl, testLogoutUrl, TEST_STATE_VALUES, TEST_HASHES, DEFAULT_TENANT_DISCOVERY_RESPONSE, DEFAULT_OPENID_CONFIG_RESPONSE, testNavUrlNoRequest, TEST_SSH_VALUES, TEST_POP_VALUES } from "../utils/StringConstants";
-=======
 import { TEST_CONFIG, TEST_URIS, TEST_TOKENS, TEST_DATA_CLIENT_INFO, TEST_TOKEN_LIFETIMES, RANDOM_TEST_GUID, testNavUrl, testLogoutUrl, TEST_STATE_VALUES, TEST_HASHES, DEFAULT_TENANT_DISCOVERY_RESPONSE, DEFAULT_OPENID_CONFIG_RESPONSE, testNavUrlNoRequest, TEST_SSH_VALUES, TEST_CRYPTO_VALUES, TEST_POP_VALUES } from "../utils/StringConstants";
->>>>>>> a7ec0b80
 import { ServerError, Constants, AccountInfo, TokenClaims, AuthenticationResult, CommonAuthorizationUrlRequest, AuthorizationCodeClient, ResponseMode, AccountEntity, ProtocolUtils, AuthenticationScheme, RefreshTokenClient, Logger, ServerTelemetryEntity, CommonSilentFlowRequest, LogLevel, CommonAuthorizationCodeRequest } from "@azure/msal-common";
 import { ApiId, InteractionType, WrapperSKU, TemporaryCacheKeys, BrowserConstants, BrowserCacheLocation } from "../../src/utils/BrowserConstants";
 import { CryptoOps } from "../../src/crypto/CryptoOps";
@@ -314,11 +310,7 @@
                 verifier: TEST_CONFIG.TEST_VERIFIER
             });
             sinon.stub(CryptoOps.prototype, "createNewGuid").returns(RANDOM_TEST_GUID);
-<<<<<<< HEAD
-            sinon.stub(CryptoOps.prototype, "getPublicKeyThumbprint").resolves(TEST_POP_VALUES.KID);
-=======
             sinon.stub(CryptoOps.prototype, "getPublicKeyThumbprint").resolves(TEST_POP_VALUES.DECODED_STK_JWK_THUMBPRINT);
->>>>>>> a7ec0b80
             
             // @ts-ignore
             pca.loginRedirect(null);
@@ -1363,11 +1355,7 @@
             });
             sinon.stub(CryptoOps.prototype, "createNewGuid").returns(RANDOM_TEST_GUID);
             sinon.stub(ProtocolUtils, "setRequestState").returns(TEST_STATE_VALUES.TEST_STATE_SILENT);
-<<<<<<< HEAD
-            sinon.stub(CryptoOps.prototype, "getPublicKeyThumbprint").resolves(TEST_POP_VALUES.KID);
-=======
             sinon.stub(CryptoOps.prototype, "getPublicKeyThumbprint").resolves(TEST_POP_VALUES.DECODED_STK_JWK_THUMBPRINT);
->>>>>>> a7ec0b80
             const CommonSilentFlowRequest: SilentRequest = {
                 scopes: ["User.Read"],
                 account: testAccount,
@@ -1389,11 +1377,7 @@
                 codeChallenge: TEST_CONFIG.TEST_CHALLENGE,
                 codeChallengeMethod: Constants.S256_CODE_CHALLENGE_METHOD,
                 authenticationScheme: TEST_CONFIG.TOKEN_TYPE_BEARER as AuthenticationScheme,
-<<<<<<< HEAD
-                stkJwk: TEST_POP_VALUES.KID
-=======
                 stkJwk: TEST_POP_VALUES.DECODED_STK_JWK_THUMBPRINT
->>>>>>> a7ec0b80
             };
             const tokenResp = await pca.acquireTokenSilent(CommonSilentFlowRequest);
 
