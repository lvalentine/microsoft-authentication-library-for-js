--- conflicted
+++ resolved
@@ -129,15 +129,9 @@
 
     private initializeBrokering(): void {
         if (this.config.system.brokerOptions.actAsBroker) {
-<<<<<<< HEAD
             this.broker = new BrokerManager(this.config.system.brokerOptions, "2.0.1");
             console.log("Acting as Broker");
             this.broker.listenForMessage();
-=======
-            this.broker = new BrokerManager(this.config.system.brokerOptions, this.logger, version);
-            this.logger.verbose("Acting as Broker");
-            this.broker.listenForHandshake();
->>>>>>> 815e05da
         } else if (this.config.system.brokerOptions.allowBrokering) {
             this.embeddedApp = new BrokerClient(this.config.system.brokerOptions, this.logger, this.config.auth.clientId,  version);
             this.logger.verbose("Acting as child");
