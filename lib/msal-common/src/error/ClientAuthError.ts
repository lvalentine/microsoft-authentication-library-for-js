/*
 * Copyright (c) Microsoft Corporation. All rights reserved.
 * Licensed under the MIT License.
 */

import { AuthError } from "./AuthError";

/**
 * ClientAuthErrorMessage class containing string constants used by error codes and messages.
 */
export const ClientAuthErrorMessage = {
    clientInfoDecodingError: {
        code: "client_info_decoding_error",
        desc: "The client info could not be parsed/decoded correctly. Please review the trace to determine the root cause."
    },
    clientInfoEmptyError: {
        code: "client_info_empty_error",
        desc: "The client info was empty. Please review the trace to determine the root cause."
    },
    tokenParsingError: {
        code: "token_parsing_error",
        desc: "Token cannot be parsed. Please review stack trace to determine root cause."
    },
    nullOrEmptyToken: {
        code: "null_or_empty_token",
        desc: "The token is null or empty. Please review the trace to determine the root cause."
    },
    endpointResolutionError: {
        code: "endpoints_resolution_error",
        desc: "Error: could not resolve endpoints. Please check network and try again."
    },
    networkError: {
        code: "network_error",
        desc: "Network request failed. Please check network trace to determine root cause."
    },
    unableToGetOpenidConfigError: {
        code: "openid_config_error",
        desc: "Could not retrieve endpoints. Check your authority and verify the .well-known/openid-configuration endpoint returns the required endpoints."
    },
    hashNotDeserialized: {
        code: "hash_not_deserialized",
        desc: "The hash parameters could not be deserialized. Please review the trace to determine the root cause."
    },
    blankGuidGenerated: {
        code: "blank_guid_generated",
        desc: "The guid generated was blank. Please review the trace to determine the root cause."
    },
    invalidStateError: {
        code: "invalid_state",
        desc: "State was not the expected format. Please check the logs to determine whether the request was sent using ProtocolUtils.setRequestState()."
    },
    stateMismatchError: {
        code: "state_mismatch",
        desc: "State mismatch error. Please check your network. Continued requests may cause cache overflow."
    },
    stateNotFoundError: {
        code: "state_not_found",
        desc: "State not found"
    },
    nonceMismatchError: {
        code: "nonce_mismatch",
        desc: "Nonce mismatch error. This may be caused by a race condition in concurrent requests."
    },
    nonceNotFoundError: {
        code: "nonce_not_found",
        desc: "nonce not found"
    },
    noTokensFoundError: {
        code: "no_tokens_found",
        desc: "No tokens were found for the given scopes, and no authorization code was passed to acquireToken. You must retrieve an authorization code before making a call to acquireToken()."
    },
    multipleMatchingTokens: {
        code: "multiple_matching_tokens",
        desc: "The cache contains multiple tokens satisfying the requirements. " +
            "Call AcquireToken again providing more requirements such as authority or account."
    },
    multipleMatchingAccounts: {
        code: "multiple_matching_accounts",
        desc: "The cache contains multiple accounts satisfying the given parameters. Please pass more info to obtain the correct account"
    },
    multipleMatchingAppMetadata: {
        code: "multiple_matching_appMetadata",
        desc: "The cache contains multiple appMetadata satisfying the given parameters. Please pass more info to obtain the correct appMetadata"
    },
    tokenRequestCannotBeMade: {
        code: "request_cannot_be_made",
        desc: "Token request cannot be made without authorization code or refresh token."
    },
    appendEmptyScopeError: {
        code: "cannot_append_empty_scope",
        desc: "Cannot append null or empty scope to ScopeSet. Please check the stack trace for more info."
    },
    removeEmptyScopeError: {
        code: "cannot_remove_empty_scope",
        desc: "Cannot remove null or empty scope from ScopeSet. Please check the stack trace for more info."
    },
    appendScopeSetError: {
        code: "cannot_append_scopeset",
        desc: "Cannot append ScopeSet due to error."
    },
    emptyInputScopeSetError: {
        code: "empty_input_scopeset",
        desc: "Empty input ScopeSet cannot be processed."
    },
    DeviceCodePollingCancelled: {
        code: "device_code_polling_cancelled",
        desc: "Caller has cancelled token endpoint polling during device code flow by setting DeviceCodeRequest.cancel = true."
    },
    DeviceCodeExpired: {
        code: "device_code_expired",
        desc: "Device code is expired."
    },
    DeviceCodeUnknownError: {
        code: "device_code_unknown_error",
        desc: "Device code stopped polling for unknown reasons."
    },
    NoAccountInSilentRequest: {
        code: "no_account_in_silent_request",
        desc: "Please pass an account object, silent flow is not supported without account information"
    },
    invalidCacheRecord: {
        code: "invalid_cache_record",
        desc: "Cache record object was null or undefined."
    },
    invalidCacheEnvironment: {
        code: "invalid_cache_environment",
        desc: "Invalid environment when attempting to create cache entry"
    },
    noAccountFound: {
        code: "no_account_found",
        desc: "No account found in cache for given key."
    },
    CachePluginError: {
        code: "no cache plugin set on CacheManager",
        desc: "ICachePlugin needs to be set before using readFromStorage or writeFromStorage"
    },
    noCryptoObj: {
        code: "no_crypto_object",
        desc: "No crypto object detected. This is required for the following operation: "
    },
    invalidCacheType: {
        code: "invalid_cache_type",
        desc: "Invalid cache type"
    },
    unexpectedAccountType: {
        code: "unexpected_account_type",
        desc: "Unexpected account type."
    },
    unexpectedCredentialType: {
        code: "unexpected_credential_type",
        desc: "Unexpected credential type."
    },
    invalidAssertion: {
        code: "invalid_assertion",
        desc: "Client assertion must meet requirements described in https://tools.ietf.org/html/rfc7515"
    },
    invalidClientCredential: {
        code: "invalid_client_credential",
        desc: "Client credential (secret, certificate, or assertion) must not be empty when creating a confidential client. An application should at most have one credential"
    },
    tokenRefreshRequired: {
        code: "token_refresh_required",
        desc: "Cannot return token from cache because it must be refreshed. This may be due to one of the following reasons: forceRefresh parameter is set to true, claims have been requested, there is no cached access token or it is expired."
    },
    userTimeoutReached: {
        code: "user_timeout_reached",
        desc: "User defined timeout for device code polling reached",
    },
    tokenClaimsRequired: {
        code: "token_claims_cnf_required_for_signedjwt",
        desc: "Cannot generate a POP jwt if the token_claims are not populated"
    },
    noAuthorizationCodeFromServer: {
        code: "authorization_code_missing_from_server_response",
        desc: "Server response does not contain an authorization code to proceed"
    },
    noAzureRegionDetected: {
        code: "no_azure_region_detected",
        desc: "No azure region was detected and no fallback was made available"
    },
    accessTokenEntityNullError: {
        code: "access_token_entity_null",
        desc: "Access token entity is null, please check logs and cache to ensure a valid access token is present."
    },
    bindingKeyNotRemovedError: {
        code: "binding_key_not_removed",
        desc: "Could not remove the credential's binding key from storage."
    },
<<<<<<< HEAD
    noStkKidInServerResponseError: {
        code: "no_stk_kid_in_server_response",
        desc: "Could not create RefreshToken_With_AuthScheme credential because the Session Transport Key key ID was not added to the ServerAuthorizationTokenResponse."
    },
    noSkKidInServerResponseError: {
        code: "no_sk_kid_in_server_response",
        desc: "Could not create RefreshToken_With_AuthScheme credential because the Session Key key ID was not added to the ServerAuthorizationTokenResponse."
=======
    logoutNotSupported: {
        code: "end_session_endpoint_not_supported",
        desc: "Provided authority does not support logout."
>>>>>>> 609307ae
    }
};

/**
 * Error thrown when there is an error in the client code running on the browser.
 */
export class ClientAuthError extends AuthError {

    constructor(errorCode: string, errorMessage?: string) {
        super(errorCode, errorMessage);
        this.name = "ClientAuthError";

        Object.setPrototypeOf(this, ClientAuthError.prototype);
    }

    /**
     * Creates an error thrown when client info object doesn't decode correctly.
     * @param caughtError
     */
    static createClientInfoDecodingError(caughtError: string): ClientAuthError {
        return new ClientAuthError(ClientAuthErrorMessage.clientInfoDecodingError.code,
            `${ClientAuthErrorMessage.clientInfoDecodingError.desc} Failed with error: ${caughtError}`);
    }

    /**
     * Creates an error thrown if the client info is empty.
     * @param rawClientInfo
     */
    static createClientInfoEmptyError(): ClientAuthError {
        return new ClientAuthError(ClientAuthErrorMessage.clientInfoEmptyError.code,
            `${ClientAuthErrorMessage.clientInfoEmptyError.desc}`);
    }

    /**
     * Creates an error thrown when the id token extraction errors out.
     * @param err
     */
    static createTokenParsingError(caughtExtractionError: string): ClientAuthError {
        return new ClientAuthError(ClientAuthErrorMessage.tokenParsingError.code,
            `${ClientAuthErrorMessage.tokenParsingError.desc} Failed with error: ${caughtExtractionError}`);
    }

    /**
     * Creates an error thrown when the id token string is null or empty.
     * @param invalidRawTokenString
     */
    static createTokenNullOrEmptyError(invalidRawTokenString: string) : ClientAuthError {
        return new ClientAuthError(ClientAuthErrorMessage.nullOrEmptyToken.code,
            `${ClientAuthErrorMessage.nullOrEmptyToken.desc} Raw Token Value: ${invalidRawTokenString}`);
    }

    /**
     * Creates an error thrown when the endpoint discovery doesn't complete correctly.
     */
    static createEndpointDiscoveryIncompleteError(errDetail: string): ClientAuthError {
        return new ClientAuthError(ClientAuthErrorMessage.endpointResolutionError.code,
            `${ClientAuthErrorMessage.endpointResolutionError.desc} Detail: ${errDetail}`);
    }

    /**
     * Creates an error thrown when the fetch client throws
     */
    static createNetworkError(endpoint: string, errDetail: string): ClientAuthError {
        return new ClientAuthError(ClientAuthErrorMessage.networkError.code,
            `${ClientAuthErrorMessage.networkError.desc} | Fetch client threw: ${errDetail} | Attempted to reach: ${endpoint.split("?")[0]}`);
    }

    /**
     * Creates an error thrown when the openid-configuration endpoint cannot be reached or does not contain the required data
     */
    static createUnableToGetOpenidConfigError(errDetail: string): ClientAuthError {
        return new ClientAuthError(ClientAuthErrorMessage.unableToGetOpenidConfigError.code,
            `${ClientAuthErrorMessage.unableToGetOpenidConfigError.desc} Attempted to retrieve endpoints from: ${errDetail}`);
    }

    /**
     * Creates an error thrown when the hash cannot be deserialized.
     * @param hashParamObj
     */
    static createHashNotDeserializedError(hashParamObj: string): ClientAuthError {
        return new ClientAuthError(ClientAuthErrorMessage.hashNotDeserialized.code,
            `${ClientAuthErrorMessage.hashNotDeserialized.desc} Given Object: ${hashParamObj}`);
    }

    /**
     * Creates an error thrown when the state cannot be parsed.
     * @param invalidState
     */
    static createInvalidStateError(invalidState: string, errorString?: string): ClientAuthError {
        return new ClientAuthError(ClientAuthErrorMessage.invalidStateError.code,
            `${ClientAuthErrorMessage.invalidStateError.desc} Invalid State: ${invalidState}, Root Err: ${errorString}`);
    }

    /**
     * Creates an error thrown when two states do not match.
     */
    static createStateMismatchError(): ClientAuthError {
        return new ClientAuthError(ClientAuthErrorMessage.stateMismatchError.code,
            ClientAuthErrorMessage.stateMismatchError.desc);
    }

    /**
     * Creates an error thrown when the state is not present
     * @param missingState
     */
    static createStateNotFoundError(missingState: string): ClientAuthError {
        return new ClientAuthError(ClientAuthErrorMessage.stateNotFoundError.code,
            `${ClientAuthErrorMessage.stateNotFoundError.desc}:  ${missingState}`);
    }

    /**
     * Creates an error thrown when the nonce does not match.
     */
    static createNonceMismatchError(): ClientAuthError {
        return new ClientAuthError(ClientAuthErrorMessage.nonceMismatchError.code,
            ClientAuthErrorMessage.nonceMismatchError.desc);
    }

    /**
     * Creates an error thrown when the mnonce is not present
     * @param missingNonce
     */
    static createNonceNotFoundError(missingNonce: string): ClientAuthError {
        return new ClientAuthError(ClientAuthErrorMessage.nonceNotFoundError.code,
            `${ClientAuthErrorMessage.nonceNotFoundError.desc}:  ${missingNonce}`);
    }

    /**
     * Throws error when multiple tokens are in cache.
     */
    static createMultipleMatchingTokensInCacheError(): ClientAuthError {
        return new ClientAuthError(ClientAuthErrorMessage.multipleMatchingTokens.code,
            `${ClientAuthErrorMessage.multipleMatchingTokens.desc}.`);
    }

    /**
     * Throws error when multiple accounts are in cache for the given params
     */
    static createMultipleMatchingAccountsInCacheError(): ClientAuthError {
        return new ClientAuthError(ClientAuthErrorMessage.multipleMatchingAccounts.code,
            ClientAuthErrorMessage.multipleMatchingAccounts.desc);
    }

    /**
     * Throws error when multiple appMetada are in cache for the given clientId.
     */
    static createMultipleMatchingAppMetadataInCacheError(): ClientAuthError {
        return new ClientAuthError(ClientAuthErrorMessage.multipleMatchingAppMetadata.code,
            ClientAuthErrorMessage.multipleMatchingAppMetadata.desc);
    }

    /**
     * Throws error when no auth code or refresh token is given to ServerTokenRequestParameters.
     */
    static createTokenRequestCannotBeMadeError(): ClientAuthError {
        return new ClientAuthError(ClientAuthErrorMessage.tokenRequestCannotBeMade.code, ClientAuthErrorMessage.tokenRequestCannotBeMade.desc);
    }

    /**
     * Throws error when attempting to append a null, undefined or empty scope to a set
     * @param givenScope
     */
    static createAppendEmptyScopeToSetError(givenScope: string): ClientAuthError {
        return new ClientAuthError(ClientAuthErrorMessage.appendEmptyScopeError.code, `${ClientAuthErrorMessage.appendEmptyScopeError.desc} Given Scope: ${givenScope}`);
    }

    /**
     * Throws error when attempting to append a null, undefined or empty scope to a set
     * @param givenScope
     */
    static createRemoveEmptyScopeFromSetError(givenScope: string): ClientAuthError {
        return new ClientAuthError(ClientAuthErrorMessage.removeEmptyScopeError.code, `${ClientAuthErrorMessage.removeEmptyScopeError.desc} Given Scope: ${givenScope}`);
    }

    /**
     * Throws error when attempting to append null or empty ScopeSet.
     * @param appendError
     */
    static createAppendScopeSetError(appendError: string): ClientAuthError {
        return new ClientAuthError(ClientAuthErrorMessage.appendScopeSetError.code, `${ClientAuthErrorMessage.appendScopeSetError.desc} Detail Error: ${appendError}`);
    }

    /**
     * Throws error if ScopeSet is null or undefined.
     * @param givenScopeSet
     */
    static createEmptyInputScopeSetError(): ClientAuthError {
        return new ClientAuthError(ClientAuthErrorMessage.emptyInputScopeSetError.code, `${ClientAuthErrorMessage.emptyInputScopeSetError.desc}`);
    }

    /**
     * Throws error if user sets CancellationToken.cancel = true during polling of token endpoint during device code flow
     */
    static createDeviceCodeCancelledError(): ClientAuthError {
        return new ClientAuthError(ClientAuthErrorMessage.DeviceCodePollingCancelled.code, `${ClientAuthErrorMessage.DeviceCodePollingCancelled.desc}`);
    }

    /**
     * Throws error if device code is expired
     */
    static createDeviceCodeExpiredError(): ClientAuthError {
        return new ClientAuthError(ClientAuthErrorMessage.DeviceCodeExpired.code, `${ClientAuthErrorMessage.DeviceCodeExpired.desc}`);
    }

    /**
     * Throws error if device code is expired
     */
    static createDeviceCodeUnknownError(): ClientAuthError {
        return new ClientAuthError(ClientAuthErrorMessage.DeviceCodeUnknownError.code, `${ClientAuthErrorMessage.DeviceCodeUnknownError.desc}`);
    }

    /**
     * Throws error when silent requests are made without an account object
     */
    static createNoAccountInSilentRequestError(): ClientAuthError {
        return new ClientAuthError(ClientAuthErrorMessage.NoAccountInSilentRequest.code, `${ClientAuthErrorMessage.NoAccountInSilentRequest.desc}`);
    }

    /**
     * Throws error when cache record is null or undefined.
     */
    static createNullOrUndefinedCacheRecord(): ClientAuthError {
        return new ClientAuthError(ClientAuthErrorMessage.invalidCacheRecord.code, ClientAuthErrorMessage.invalidCacheRecord.desc);
    }

    /**
     * Throws error when provided environment is not part of the CloudDiscoveryMetadata object
     */
    static createInvalidCacheEnvironmentError(): ClientAuthError {
        return new ClientAuthError(ClientAuthErrorMessage.invalidCacheEnvironment.code, ClientAuthErrorMessage.invalidCacheEnvironment.desc);
    }

    /**
     * Throws error when account is not found in cache.
     */
    static createNoAccountFoundError(): ClientAuthError {
        return new ClientAuthError(ClientAuthErrorMessage.noAccountFound.code, ClientAuthErrorMessage.noAccountFound.desc);
    }

    /**
     * Throws error if ICachePlugin not set on CacheManager.
     */
    static createCachePluginError(): ClientAuthError {
        return new ClientAuthError(ClientAuthErrorMessage.CachePluginError.code, `${ClientAuthErrorMessage.CachePluginError.desc}`);
    }

    /**
     * Throws error if crypto object not found.
     * @param operationName
     */
    static createNoCryptoObjectError(operationName: string): ClientAuthError {
        return new ClientAuthError(ClientAuthErrorMessage.noCryptoObj.code, `${ClientAuthErrorMessage.noCryptoObj.desc}${operationName}`);
    }

    /**
     * Throws error if cache type is invalid.
     */
    static createInvalidCacheTypeError(): ClientAuthError {
        return new ClientAuthError(ClientAuthErrorMessage.invalidCacheType.code, `${ClientAuthErrorMessage.invalidCacheType.desc}`);
    }

    /**
     * Throws error if unexpected account type.
     */
    static createUnexpectedAccountTypeError(): ClientAuthError {
        return new ClientAuthError(ClientAuthErrorMessage.unexpectedAccountType.code, `${ClientAuthErrorMessage.unexpectedAccountType.desc}`);
    }

    /**
     * Throws error if unexpected credential type.
     */
    static createUnexpectedCredentialTypeError(): ClientAuthError {
        return new ClientAuthError(ClientAuthErrorMessage.unexpectedCredentialType.code, `${ClientAuthErrorMessage.unexpectedCredentialType.desc}`);
    }

    /**
     * Throws error if client assertion is not valid.
     */
    static createInvalidAssertionError(): ClientAuthError {
        return new ClientAuthError(ClientAuthErrorMessage.invalidAssertion.code, `${ClientAuthErrorMessage.invalidAssertion.desc}`);
    }

    /**
     * Throws error if client assertion is not valid.
     */
    static createInvalidCredentialError(): ClientAuthError {
        return new ClientAuthError(ClientAuthErrorMessage.invalidClientCredential.code, `${ClientAuthErrorMessage.invalidClientCredential.desc}`);
    }

    /**
     * Throws error if token cannot be retrieved from cache due to refresh being required.
     */
    static createRefreshRequiredError(): ClientAuthError {
        return new ClientAuthError(ClientAuthErrorMessage.tokenRefreshRequired.code, ClientAuthErrorMessage.tokenRefreshRequired.desc);
    }

    /**
     * Throws error if the user defined timeout is reached.
     */
    static createUserTimeoutReachedError(): ClientAuthError {
        return new ClientAuthError(ClientAuthErrorMessage.userTimeoutReached.code, ClientAuthErrorMessage.userTimeoutReached.desc);
    }

    /*
     * Throws error if token claims are not populated for a signed jwt generation
     */
    static createTokenClaimsRequiredError(): ClientAuthError {
        return new ClientAuthError(ClientAuthErrorMessage.tokenClaimsRequired.code, ClientAuthErrorMessage.tokenClaimsRequired.desc);
    }

    /**
     * Throws error when the authorization code is missing from the server response
     */
    static createNoAuthCodeInServerResponseError(): ClientAuthError {
        return new ClientAuthError(ClientAuthErrorMessage.noAuthorizationCodeFromServer.code, ClientAuthErrorMessage.noAuthorizationCodeFromServer.desc);
    }

    /**
     * Throws error when the token binding key cannot be removed for some reason
     */
    static createBindingKeyNotRemovedError(): ClientAuthError {
        return new ClientAuthError(ClientAuthErrorMessage.bindingKeyNotRemovedError.code, ClientAuthErrorMessage.bindingKeyNotRemovedError.desc);
    }

    /**
<<<<<<< HEAD
     * Throws error when the stk jwk hash that serves as keyId for STK and Session Key is not found in the ServerAuthorizationTokenResponse parameter
     */
    static createNoStkKidInServerResponseError(): ClientAuthError {
        return new ClientAuthError(ClientAuthErrorMessage.noStkKidInServerResponseError.code, ClientAuthErrorMessage.noStkKidInServerResponseError.desc);
    }

    /**
     * Throws error when the keyId for the Session Key is not found in the ServerAuthorizationTokenResponse parameter
     */
    static createNoSkKidInServerResponseError(): ClientAuthError {
        return new ClientAuthError(ClientAuthErrorMessage.noSkKidInServerResponseError.code, ClientAuthErrorMessage.noSkKidInServerResponseError.desc);
    }

=======
     * Thrown when logout is attempted for an authority that doesnt have an end_session_endpoint
     */
    static createLogoutNotSupportedError(): ClientAuthError {
        return new ClientAuthError(ClientAuthErrorMessage.logoutNotSupported.code, ClientAuthErrorMessage.logoutNotSupported.desc);
    }
>>>>>>> 609307ae
}<|MERGE_RESOLUTION|>--- conflicted
+++ resolved
@@ -186,7 +186,10 @@
         code: "binding_key_not_removed",
         desc: "Could not remove the credential's binding key from storage."
     },
-<<<<<<< HEAD
+    logoutNotSupported: {
+        code: "end_session_endpoint_not_supported",
+        desc: "Provided authority does not support logout."
+    },
     noStkKidInServerResponseError: {
         code: "no_stk_kid_in_server_response",
         desc: "Could not create RefreshToken_With_AuthScheme credential because the Session Transport Key key ID was not added to the ServerAuthorizationTokenResponse."
@@ -194,11 +197,6 @@
     noSkKidInServerResponseError: {
         code: "no_sk_kid_in_server_response",
         desc: "Could not create RefreshToken_With_AuthScheme credential because the Session Key key ID was not added to the ServerAuthorizationTokenResponse."
-=======
-    logoutNotSupported: {
-        code: "end_session_endpoint_not_supported",
-        desc: "Provided authority does not support logout."
->>>>>>> 609307ae
     }
 };
 
@@ -524,7 +522,13 @@
     }
 
     /**
-<<<<<<< HEAD
+     * Thrown when logout is attempted for an authority that doesnt have an end_session_endpoint
+     */
+    static createLogoutNotSupportedError(): ClientAuthError {
+        return new ClientAuthError(ClientAuthErrorMessage.logoutNotSupported.code, ClientAuthErrorMessage.logoutNotSupported.desc);
+    }
+
+    /**
      * Throws error when the stk jwk hash that serves as keyId for STK and Session Key is not found in the ServerAuthorizationTokenResponse parameter
      */
     static createNoStkKidInServerResponseError(): ClientAuthError {
@@ -537,12 +541,4 @@
     static createNoSkKidInServerResponseError(): ClientAuthError {
         return new ClientAuthError(ClientAuthErrorMessage.noSkKidInServerResponseError.code, ClientAuthErrorMessage.noSkKidInServerResponseError.desc);
     }
-
-=======
-     * Thrown when logout is attempted for an authority that doesnt have an end_session_endpoint
-     */
-    static createLogoutNotSupportedError(): ClientAuthError {
-        return new ClientAuthError(ClientAuthErrorMessage.logoutNotSupported.code, ClientAuthErrorMessage.logoutNotSupported.desc);
-    }
->>>>>>> 609307ae
 }