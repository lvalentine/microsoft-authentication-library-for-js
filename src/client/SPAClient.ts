--- conflicted
+++ resolved
@@ -40,12 +40,8 @@
         // Implement base module
         super(configuration);
 
-<<<<<<< HEAD
         // Initialize default authority instance
-        this.authority = AuthorityFactory.createInstance(this.clientConfig.auth.authority || Constants.DEFAULT_AUTHORITY, this.networkClient);
-=======
         B2cAuthority.setKnownAuthorities(this.config.authOptions.knownAuthorities);
->>>>>>> 30f3e174
     }
 
     /**
@@ -405,9 +401,9 @@
 
     /**
      * Creates refreshToken request and sends to given token endpoint.
-     * @param refreshTokenRequest 
-     * @param tokenEndpoint 
-     * @param refreshToken 
+     * @param refreshTokenRequest
+     * @param tokenEndpoint
+     * @param refreshToken
      */
     private async renewToken(refreshTokenRequest: TokenRenewParameters, tokenEndpoint: string, refreshToken: string): Promise<TokenResponse> {
         // Initialize request parameters.
