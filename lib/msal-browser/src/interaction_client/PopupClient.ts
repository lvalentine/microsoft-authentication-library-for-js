--- conflicted
+++ resolved
@@ -152,14 +152,10 @@
         const serverTelemetryManager = this.initializeServerTelemetryManager(ApiId.logoutPopup);
         
         try {
-<<<<<<< HEAD
-            this.browserStorage.setInteractionInProgress(true);
-=======
             // Clear cache on logout
             await this.clearCacheOnLogout(validRequest.account);
 
-            this.browserStorage.setTemporaryCache(TemporaryCacheKeys.INTERACTION_STATUS_KEY, BrowserConstants.INTERACTION_IN_PROGRESS_VALUE, true);
->>>>>>> b864252c
+            this.browserStorage.setInteractionInProgress(true);
             // Initialize the client
             const authClient = await this.createAuthCodeClient(serverTelemetryManager, requestAuthority);
             this.logger.verbose("Auth code client created");
