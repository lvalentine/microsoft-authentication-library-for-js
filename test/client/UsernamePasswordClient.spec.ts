/*
 * Copyright (c) Microsoft Corporation. All rights reserved.
 * Licensed under the MIT License.
 */

import sinon from "sinon";
import {
    AUTHENTICATION_RESULT_DEFAULT_SCOPES,
    DEFAULT_OPENID_CONFIG_RESPONSE,
    TEST_CONFIG,
    TEST_TOKENS,
    TEST_DATA_CLIENT_INFO,
    TEST_URIS,
    CORS_SIMPLE_REQUEST_HEADERS,
    RANDOM_TEST_GUID
} from "../test_kit/StringConstants";
import { BaseClient } from "../../src/client/BaseClient";
import { AADServerParamKeys, GrantType, Constants, PasswordGrantConstants, ThrottlingConstants } from "../../src/utils/Constants";
import { ClientTestUtils } from "./ClientTestUtils";
import { Authority } from "../../src/authority/Authority";
import { UsernamePasswordClient } from "../../src/client/UsernamePasswordClient";
import { CommonUsernamePasswordRequest } from "../../src/request/CommonUsernamePasswordRequest";
import { AuthToken } from "../../src/account/AuthToken";
import { ClientConfiguration } from "../../src";

describe("Username Password unit tests", () => {
    let config: ClientConfiguration;

    beforeEach(async () => {
        sinon.stub(Authority.prototype, <any>"getEndpointMetadataFromNetwork").resolves(DEFAULT_OPENID_CONFIG_RESPONSE.body);
        config = await ClientTestUtils.createTestClientConfiguration();
        // Set up required objects and mocked return values
        const decodedLibState = `{ "id": "testid", "ts": 1592846482 }`;
        config.cryptoInterface.base64Decode = (input: string): string => {
            switch (input) {
                case TEST_DATA_CLIENT_INFO.TEST_RAW_CLIENT_INFO:
                    return TEST_DATA_CLIENT_INFO.TEST_DECODED_CLIENT_INFO;
                case `eyAiaWQiOiAidGVzdGlkIiwgInRzIjogMTU5Mjg0NjQ4MiB9`:
                    return decodedLibState;
                default:
                    return input;
            }
        };

        config.cryptoInterface.base64Encode = (input: string): string => {
            switch (input) {
                case "123-test-uid":
                    return "MTIzLXRlc3QtdWlk";
                case "456-test-utid":
                    return "NDU2LXRlc3QtdXRpZA==";
                case TEST_DATA_CLIENT_INFO.TEST_RAW_CLIENT_INFO:
                    return TEST_DATA_CLIENT_INFO.TEST_DECODED_CLIENT_INFO;
                default:
                    return input;
            }
        };

        // Set up stubs
        const idTokenClaims = {
            ver: "2.0",
            iss: `${TEST_URIS.DEFAULT_INSTANCE}9188040d-6c67-4c5b-b112-36a304b66dad/v2.0`,
            sub: "AAAAAAAAAAAAAAAAAAAAAIkzqFVrSaSaFHy782bbtaQ",
            exp: 1536361411,
            name: "Abe Lincoln",
            preferred_username: "AbeLi@microsoft.com",
            oid: "00000000-0000-0000-66f3-3332eca7ea81",
            tid: "3338040d-6c67-4c5b-b112-36a304b66dad",
            nonce: "123523",
        };
        sinon.stub(AuthToken, "extractTokenClaims").returns(idTokenClaims);
    });


    afterEach(() => {
        sinon.restore();
    });

    describe("Constructor", async () => {

        it("creates a UsernamePasswordClient", async () => {
            const client = new UsernamePasswordClient(config);
            expect(client).not.toBeNull();
            expect(client instanceof UsernamePasswordClient).toBe(true);
            expect(client instanceof BaseClient).toBe(true);
        });
    });

    it("Does not add headers that do not qualify for a simple request", (done) => {
        // For more information about this test see: https://developer.mozilla.org/en-US/docs/Web/HTTP/CORS
        sinon.stub(UsernamePasswordClient.prototype, <any>"executePostToTokenEndpoint").callsFake((tokenEndpoint: string, queryString: string, headers: Record<string, string>) => {
            const headerNames = Object.keys(headers);
            headerNames.forEach((name) => {
                expect(CORS_SIMPLE_REQUEST_HEADERS).toEqual(expect.arrayContaining([name.toLowerCase()]));
            });

            done();
            return AUTHENTICATION_RESULT_DEFAULT_SCOPES;
        });

        const client = new UsernamePasswordClient(config);
        const usernamePasswordRequest: CommonUsernamePasswordRequest = {
            authority: Constants.DEFAULT_AUTHORITY,
            scopes: TEST_CONFIG.DEFAULT_GRAPH_SCOPE,
            username: "mock_name",
            password: "mock_password",
            correlationId: RANDOM_TEST_GUID
        };

        client.acquireToken(usernamePasswordRequest);
    });

    it("acquires a token", async () => {
        sinon.stub(UsernamePasswordClient.prototype, <any>"executePostToTokenEndpoint").resolves(AUTHENTICATION_RESULT_DEFAULT_SCOPES);

        const createTokenRequestBodySpy = sinon.spy(UsernamePasswordClient.prototype, <any>"createTokenRequestBody");

        const client = new UsernamePasswordClient(config);
        const usernamePasswordRequest: CommonUsernamePasswordRequest = {
            authority: Constants.DEFAULT_AUTHORITY,
            scopes: TEST_CONFIG.DEFAULT_GRAPH_SCOPE,
            username: "mock_name",
            password: "mock_password",
            claims: TEST_CONFIG.CLAIMS,
            correlationId: RANDOM_TEST_GUID
        };

        const authResult = await client.acquireToken(usernamePasswordRequest);
        const expectedScopes = [Constants.OPENID_SCOPE, Constants.PROFILE_SCOPE, Constants.OFFLINE_ACCESS_SCOPE, TEST_CONFIG.DEFAULT_GRAPH_SCOPE[0]];
<<<<<<< HEAD
        expect(authResult.scopes).toEqual(expectedScopes);
        expect(authResult.idToken).toEqual(AUTHENTICATION_RESULT_DEFAULT_SCOPES.body.id_token);
        expect(authResult.accessToken).toEqual(AUTHENTICATION_RESULT_DEFAULT_SCOPES.body.access_token);
        expect(authResult.state).toHaveLength(0);

        expect(createTokenRequestBodySpy.calledWith(usernamePasswordRequest)).toBe(true);

        expect(createTokenRequestBodySpy.returnValues[0]).toEqual(expect.arrayContaining([`${TEST_CONFIG.DEFAULT_GRAPH_SCOPE[0]}`]));
        expect(createTokenRequestBodySpy.returnValues[0]).toEqual(expect.arrayContaining([
            `${AADServerParamKeys.CLIENT_ID}=${encodeURIComponent(TEST_CONFIG.MSAL_CLIENT_ID)}`
        ]));
        expect(createTokenRequestBodySpy.returnValues[0]).toEqual(expect.arrayContaining([
            `${AADServerParamKeys.GRANT_TYPE}=${encodeURIComponent(GrantType.RESOURCE_OWNER_PASSWORD_GRANT)}`
        ]));
        expect(createTokenRequestBodySpy.returnValues[0]).toEqual(expect.arrayContaining([`${PasswordGrantConstants.username}=mock_name`]));
        expect(createTokenRequestBodySpy.returnValues[0]).toEqual(
            expect.arrayContaining([`${PasswordGrantConstants.password}=mock_password`])
        );
        expect(createTokenRequestBodySpy.returnValues[0]).toEqual(
            expect.arrayContaining([`${AADServerParamKeys.X_CLIENT_SKU}=${Constants.SKU}`])
        );
        expect(createTokenRequestBodySpy.returnValues[0]).toEqual(
            expect.arrayContaining([`${AADServerParamKeys.X_CLIENT_VER}=${TEST_CONFIG.TEST_VERSION}`])
        );
        expect(createTokenRequestBodySpy.returnValues[0]).toEqual(
            expect.arrayContaining([`${AADServerParamKeys.X_CLIENT_OS}=${TEST_CONFIG.TEST_OS}`])
        );
        expect(createTokenRequestBodySpy.returnValues[0]).toEqual(
            expect.arrayContaining([`${AADServerParamKeys.X_CLIENT_CPU}=${TEST_CONFIG.TEST_CPU}`])
        );
        expect(createTokenRequestBodySpy.returnValues[0]).toEqual(expect.arrayContaining([
            `${AADServerParamKeys.X_MS_LIB_CAPABILITY}=${ThrottlingConstants.X_MS_LIB_CAPABILITY_VALUE}`
        ]));
=======
        expect(authResult.scopes).to.deep.eq(expectedScopes);
        expect(authResult.idToken).to.deep.eq(AUTHENTICATION_RESULT_DEFAULT_SCOPES.body.id_token);
        expect(authResult.accessToken).to.deep.eq(AUTHENTICATION_RESULT_DEFAULT_SCOPES.body.access_token);
        expect(authResult.state).to.be.empty;

        expect(createTokenRequestBodySpy.calledWith(usernamePasswordRequest)).to.be.true;

        expect(createTokenRequestBodySpy.returnValues[0]).to.contain(`${TEST_CONFIG.DEFAULT_GRAPH_SCOPE[0]}`);
        expect(createTokenRequestBodySpy.returnValues[0]).to.contain(`${AADServerParamKeys.CLIENT_ID}=${encodeURIComponent(TEST_CONFIG.MSAL_CLIENT_ID)}`);
        expect(createTokenRequestBodySpy.returnValues[0]).to.contain(`${AADServerParamKeys.GRANT_TYPE}=${encodeURIComponent(GrantType.RESOURCE_OWNER_PASSWORD_GRANT)}`);
        expect(createTokenRequestBodySpy.returnValues[0]).to.contain(`${PasswordGrantConstants.username}=mock_name`);
        expect(createTokenRequestBodySpy.returnValues[0]).to.contain(`${PasswordGrantConstants.password}=mock_password`);
        expect(createTokenRequestBodySpy.returnValues[0]).to.contain(`${AADServerParamKeys.CLAIMS}=${encodeURIComponent(TEST_CONFIG.CLAIMS)}`);
        expect(createTokenRequestBodySpy.returnValues[0]).to.contain(`${AADServerParamKeys.X_CLIENT_SKU}=${Constants.SKU}`);
        expect(createTokenRequestBodySpy.returnValues[0]).to.contain(`${AADServerParamKeys.X_CLIENT_VER}=${TEST_CONFIG.TEST_VERSION}`);
        expect(createTokenRequestBodySpy.returnValues[0]).to.contain(`${AADServerParamKeys.X_CLIENT_OS}=${TEST_CONFIG.TEST_OS}`);
        expect(createTokenRequestBodySpy.returnValues[0]).to.contain(`${AADServerParamKeys.X_CLIENT_CPU}=${TEST_CONFIG.TEST_CPU}`);
        expect(createTokenRequestBodySpy.returnValues[0]).to.contain(`${AADServerParamKeys.X_MS_LIB_CAPABILITY}=${ThrottlingConstants.X_MS_LIB_CAPABILITY_VALUE}`);            
    });

    it("Does not include claims if empty object is passed", async () => {
        sinon.stub(UsernamePasswordClient.prototype, <any>"executePostToTokenEndpoint").resolves(AUTHENTICATION_RESULT_DEFAULT_SCOPES);

        const createTokenRequestBodySpy = sinon.spy(UsernamePasswordClient.prototype, <any>"createTokenRequestBody");

        const client = new UsernamePasswordClient(config);
        const usernamePasswordRequest: CommonUsernamePasswordRequest = {
            authority: Constants.DEFAULT_AUTHORITY,
            scopes: TEST_CONFIG.DEFAULT_GRAPH_SCOPE,
            username: "mock_name",
            password: "mock_password",
            correlationId: RANDOM_TEST_GUID,
            claims: "{}"
        };

        const authResult = await client.acquireToken(usernamePasswordRequest);
        const expectedScopes = [Constants.OPENID_SCOPE, Constants.PROFILE_SCOPE, Constants.OFFLINE_ACCESS_SCOPE, TEST_CONFIG.DEFAULT_GRAPH_SCOPE[0]];
        expect(authResult.scopes).to.deep.eq(expectedScopes);
        expect(authResult.idToken).to.deep.eq(AUTHENTICATION_RESULT_DEFAULT_SCOPES.body.id_token);
        expect(authResult.accessToken).to.deep.eq(AUTHENTICATION_RESULT_DEFAULT_SCOPES.body.access_token);
        expect(authResult.state).to.be.empty;

        expect(createTokenRequestBodySpy.calledWith(usernamePasswordRequest)).to.be.true;

        expect(createTokenRequestBodySpy.returnValues[0]).to.contain(`${TEST_CONFIG.DEFAULT_GRAPH_SCOPE[0]}`);
        expect(createTokenRequestBodySpy.returnValues[0]).to.contain(`${AADServerParamKeys.CLIENT_ID}=${encodeURIComponent(TEST_CONFIG.MSAL_CLIENT_ID)}`);
        expect(createTokenRequestBodySpy.returnValues[0]).to.contain(`${AADServerParamKeys.GRANT_TYPE}=${encodeURIComponent(GrantType.RESOURCE_OWNER_PASSWORD_GRANT)}`);
        expect(createTokenRequestBodySpy.returnValues[0]).to.contain(`${PasswordGrantConstants.username}=mock_name`);
        expect(createTokenRequestBodySpy.returnValues[0]).to.contain(`${PasswordGrantConstants.password}=mock_password`);
        expect(createTokenRequestBodySpy.returnValues[0]).to.not.contain(`${AADServerParamKeys.CLAIMS}=${encodeURIComponent(TEST_CONFIG.CLAIMS)}`);
        expect(createTokenRequestBodySpy.returnValues[0]).to.contain(`${AADServerParamKeys.X_CLIENT_SKU}=${Constants.SKU}`);
        expect(createTokenRequestBodySpy.returnValues[0]).to.contain(`${AADServerParamKeys.X_CLIENT_VER}=${TEST_CONFIG.TEST_VERSION}`);
        expect(createTokenRequestBodySpy.returnValues[0]).to.contain(`${AADServerParamKeys.X_CLIENT_OS}=${TEST_CONFIG.TEST_OS}`);
        expect(createTokenRequestBodySpy.returnValues[0]).to.contain(`${AADServerParamKeys.X_CLIENT_CPU}=${TEST_CONFIG.TEST_CPU}`);
        expect(createTokenRequestBodySpy.returnValues[0]).to.contain(`${AADServerParamKeys.X_MS_LIB_CAPABILITY}=${ThrottlingConstants.X_MS_LIB_CAPABILITY_VALUE}`);            
>>>>>>> b255d768
    });
});<|MERGE_RESOLUTION|>--- conflicted
+++ resolved
@@ -8,7 +8,6 @@
     AUTHENTICATION_RESULT_DEFAULT_SCOPES,
     DEFAULT_OPENID_CONFIG_RESPONSE,
     TEST_CONFIG,
-    TEST_TOKENS,
     TEST_DATA_CLIENT_INFO,
     TEST_URIS,
     CORS_SIMPLE_REQUEST_HEADERS,
@@ -21,7 +20,7 @@
 import { UsernamePasswordClient } from "../../src/client/UsernamePasswordClient";
 import { CommonUsernamePasswordRequest } from "../../src/request/CommonUsernamePasswordRequest";
 import { AuthToken } from "../../src/account/AuthToken";
-import { ClientConfiguration } from "../../src";
+import { AuthenticationResult, ClientConfiguration } from "../../src";
 
 describe("Username Password unit tests", () => {
     let config: ClientConfiguration;
@@ -124,9 +123,8 @@
             correlationId: RANDOM_TEST_GUID
         };
 
-        const authResult = await client.acquireToken(usernamePasswordRequest);
+        const authResult = await client.acquireToken(usernamePasswordRequest) as AuthenticationResult;
         const expectedScopes = [Constants.OPENID_SCOPE, Constants.PROFILE_SCOPE, Constants.OFFLINE_ACCESS_SCOPE, TEST_CONFIG.DEFAULT_GRAPH_SCOPE[0]];
-<<<<<<< HEAD
         expect(authResult.scopes).toEqual(expectedScopes);
         expect(authResult.idToken).toEqual(AUTHENTICATION_RESULT_DEFAULT_SCOPES.body.id_token);
         expect(authResult.accessToken).toEqual(AUTHENTICATION_RESULT_DEFAULT_SCOPES.body.access_token);
@@ -159,26 +157,7 @@
         );
         expect(createTokenRequestBodySpy.returnValues[0]).toEqual(expect.arrayContaining([
             `${AADServerParamKeys.X_MS_LIB_CAPABILITY}=${ThrottlingConstants.X_MS_LIB_CAPABILITY_VALUE}`
-        ]));
-=======
-        expect(authResult.scopes).to.deep.eq(expectedScopes);
-        expect(authResult.idToken).to.deep.eq(AUTHENTICATION_RESULT_DEFAULT_SCOPES.body.id_token);
-        expect(authResult.accessToken).to.deep.eq(AUTHENTICATION_RESULT_DEFAULT_SCOPES.body.access_token);
-        expect(authResult.state).to.be.empty;
-
-        expect(createTokenRequestBodySpy.calledWith(usernamePasswordRequest)).to.be.true;
-
-        expect(createTokenRequestBodySpy.returnValues[0]).to.contain(`${TEST_CONFIG.DEFAULT_GRAPH_SCOPE[0]}`);
-        expect(createTokenRequestBodySpy.returnValues[0]).to.contain(`${AADServerParamKeys.CLIENT_ID}=${encodeURIComponent(TEST_CONFIG.MSAL_CLIENT_ID)}`);
-        expect(createTokenRequestBodySpy.returnValues[0]).to.contain(`${AADServerParamKeys.GRANT_TYPE}=${encodeURIComponent(GrantType.RESOURCE_OWNER_PASSWORD_GRANT)}`);
-        expect(createTokenRequestBodySpy.returnValues[0]).to.contain(`${PasswordGrantConstants.username}=mock_name`);
-        expect(createTokenRequestBodySpy.returnValues[0]).to.contain(`${PasswordGrantConstants.password}=mock_password`);
-        expect(createTokenRequestBodySpy.returnValues[0]).to.contain(`${AADServerParamKeys.CLAIMS}=${encodeURIComponent(TEST_CONFIG.CLAIMS)}`);
-        expect(createTokenRequestBodySpy.returnValues[0]).to.contain(`${AADServerParamKeys.X_CLIENT_SKU}=${Constants.SKU}`);
-        expect(createTokenRequestBodySpy.returnValues[0]).to.contain(`${AADServerParamKeys.X_CLIENT_VER}=${TEST_CONFIG.TEST_VERSION}`);
-        expect(createTokenRequestBodySpy.returnValues[0]).to.contain(`${AADServerParamKeys.X_CLIENT_OS}=${TEST_CONFIG.TEST_OS}`);
-        expect(createTokenRequestBodySpy.returnValues[0]).to.contain(`${AADServerParamKeys.X_CLIENT_CPU}=${TEST_CONFIG.TEST_CPU}`);
-        expect(createTokenRequestBodySpy.returnValues[0]).to.contain(`${AADServerParamKeys.X_MS_LIB_CAPABILITY}=${ThrottlingConstants.X_MS_LIB_CAPABILITY_VALUE}`);            
+        ]));           
     });
 
     it("Does not include claims if empty object is passed", async () => {
@@ -216,6 +195,5 @@
         expect(createTokenRequestBodySpy.returnValues[0]).to.contain(`${AADServerParamKeys.X_CLIENT_OS}=${TEST_CONFIG.TEST_OS}`);
         expect(createTokenRequestBodySpy.returnValues[0]).to.contain(`${AADServerParamKeys.X_CLIENT_CPU}=${TEST_CONFIG.TEST_CPU}`);
         expect(createTokenRequestBodySpy.returnValues[0]).to.contain(`${AADServerParamKeys.X_MS_LIB_CAPABILITY}=${ThrottlingConstants.X_MS_LIB_CAPABILITY_VALUE}`);            
->>>>>>> b255d768
     });
 });