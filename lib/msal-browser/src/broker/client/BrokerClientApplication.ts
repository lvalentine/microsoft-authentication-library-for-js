/*
 * Copyright (c) Microsoft Corporation. All rights reserved.
 * Licensed under the MIT License.
 */

import { version } from "../../../package.json";
<<<<<<< HEAD
import { BrokerAuthenticationResult, ServerTelemetryManager, AuthorizationCodeClient, BrokerAuthorizationCodeClient, BrokerRefreshTokenClient, RefreshTokenClient, AuthorizationUrlRequest, ProtocolUtils, AccountInfo, RequestThumbprint } from "@azure/msal-common";
=======
import { BrokerAuthenticationResult, ServerTelemetryManager, AuthorizationCodeClient, BrokerAuthorizationCodeClient, BrokerRefreshTokenClient, RefreshTokenClient, StringUtils, PersistentCacheKeys, IdToken, ProtocolUtils, ResponseMode, ScopeSet, AccountInfo, AuthenticationScheme } from "@azure/msal-common";
>>>>>>> 75198422
import { BrokerMessage } from "../msg/BrokerMessage";
import { BrokerMessageType, InteractionType } from "../../utils/BrowserConstants";
import { Configuration } from "../../config/Configuration";
import { BrokerHandshakeRequest } from "../msg/req/BrokerHandshakeRequest";
import { BrokerHandshakeResponse } from "../msg/resp/BrokerHandshakeResponse";
import { BrokerAuthRequest } from "../msg/req/BrokerAuthRequest";
import { BrokerRedirectResponse } from "../msg/resp/BrokerRedirectResponse";
import { BrokerAuthResponse } from "../msg/resp/BrokerAuthResponse";
import { ClientApplication } from "../../app/ClientApplication";
import { BrokerHandleRedirectRequest } from "../msg/req/BrokerHandleRedirectRequest";
<<<<<<< HEAD
import { BrowserStateObject } from "../../utils/BrowserProtocolUtils";
=======
import { SsoSilentRequest } from "../../request/SsoSilentRequest";
import { BrokerStateObject } from "../../utils/BrowserProtocolUtils";
>>>>>>> 75198422
import { BrokerSilentRequest } from "../request/BrokerSilentRequest";
import { BrokerAuthError } from "../../error/BrokerAuthError";
import { BrokerPopupRequest } from "../request/BrokerPopupRequest";
import { BrokerRedirectRequest } from "../request/BrokerRedirectRequst";
import { BrokerSsoSilentRequest } from "../request/BrokerSsoSilentRequest";
import { AuthorizationUrlRequest } from "../../request/AuthorizationUrlRequest";

/**
 * Broker Application class to manage brokered requests.
 */
export class BrokerClientApplication extends ClientApplication {

<<<<<<< HEAD
    // Current promise which is processing the hash in the url response, trading for tokens, and caching the brokered response in memory.
    private currentBrokerRedirectResponse: Promise<BrokerAuthenticationResult>;
=======
    private cachedBrokerResponse?: Promise<BrokerAuthenticationResult> | null;
>>>>>>> 75198422

    constructor(configuration: Configuration) {
        super(configuration);

        this.cachedBrokerResponse = null;
    }

    /**
     * Event handler function which allows users to fire events after the PublicClientApplication object
     * has loaded during redirect flows. This should be invoked on all page loads involved in redirect
     * auth flows.
     * @param hash Hash to process. Defaults to the current value of window.location.hash. Only needs to be provided explicitly if the response to be handled is not contained in the current value.
     * @returns {Promise.<AuthenticationResult | null>} token response or null. If the return value is null, then no auth redirect was detected.
     */
    async handleRedirectPromise(hash?: string): Promise<BrokerAuthenticationResult | null> {
        // Begin processing hash and trading for tokens.
        const brokerResponse = super.handleRedirectPromise(hash) as Promise<BrokerAuthenticationResult>;
        // Wait for response and caching, save promise.
        this.currentBrokerRedirectResponse = this.waitForBrokeredResponse(brokerResponse);
        // Wait until response is finished and clear the saved promise.
        const redirectResponse = await this.currentBrokerRedirectResponse;
        this.currentBrokerRedirectResponse = undefined;
        // Return the response ONLY if it is meant for the broker, otherwise return null.
        return (redirectResponse && !redirectResponse.tokensToCache) ? redirectResponse : null;
    }

    /**
     * Waits for the brokered response to finish and then checks if it needs to cache this response in internal memory.
     * @param brokerResponse 
     */
<<<<<<< HEAD
    private async waitForBrokeredResponse(brokerResponse: Promise<BrokerAuthenticationResult>): Promise<BrokerAuthenticationResult | null> {
        // Wait for hash to be processed and tokens to be returned.
        const cachedResponse: BrokerAuthenticationResult = await brokerResponse;
=======
    async handleRedirectPromise(hash?: string): Promise<BrokerAuthenticationResult | null> {
        this.cachedBrokerResponse = super.handleRedirectPromise(hash) as Promise<BrokerAuthenticationResult>;
        const cachedResponse: BrokerAuthenticationResult = await this.cachedBrokerResponse;
        // TODO: What to do in cases of multi-account in broker?
>>>>>>> 75198422
        if (cachedResponse) {
            if (!cachedResponse.tokensToCache) {
                // If cached response does not have tokensToCache, it is meant for the broker, so return without caching.
                return cachedResponse;
            }
            // Cache response with the thumbprint of the request
            this.browserStorage.setMemoryCache(this.browserStorage.generateBrokerResponseKey(cachedResponse.responseThumbprint), JSON.stringify(cachedResponse));
            this.setActiveAccount(cachedResponse.account);
        }

        return null;
    }

    /**
     * Add event listener to start listening for messages to the broker.
     */
    listenForBrokerMessage(): void {
        window.addEventListener("message", this.handleBrokerMessage.bind(this));
    }

    /**
     * Handles a general broker message by checking the message type and calling the relevant API.
     * @param message 
     */
    private async handleBrokerMessage(message: MessageEvent): Promise<void> {
        // Check that message is a BrokerHandshakeRequest
        const clientMessage = BrokerMessage.validateMessage(message);
        if (clientMessage) {
            switch (clientMessage.data.messageType) {
                case BrokerMessageType.HANDSHAKE_REQUEST:
                    this.logger.verbose("Broker handshake request received");
                    return await this.handleBrokerHandshake(clientMessage);
                case BrokerMessageType.HANDLE_REDIRECT_REQUEST:
                    this.logger.verbose("Broker handle redirect request received");
                    return await this.handleBrokerRedirectResponse(clientMessage);
                case BrokerMessageType.AUTH_REQUEST:
                    this.logger.verbose("Broker auth request received");
                    return await this.handleBrokerAuthRequest(clientMessage);
                default:
                    return;
            }
        }
    }

    /* eslint-disable */
    /**
     * Handle a broker handshake request from a child.
     * @param clientMessage 
     */
    private async handleBrokerHandshake(clientMessage: MessageEvent): Promise<void> {
        const validMessage = BrokerHandshakeRequest.validate(clientMessage);
        this.logger.verbose(`Broker handshake validated: ${validMessage}`);
        // TODO: Add broker origin here
        const brokerHandshakeResponse = new BrokerHandshakeResponse(version, "");

        // @ts-ignore
        clientMessage.source.postMessage(brokerHandshakeResponse, clientMessage.origin);
        this.logger.info(`Sending handshake response: ${brokerHandshakeResponse}`);
    }

    /**
     * Returns a response that is relevant to the embedded application if handleRedirectPromise() was called from the embedded application.
     * @param clientMessage 
     */
    private async handleBrokerRedirectResponse(clientMessage: MessageEvent): Promise<void> {
        const validMessage = BrokerHandleRedirectRequest.validate(clientMessage);
        if (validMessage) {
            const clientPort = clientMessage.ports[0];
            // If a current broker redirect response is in progress, wait for it to complete before proceeding with the brokered request.
            if (this.currentBrokerRedirectResponse) {
                await this.currentBrokerRedirectResponse;
            }

            // Get cached response from in-memory storage that matches given origin.
            const cachedBrokerResponse = this.browserStorage.getBrokerResponseByOrigin(clientMessage.origin);
            if (cachedBrokerResponse) {
                // If response is retrieved, parse and return to embedded application.
                const brokerResponse = JSON.parse(cachedBrokerResponse) as BrokerAuthenticationResult;
                const clientPort = clientMessage.ports[0];
                const brokerAuthResponse: BrokerAuthResponse = new BrokerAuthResponse(InteractionType.Redirect, brokerResponse);
                this.logger.info(`Sending auth response`);
                clientPort.postMessage(brokerAuthResponse);
                clientPort.close();
                return;
            } else {
                // If no response is retrieved, return null.
                const brokerAuthResponse: BrokerAuthResponse = new BrokerAuthResponse(InteractionType.Redirect, null);
                clientPort.postMessage(brokerAuthResponse);
                clientPort.close();
            }
        }
    }

    /**
     * Handle a brokered auth request from the child.
     * @param clientMessage 
     */
    private async handleBrokerAuthRequest(clientMessage: MessageEvent): Promise<void> {
        const validMessage = BrokerAuthRequest.validate(clientMessage);
        if (validMessage) {
            this.logger.verbose(`Broker auth request validated: ${validMessage}`);

            // If a current broker redirect response is in progress, wait for it to complete before proceeding with the brokered request.
            if (this.currentBrokerRedirectResponse) {
                await this.currentBrokerRedirectResponse;
            }

            // Generate request thumbprint to lookup a request from the in-memory cache.
            const reqThumbprint: RequestThumbprint = {
                authority: validMessage.request.authority,
                clientId: validMessage.embeddedClientId,
                scopes: validMessage.request.scopes
            };
            // Lookup broker response by thumbprint and origin of the embedded app
            const cachedBrokerResponse = this.browserStorage.getBrokerResponseByThumbprint(reqThumbprint, validMessage.embeddedAppOrigin);
            if (cachedBrokerResponse) {
                // If found, return response back to embedded application.
                const brokerResponse = JSON.parse(cachedBrokerResponse) as BrokerAuthenticationResult;
                const clientPort = clientMessage.ports[0];
                const brokerAuthResponse: BrokerAuthResponse = new BrokerAuthResponse(InteractionType.Redirect, brokerResponse);
                this.logger.info(`Sending auth response`);
                clientPort.postMessage(brokerAuthResponse);
                clientPort.close();
                return;
            }

<<<<<<< HEAD
            // Get the currently set active account, and attempt a silent request if there is one set (or one is provided in the request)
            const currentAccount = this.getActiveAccount();
            if (currentAccount || validMessage.request.account) {
=======
            const currentAccount = this.getActiveAccount() || validMessage.request.account;
            if (currentAccount) {
>>>>>>> 75198422
                return this.brokeredSilentRequest(validMessage, clientMessage.ports[0], currentAccount);
            }

            // Check the message interaction type and perform the appropriate brokered request.
            switch (validMessage.interactionType) {
                case InteractionType.Silent:
                    return this.brokeredSsoSilentRequest(validMessage, clientMessage.ports[0]);
                case InteractionType.Redirect:
                case InteractionType.Popup:
                default:
                    const interactionType = this.getInteractionType(validMessage.interactionType);
                    return this.interactiveBrokerRequest(interactionType, validMessage, clientMessage);
            }
        }
    }

    /**
     * Checks default config for interaction type before returning.
     * @param messageInteractionType 
     */
    private getInteractionType(messageInteractionType: InteractionType): InteractionType {
        const configuredPreferredType = this.config.experimental!.brokerOptions.preferredInteractionType;;
        return configuredPreferredType ? configuredPreferredType : messageInteractionType;
    }

    /**
     * 
     * @param interactionType 
     * @param validMessage 
     * @param clientMessage 
     */
    private async interactiveBrokerRequest(interactionType: InteractionType, validMessage: BrokerAuthRequest, clientMessage: MessageEvent): Promise<void> {
        switch (interactionType) {
            case InteractionType.Redirect:
                return this.brokeredRedirectRequest(validMessage, clientMessage.ports[0]);
            case InteractionType.Popup:
                return this.brokeredPopupRequest(validMessage, clientMessage.ports[0]);
            case InteractionType.Silent:
                this.logger.error("Invalid code path. interactiveBrokerRequest() should only be called for interactive requests.")
                return;
            case InteractionType.None:
                this.logger.error("Broker is blocking interactive requests. Please attempt a silent request or sign into the broker first.")
                return;
            default:
                this.logger.error("Invalid code path. interactiveBrokerRequest() should only be called for interactive requests.")
                return;
        }
    }

    /**
     * Send redirect request as the broker.
     * @param validMessage 
     * @param clientPort 
     */
    private async brokeredRedirectRequest(validMessage: BrokerAuthRequest, clientPort: MessagePort): Promise<void> {
        try {
            // Inform embedded application that a redirect will occur
            const brokerRedirectResp = new BrokerRedirectResponse();
            // @ts-ignore
            clientPort.postMessage(brokerRedirectResp);
            clientPort.close();
            this.logger.info(`Sending redirect response: ${brokerRedirectResp}`);

            // Initialize the brokered redirect request with the required parameters.
            const redirectRequest = validMessage.request as BrokerRedirectRequest;
            redirectRequest.redirectUri = validMessage.embeddedAppOrigin;
            redirectRequest.embeddedAppClientId = validMessage.embeddedClientId;
            redirectRequest.brokerRedirectUri = this.getRedirectUri();

            // Update parameters in request with required broker parameters
            const validatedBrokerRequest = this.initializeBrokeredRequest(redirectRequest, InteractionType.Redirect, validMessage.embeddedAppOrigin);

            // Call acquireTokenRedirect()
            this.acquireTokenRedirectAsync(validatedBrokerRequest, this.config.experimental.brokerOptions.brokerRedirectParams.redirectStartPage, this.config.experimental.brokerOptions.brokerRedirectParams.onRedirectNavigate);
        } catch (err) {
            const brokerAuthResponse = new BrokerAuthResponse(InteractionType.Popup, null, err);
            this.logger.info(`Found auth error in popup: ${err}`);
            clientPort.postMessage(brokerAuthResponse);
            clientPort.close();
        }        
    }

    /**
     * Send popup request as the broker.
     * @param validMessage 
     * @param clientPort 
     */
    private async brokeredPopupRequest(validMessage: BrokerAuthRequest, clientPort: MessagePort): Promise<void> {
        try {
            // Initialize the brokered popup request with required parameters
            const popupRequest = validMessage.request as BrokerPopupRequest;
            popupRequest.redirectUri = validMessage.embeddedAppOrigin;
            popupRequest.embeddedAppClientId = validMessage.embeddedClientId;
            popupRequest.brokerRedirectUri = this.getRedirectUri();
            
            // Update parameters in request with required broker parameters
            const validatedBrokerRequest = this.initializeBrokeredRequest(popupRequest, InteractionType.Popup, validMessage.embeddedAppOrigin);
            
            // Call acquireTokenPopup() and send the response back to the embedded application. 
            const response = (await this.acquireTokenPopupAsync(validatedBrokerRequest)) as BrokerAuthenticationResult;
            const brokerAuthResponse: BrokerAuthResponse = new BrokerAuthResponse(InteractionType.Popup, response);
            this.logger.info(`Sending auth response`);
            clientPort.postMessage(brokerAuthResponse);
            clientPort.close();
        } catch (err) {
            const brokerAuthResponse = new BrokerAuthResponse(InteractionType.Popup, null, err);
            this.logger.info(`Found auth error in popup: ${err}`);
            clientPort.postMessage(brokerAuthResponse);
            clientPort.close();
        }
    }

    /**
     * 
     * @param validMessage 
     * @param clientPort 
     */
    private async brokeredSsoSilentRequest(validMessage: BrokerAuthRequest, clientPort: MessagePort): Promise<void> {
        try {
            // Initialize the brokered silent iframe request with required parameters
            const silentRequest = validMessage.request as BrokerSsoSilentRequest;
            silentRequest.redirectUri = validMessage.embeddedAppOrigin;
            silentRequest.embeddedAppClientId = validMessage.embeddedClientId;
            silentRequest.brokerRedirectUri = this.getRedirectUri();
            
            // Update parameters in request with required broker parameters
            const brokeredSilentRequest = this.initializeBrokeredRequest(silentRequest, InteractionType.Silent, validMessage.embeddedAppOrigin);
            
            // Call ssoSilent() and send the response back to the embedded application. 
            const response: BrokerAuthenticationResult = (await this.acquireTokenByIframe(brokeredSilentRequest)) as BrokerAuthenticationResult;
            const brokerAuthResponse: BrokerAuthResponse = new BrokerAuthResponse(InteractionType.Popup, response);
            this.logger.info(`Sending auth response`);
            clientPort.postMessage(brokerAuthResponse);
            clientPort.close();
        } catch (err) {
            const brokerAuthResponse = new BrokerAuthResponse(InteractionType.Silent, null, err);
            this.logger.info(`Found auth error in silent: ${err}`);
            clientPort.postMessage(brokerAuthResponse);
            clientPort.close();
        }
    }

    /**
     * Send silent renewal request as the broker.
     * @param validMessage 
     * @param clientPort 
     */
    private async brokeredSilentRequest(validMessage: BrokerAuthRequest, clientPort: MessagePort, account: AccountInfo): Promise<void> {
        try {
            // Initialize the brokered silent request with required parameters
            const silentRequest = validMessage.request as BrokerSilentRequest;
            silentRequest.embeddedAppClientId = validMessage.embeddedClientId;
            silentRequest.embeddedAppRedirectUri = validMessage.embeddedAppOrigin;
            if (!silentRequest.account) {
                silentRequest.account = account;
            }

            // Call acquireTokenByRefreshToken() to get a new set of tokens for the embedded app
            const response = (await this.acquireTokenByRefreshToken(silentRequest)) as BrokerAuthenticationResult;
            // Check whether response contains tokens for the child to cache, and sends the response. Otherwise, sends an error back to the child app.
            const brokerAuthResponse: BrokerAuthResponse = new BrokerAuthResponse(InteractionType.Silent, response);
            if (brokerAuthResponse.result && brokerAuthResponse.result.tokensToCache) {
                this.logger.info(`Sending auth response: ${JSON.stringify(brokerAuthResponse)}`);
                clientPort.postMessage(brokerAuthResponse);
                clientPort.close();
            } else {
                const noTokensErr = BrokerAuthError.createNoTokensToCacheError();
                const brokerAuthResponse = new BrokerAuthResponse(InteractionType.Silent, null, noTokensErr);
                this.logger.info(`${noTokensErr}`);
                clientPort.postMessage(brokerAuthResponse);
                clientPort.close();
            }
        } catch (err) {
            const brokerAuthResponse = new BrokerAuthResponse(InteractionType.Silent, null, err);
            this.logger.info(`Found auth error: ${err}`);
            clientPort.postMessage(brokerAuthResponse);
            clientPort.close();
        }
    }

    /**
     * Creates an Broker Authorization Code Client with the given authority, or the default authority.
     * @param authorityUrl 
     */
    protected async createAuthCodeClient(serverTelemetryManager: ServerTelemetryManager, authorityUrl?: string): Promise<AuthorizationCodeClient> {
        // Create auth module.
        const clientConfig = await this.getClientConfiguration(serverTelemetryManager, authorityUrl);
        
        return new BrokerAuthorizationCodeClient(clientConfig);
    }

    /**
     * Creates a Refresh Client with the given authority, or the default authority.
     * @param authorityUrl 
     */
    protected async createRefreshTokenClient(serverTelemetryManager: ServerTelemetryManager, authorityUrl?: string): Promise<RefreshTokenClient> {
        // Create auth module.
        const clientConfig = await this.getClientConfiguration(serverTelemetryManager, authorityUrl);
        return new BrokerRefreshTokenClient(clientConfig);
    }

    /**
     * Adds required parameters for broker to state object in request.
     * @param embeddedRequest 
     * @param interactionType 
     * @param messageOrigin 
     */
<<<<<<< HEAD
    private initializeBrokeredRequest(embeddedRequest: AuthorizationUrlRequest, interactionType: InteractionType, messageOrigin: string): AuthorizationUrlRequest {
        let embeddedState: string;
        if (embeddedRequest.state) {
            const embeddedStateObj = ProtocolUtils.parseRequestState(this.browserCrypto, embeddedRequest.state);
            embeddedState = (embeddedStateObj && embeddedStateObj.userRequestState) || "";
        }

        const browserState: BrowserStateObject = {
=======
    protected initializeAuthorizationRequest(request: AuthorizationUrlRequest|RedirectRequest|PopupRequest|SsoSilentRequest, interactionType: InteractionType): AuthorizationUrlRequest {
        const redirectUri = this.getRedirectUri(request.redirectUri);
        const baseRequestScopes = new ScopeSet(request.scopes || []);
        const browserState: BrokerStateObject = {
>>>>>>> 75198422
            interactionType: interactionType,
            brokeredOrigin: messageOrigin
        };

        const brokerState = ProtocolUtils.setRequestState(
            this.browserCrypto,
            embeddedState,
            browserState
        );

<<<<<<< HEAD
        this.browserStorage.updateCacheEntries(brokerState, embeddedRequest.nonce, embeddedRequest.authority);
        return {
            ...embeddedRequest,
            state: brokerState
=======
        const nonce: string = request.nonce || this.browserCrypto.createNewGuid();
        const authenticationScheme = request.authenticationScheme || AuthenticationScheme.BEARER;

        const validatedRequest: AuthorizationUrlRequest = {
            ...this.initializeBaseRequest(request),
            redirectUri: redirectUri,
            state: state,
            nonce: nonce,
            responseMode: ResponseMode.FRAGMENT,
            authenticationScheme: authenticationScheme,
>>>>>>> 75198422
        };
    }
}<|MERGE_RESOLUTION|>--- conflicted
+++ resolved
@@ -4,11 +4,7 @@
  */
 
 import { version } from "../../../package.json";
-<<<<<<< HEAD
-import { BrokerAuthenticationResult, ServerTelemetryManager, AuthorizationCodeClient, BrokerAuthorizationCodeClient, BrokerRefreshTokenClient, RefreshTokenClient, AuthorizationUrlRequest, ProtocolUtils, AccountInfo, RequestThumbprint } from "@azure/msal-common";
-=======
-import { BrokerAuthenticationResult, ServerTelemetryManager, AuthorizationCodeClient, BrokerAuthorizationCodeClient, BrokerRefreshTokenClient, RefreshTokenClient, StringUtils, PersistentCacheKeys, IdToken, ProtocolUtils, ResponseMode, ScopeSet, AccountInfo, AuthenticationScheme } from "@azure/msal-common";
->>>>>>> 75198422
+import { BrokerAuthenticationResult, ServerTelemetryManager, AuthorizationCodeClient, BrokerAuthorizationCodeClient, BrokerRefreshTokenClient, RefreshTokenClient, ProtocolUtils, ScopeSet, AccountInfo, RequestThumbprint, Constants } from "@azure/msal-common";
 import { BrokerMessage } from "../msg/BrokerMessage";
 import { BrokerMessageType, InteractionType } from "../../utils/BrowserConstants";
 import { Configuration } from "../../config/Configuration";
@@ -19,35 +15,26 @@
 import { BrokerAuthResponse } from "../msg/resp/BrokerAuthResponse";
 import { ClientApplication } from "../../app/ClientApplication";
 import { BrokerHandleRedirectRequest } from "../msg/req/BrokerHandleRedirectRequest";
-<<<<<<< HEAD
-import { BrowserStateObject } from "../../utils/BrowserProtocolUtils";
-=======
-import { SsoSilentRequest } from "../../request/SsoSilentRequest";
-import { BrokerStateObject } from "../../utils/BrowserProtocolUtils";
->>>>>>> 75198422
 import { BrokerSilentRequest } from "../request/BrokerSilentRequest";
 import { BrokerAuthError } from "../../error/BrokerAuthError";
 import { BrokerPopupRequest } from "../request/BrokerPopupRequest";
 import { BrokerRedirectRequest } from "../request/BrokerRedirectRequst";
 import { BrokerSsoSilentRequest } from "../request/BrokerSsoSilentRequest";
 import { AuthorizationUrlRequest } from "../../request/AuthorizationUrlRequest";
+import { BrokerStateObject } from "../../utils/BrowserProtocolUtils";
 
 /**
  * Broker Application class to manage brokered requests.
  */
 export class BrokerClientApplication extends ClientApplication {
 
-<<<<<<< HEAD
     // Current promise which is processing the hash in the url response, trading for tokens, and caching the brokered response in memory.
-    private currentBrokerRedirectResponse: Promise<BrokerAuthenticationResult>;
-=======
-    private cachedBrokerResponse?: Promise<BrokerAuthenticationResult> | null;
->>>>>>> 75198422
+    private currentBrokerRedirectResponse?: Promise<BrokerAuthenticationResult | null>;
 
     constructor(configuration: Configuration) {
         super(configuration);
 
-        this.cachedBrokerResponse = null;
+        this.currentBrokerRedirectResponse = undefined;
     }
 
     /**
@@ -73,16 +60,9 @@
      * Waits for the brokered response to finish and then checks if it needs to cache this response in internal memory.
      * @param brokerResponse 
      */
-<<<<<<< HEAD
     private async waitForBrokeredResponse(brokerResponse: Promise<BrokerAuthenticationResult>): Promise<BrokerAuthenticationResult | null> {
         // Wait for hash to be processed and tokens to be returned.
         const cachedResponse: BrokerAuthenticationResult = await brokerResponse;
-=======
-    async handleRedirectPromise(hash?: string): Promise<BrokerAuthenticationResult | null> {
-        this.cachedBrokerResponse = super.handleRedirectPromise(hash) as Promise<BrokerAuthenticationResult>;
-        const cachedResponse: BrokerAuthenticationResult = await this.cachedBrokerResponse;
-        // TODO: What to do in cases of multi-account in broker?
->>>>>>> 75198422
         if (cachedResponse) {
             if (!cachedResponse.tokensToCache) {
                 // If cached response does not have tokensToCache, it is meant for the broker, so return without caching.
@@ -183,8 +163,11 @@
     private async handleBrokerAuthRequest(clientMessage: MessageEvent): Promise<void> {
         const validMessage = BrokerAuthRequest.validate(clientMessage);
         if (validMessage) {
+            if (!validMessage.request.authority || !validMessage.request.scopes) {
+                throw BrokerAuthError.createBrokerRequestIncompleteError();
+            }
+
             this.logger.verbose(`Broker auth request validated: ${validMessage}`);
-
             // If a current broker redirect response is in progress, wait for it to complete before proceeding with the brokered request.
             if (this.currentBrokerRedirectResponse) {
                 await this.currentBrokerRedirectResponse;
@@ -209,14 +192,9 @@
                 return;
             }
 
-<<<<<<< HEAD
             // Get the currently set active account, and attempt a silent request if there is one set (or one is provided in the request)
-            const currentAccount = this.getActiveAccount();
-            if (currentAccount || validMessage.request.account) {
-=======
             const currentAccount = this.getActiveAccount() || validMessage.request.account;
             if (currentAccount) {
->>>>>>> 75198422
                 return this.brokeredSilentRequest(validMessage, clientMessage.ports[0], currentAccount);
             }
 
@@ -290,7 +268,10 @@
             const validatedBrokerRequest = this.initializeBrokeredRequest(redirectRequest, InteractionType.Redirect, validMessage.embeddedAppOrigin);
 
             // Call acquireTokenRedirect()
-            this.acquireTokenRedirectAsync(validatedBrokerRequest, this.config.experimental.brokerOptions.brokerRedirectParams.redirectStartPage, this.config.experimental.brokerOptions.brokerRedirectParams.onRedirectNavigate);
+            this.acquireTokenRedirectAsync(
+                validatedBrokerRequest, 
+                this.config.experimental?.brokerOptions.brokerRedirectParams?.redirectStartPage, 
+                this.config.experimental?.brokerOptions.brokerRedirectParams?.onRedirectNavigate);
         } catch (err) {
             const brokerAuthResponse = new BrokerAuthResponse(InteractionType.Popup, null, err);
             this.logger.info(`Found auth error in popup: ${err}`);
@@ -424,23 +405,19 @@
      * @param interactionType 
      * @param messageOrigin 
      */
-<<<<<<< HEAD
-    private initializeBrokeredRequest(embeddedRequest: AuthorizationUrlRequest, interactionType: InteractionType, messageOrigin: string): AuthorizationUrlRequest {
-        let embeddedState: string;
+    private initializeBrokeredRequest(embeddedRequest: BrokerRedirectRequest|BrokerPopupRequest|BrokerSsoSilentRequest, interactionType: InteractionType, messageOrigin: string): AuthorizationUrlRequest {
+        let embeddedState: string = Constants.EMPTY_STRING;
         if (embeddedRequest.state) {
             const embeddedStateObj = ProtocolUtils.parseRequestState(this.browserCrypto, embeddedRequest.state);
             embeddedState = (embeddedStateObj && embeddedStateObj.userRequestState) || "";
         }
 
-        const browserState: BrowserStateObject = {
-=======
-    protected initializeAuthorizationRequest(request: AuthorizationUrlRequest|RedirectRequest|PopupRequest|SsoSilentRequest, interactionType: InteractionType): AuthorizationUrlRequest {
-        const redirectUri = this.getRedirectUri(request.redirectUri);
-        const baseRequestScopes = new ScopeSet(request.scopes || []);
+        const baseRequestScopes = new ScopeSet(embeddedRequest.scopes || []);
         const browserState: BrokerStateObject = {
->>>>>>> 75198422
             interactionType: interactionType,
-            brokeredOrigin: messageOrigin
+            brokeredClientId: embeddedRequest.embeddedAppClientId,
+            brokeredReqAuthority: embeddedRequest.authority,
+            brokeredReqScopes: baseRequestScopes.printScopes()
         };
 
         const brokerState = ProtocolUtils.setRequestState(
@@ -449,23 +426,13 @@
             browserState
         );
 
-<<<<<<< HEAD
-        this.browserStorage.updateCacheEntries(brokerState, embeddedRequest.nonce, embeddedRequest.authority);
+        const requestNonce = embeddedRequest.nonce || this.browserCrypto.createNewGuid();
+
+        this.browserStorage.updateCacheEntries(brokerState, requestNonce, embeddedRequest.authority);
         return {
             ...embeddedRequest,
-            state: brokerState
-=======
-        const nonce: string = request.nonce || this.browserCrypto.createNewGuid();
-        const authenticationScheme = request.authenticationScheme || AuthenticationScheme.BEARER;
-
-        const validatedRequest: AuthorizationUrlRequest = {
-            ...this.initializeBaseRequest(request),
-            redirectUri: redirectUri,
-            state: state,
-            nonce: nonce,
-            responseMode: ResponseMode.FRAGMENT,
-            authenticationScheme: authenticationScheme,
->>>>>>> 75198422
+            state: brokerState,
+            nonce: requestNonce
         };
     }
 }