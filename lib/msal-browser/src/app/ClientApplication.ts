/*
 * Copyright (c) Microsoft Corporation. All rights reserved.
 * Licensed under the MIT License.
 */

import { CryptoOps } from "../crypto/CryptoOps";
import { StringUtils, ServerError, InteractionRequiredAuthError, AccountInfo, Constants, INetworkModule, AuthenticationResult, Logger, CommonSilentFlowRequest, ICrypto, DEFAULT_CRYPTO_IMPLEMENTATION, PerformanceEvents, PerformanceCallbackFunction, StubPerformanceClient, IPerformanceClient, BaseAuthRequest } from "@azure/msal-common";
import { BrowserCacheManager, DEFAULT_BROWSER_CACHE_MANAGER } from "../cache/BrowserCacheManager";
import { BrowserConfiguration, buildConfiguration, Configuration } from "../config/Configuration";
import { InteractionType, ApiId, BrowserConstants, BrowserCacheLocation, WrapperSKU, TemporaryCacheKeys } from "../utils/BrowserConstants";
import { BrowserUtils } from "../utils/BrowserUtils";
import { RedirectRequest } from "../request/RedirectRequest";
import { PopupRequest } from "../request/PopupRequest";
import { SsoSilentRequest } from "../request/SsoSilentRequest";
import { version, name } from "../packageMetadata";
import { EventCallbackFunction } from "../event/EventMessage";
import { EventType } from "../event/EventType";
import { EndSessionRequest } from "../request/EndSessionRequest";
import { BrowserConfigurationAuthError } from "../error/BrowserConfigurationAuthError";
import { EndSessionPopupRequest } from "../request/EndSessionPopupRequest";
import { INavigationClient } from "../navigation/INavigationClient";
import { EventHandler } from "../event/EventHandler";
import { PopupClient } from "../interaction_client/PopupClient";
import { RedirectClient } from "../interaction_client/RedirectClient";
import { SilentIframeClient } from "../interaction_client/SilentIframeClient";
import { SilentRefreshClient } from "../interaction_client/SilentRefreshClient";
import { TokenCache } from "../cache/TokenCache";
import { ITokenCache } from "../cache/ITokenCache";
import { SilentAuthCodeClient } from "../interaction_client/SilentAuthCodeClient";
import { BrowserAuthError  } from "../error/BrowserAuthError";
import { AuthorizationCodeRequest } from "../request/AuthorizationCodeRequest";
import { BrowserPerformanceClient } from "../telemetry/BrowserPerformanceClient";

export abstract class ClientApplication {

    // Crypto interface implementation
    protected readonly browserCrypto: ICrypto;

    // Storage interface implementation
    protected readonly browserStorage: BrowserCacheManager;

    // Network interface implementation
    protected readonly networkClient: INetworkModule;

    // Navigation interface implementation
    protected navigationClient: INavigationClient;

    // Input configuration by developer/user
    protected config: BrowserConfiguration;

    // Token cache implementation
    private tokenCache: TokenCache;

    // Logger
    protected logger: Logger;

    // Flag to indicate if in browser environment
    protected isBrowserEnvironment: boolean;

    protected eventHandler: EventHandler;

    // Redirect Response Object
    protected redirectResponse: Map<string, Promise<AuthenticationResult | null>>;

    // Hybrid auth code responses
    private hybridAuthCodeResponses: Map<string, Promise<AuthenticationResult>>;

    // Performance telemetry client
    protected performanceClient: IPerformanceClient;

    /**
     * @constructor
     * Constructor for the PublicClientApplication used to instantiate the PublicClientApplication object
     *
     * Important attributes in the Configuration object for auth are:
     * - clientID: the application ID of your application. You can obtain one by registering your application with our Application registration portal : https://portal.azure.com/#blade/Microsoft_AAD_IAM/ActiveDirectoryMenuBlade/RegisteredAppsPreview
     * - authority: the authority URL for your application.
     * - redirect_uri: the uri of your application registered in the portal.
     *
     * In Azure AD, authority is a URL indicating the Azure active directory that MSAL uses to obtain tokens.
     * It is of the form https://login.microsoftonline.com/{Enter_the_Tenant_Info_Here}
     * If your application supports Accounts in one organizational directory, replace "Enter_the_Tenant_Info_Here" value with the Tenant Id or Tenant name (for example, contoso.microsoft.com).
     * If your application supports Accounts in any organizational directory, replace "Enter_the_Tenant_Info_Here" value with organizations.
     * If your application supports Accounts in any organizational directory and personal Microsoft accounts, replace "Enter_the_Tenant_Info_Here" value with common.
     * To restrict support to Personal Microsoft accounts only, replace "Enter_the_Tenant_Info_Here" value with consumers.
     *
     * In Azure B2C, authority is of the form https://{instance}/tfp/{tenant}/{policyName}/
     * Full B2C functionality will be available in this library in future versions.
     *
     * @param configuration Object for the MSAL PublicClientApplication instance
     */
    constructor(configuration: Configuration) {
        /*
         * If loaded in an environment where window is not available,
         * set internal flag to false so that further requests fail.
         * This is to support server-side rendering environments.
         */
        this.isBrowserEnvironment = typeof window !== "undefined";
        // Set the configuration.
        this.config = buildConfiguration(configuration, this.isBrowserEnvironment);

        // Initialize logger
        this.logger = new Logger(this.config.system.loggerOptions, name, version);
        
        // Initialize the network module class.
        this.networkClient = this.config.system.networkClient;
        
        // Initialize the navigation client class.
        this.navigationClient = this.config.system.navigationClient;
        
        // Initialize redirectResponse Map
        this.redirectResponse = new Map();

        // Initial hybrid spa map
        this.hybridAuthCodeResponses = new Map();
        
        // Initialize performance client
        this.performanceClient = this.isBrowserEnvironment ? 
            new BrowserPerformanceClient(this.config.auth.clientId, this.config.auth.authority, this.logger, name, version) : 
            new StubPerformanceClient(this.config.auth.clientId, this.config.auth.authority, this.logger, name, version);

        // Initialize the crypto class.
        this.browserCrypto = this.isBrowserEnvironment ? new CryptoOps(this.logger, this.performanceClient) : DEFAULT_CRYPTO_IMPLEMENTATION;

        this.eventHandler = new EventHandler(this.logger, this.browserCrypto);

        // Initialize the browser storage class.
        this.browserStorage = this.isBrowserEnvironment ? 
            new BrowserCacheManager(this.config.auth.clientId, this.config.cache, this.browserCrypto, this.logger) : 
            DEFAULT_BROWSER_CACHE_MANAGER(this.config.auth.clientId, this.logger);

        // Initialize the token cache
        this.tokenCache = new TokenCache(this.config, this.browserStorage, this.logger, this.browserCrypto);
    }

    // #region Redirect Flow

    /**
     * Event handler function which allows users to fire events after the PublicClientApplication object
     * has loaded during redirect flows. This should be invoked on all page loads involved in redirect
     * auth flows.
     * @param hash Hash to process. Defaults to the current value of window.location.hash. Only needs to be provided explicitly if the response to be handled is not contained in the current value.
     * @returns Token response or null. If the return value is null, then no auth redirect was detected.
     */
    async handleRedirectPromise(hash?: string): Promise<AuthenticationResult | null> {
        this.logger.verbose("handleRedirectPromise called");
        const loggedInAccounts = this.getAllAccounts();
        if (this.isBrowserEnvironment) {
            /**
             * Store the promise on the PublicClientApplication instance if this is the first invocation of handleRedirectPromise,
             * otherwise return the promise from the first invocation. Prevents race conditions when handleRedirectPromise is called
             * several times concurrently.
             */
            const redirectResponseKey = hash || Constants.EMPTY_STRING;
            let response = this.redirectResponse.get(redirectResponseKey);
            if (typeof response === "undefined") {
                this.eventHandler.emitEvent(EventType.HANDLE_REDIRECT_START, InteractionType.Redirect);
                this.logger.verbose("handleRedirectPromise has been called for the first time, storing the promise");
<<<<<<< HEAD
                const correlationId = this.browserStorage.getTemporaryCache(TemporaryCacheKeys.CORRELATION_ID, true) || "";
                const redirectClient = new RedirectClient(this.config, this.browserStorage, this.browserCrypto, this.logger, this.eventHandler, this.navigationClient, this.performanceClient, correlationId);
=======
                const correlationId = this.browserStorage.getTemporaryCache(TemporaryCacheKeys.CORRELATION_ID, true) || Constants.EMPTY_STRING;
                const redirectClient = new RedirectClient(this.config, this.browserStorage, this.browserCrypto, this.logger, this.eventHandler, this.navigationClient, correlationId);
>>>>>>> 444da2b0
                response = redirectClient.handleRedirectPromise(hash)
                    .then((result: AuthenticationResult | null) => {
                        if (result) {
                            // Emit login event if number of accounts change
                            const isLoggingIn = loggedInAccounts.length < this.getAllAccounts().length;
                            if (isLoggingIn) {
                                this.eventHandler.emitEvent(EventType.LOGIN_SUCCESS, InteractionType.Redirect, result);
                                this.logger.verbose("handleRedirectResponse returned result, login success");
                            } else {
                                this.eventHandler.emitEvent(EventType.ACQUIRE_TOKEN_SUCCESS, InteractionType.Redirect, result);
                                this.logger.verbose("handleRedirectResponse returned result, acquire token success");
                            }
                        }
                        this.eventHandler.emitEvent(EventType.HANDLE_REDIRECT_END, InteractionType.Redirect);

                        return result;
                    })
                    .catch((e) => {
                    // Emit login event if there is an account
                        if (loggedInAccounts.length > 0) {
                            this.eventHandler.emitEvent(EventType.ACQUIRE_TOKEN_FAILURE, InteractionType.Redirect, null, e);
                        } else {
                            this.eventHandler.emitEvent(EventType.LOGIN_FAILURE, InteractionType.Redirect, null, e);
                        }
                        this.eventHandler.emitEvent(EventType.HANDLE_REDIRECT_END, InteractionType.Redirect);

                        throw e;
                    });
                this.redirectResponse.set(redirectResponseKey, response);
            } else {
                this.logger.verbose("handleRedirectPromise has been called previously, returning the result from the first call");
            }
            
            return response;
        }
        this.logger.verbose("handleRedirectPromise returns null, not browser environment");
        return null;
    }

    /**
     * Use when you want to obtain an access_token for your API by redirecting the user's browser window to the authorization endpoint. This function redirects
     * the page, so any code that follows this function will not execute.
     *
     * IMPORTANT: It is NOT recommended to have code that is dependent on the resolution of the Promise. This function will navigate away from the current
     * browser window. It currently returns a Promise in order to reflect the asynchronous nature of the code running in this function.
     *
     * @param request
     */
    async acquireTokenRedirect(request: RedirectRequest): Promise<void> {
        // Preflight request
        const correlationId = this.getRequestCorrelationId(request);
        this.logger.verbose("acquireTokenRedirect called", correlationId);
        this.preflightBrowserEnvironmentCheck(InteractionType.Redirect);

        // If logged in, emit acquire token events
        const isLoggedIn = this.getAllAccounts().length > 0;
        if (isLoggedIn) {
            this.eventHandler.emitEvent(EventType.ACQUIRE_TOKEN_START, InteractionType.Redirect, request);
        } else {
            this.eventHandler.emitEvent(EventType.LOGIN_START, InteractionType.Redirect, request);
        }
        
        const redirectClient = new RedirectClient(this.config, this.browserStorage, this.browserCrypto, this.logger, this.eventHandler, this.navigationClient, this.performanceClient, correlationId);
        return redirectClient.acquireToken({
            ...request,
            correlationId
        }).catch((e) => {
            // If logged in, emit acquire token events
            if (isLoggedIn) {
                this.eventHandler.emitEvent(EventType.ACQUIRE_TOKEN_FAILURE, InteractionType.Redirect, null, e);
            } else {
                this.eventHandler.emitEvent(EventType.LOGIN_FAILURE, InteractionType.Redirect, null, e);
            }
            throw e;
        });
    }

    // #endregion

    // #region Popup Flow

    /**
     * Use when you want to obtain an access_token for your API via opening a popup window in the user's browser
     *
     * @param request
     *
     * @returns A promise that is fulfilled when this function has completed, or rejected if an error was raised.
     */
    acquireTokenPopup(request: PopupRequest): Promise<AuthenticationResult> {
        const correlationId = this.getRequestCorrelationId(request);

        try {
            this.logger.verbose("acquireTokenPopup called", correlationId);
            this.preflightBrowserEnvironmentCheck(InteractionType.Popup);
        } catch (e) {
            // Since this function is syncronous we need to reject
            return Promise.reject(e);
        }

        // If logged in, emit acquire token events
        const loggedInAccounts = this.getAllAccounts();
        if (loggedInAccounts.length > 0) {
            this.eventHandler.emitEvent(EventType.ACQUIRE_TOKEN_START, InteractionType.Popup, request);
        } else {
            this.eventHandler.emitEvent(EventType.LOGIN_START, InteractionType.Popup, request);
        }

        const popupClient = new PopupClient(this.config, this.browserStorage, this.browserCrypto, this.logger, this.eventHandler, this.navigationClient, this.performanceClient, correlationId);

        return popupClient.acquireToken({
            ...request,
            correlationId
        }).then((result) => {
            // If logged in, emit acquire token events
            const isLoggingIn = loggedInAccounts.length < this.getAllAccounts().length;
            if (isLoggingIn) {
                this.eventHandler.emitEvent(EventType.LOGIN_SUCCESS, InteractionType.Popup, result);
            } else {
                this.eventHandler.emitEvent(EventType.ACQUIRE_TOKEN_SUCCESS, InteractionType.Popup, result);
            }

            return result;
        }).catch((e) => {
            if (loggedInAccounts.length > 0) {
                this.eventHandler.emitEvent(EventType.ACQUIRE_TOKEN_FAILURE, InteractionType.Popup, null, e);
            } else {
                this.eventHandler.emitEvent(EventType.LOGIN_FAILURE, InteractionType.Popup, null, e);
            }
            // Since this function is syncronous we need to reject
            return Promise.reject(e);
        });
    }

    // #endregion

    // #region Silent Flow

    /**
     * This function uses a hidden iframe to fetch an authorization code from the eSTS. There are cases where this may not work:
     * - Any browser using a form of Intelligent Tracking Prevention
     * - If there is not an established session with the service
     *
     * In these cases, the request must be done inside a popup or full frame redirect.
     *
     * For the cases where interaction is required, you cannot send a request with prompt=none.
     *
     * If your refresh token has expired, you can use this function to fetch a new set of tokens silently as long as
     * you session on the server still exists.
     * @param request {@link SsoSilentRequest}
     *
     * @returns A promise that is fulfilled when this function has completed, or rejected if an error was raised.
     */
    async ssoSilent(request: SsoSilentRequest): Promise<AuthenticationResult> {
        const correlationId = this.getRequestCorrelationId(request);
        this.preflightBrowserEnvironmentCheck(InteractionType.Silent);
        const ssoSilentMeasurement = this.performanceClient.startMeasurement(PerformanceEvents.SsoSilent, correlationId);
        this.logger.verbose("ssoSilent called", correlationId);
        this.eventHandler.emitEvent(EventType.SSO_SILENT_START, InteractionType.Silent, request);

        try {
            const silentIframeClient = new SilentIframeClient(this.config, this.browserStorage, this.browserCrypto, this.logger, this.eventHandler, this.navigationClient, ApiId.ssoSilent, this.performanceClient, correlationId);
            const silentTokenResult = await silentIframeClient.acquireToken({
                ...request,
                correlationId
            });
            this.eventHandler.emitEvent(EventType.SSO_SILENT_SUCCESS, InteractionType.Silent, silentTokenResult);
            ssoSilentMeasurement.endMeasurement({
                success: true
            });
            ssoSilentMeasurement.flushMeasurement();
            return silentTokenResult;
        } catch (e) {
            this.eventHandler.emitEvent(EventType.SSO_SILENT_FAILURE, InteractionType.Silent, null, e);
            ssoSilentMeasurement.endMeasurement({
                success: false
            });
            ssoSilentMeasurement.flushMeasurement();
            throw e;
        }
    }

    /**
     * This function redeems an authorization code (passed as code) from the eSTS token endpoint.
     * This authorization code should be acquired server-side using a confidential client to acquire a spa_code.
     * This API is not indended for normal authorization code acquisition and redemption.
     * 
     * Redemption of this authorization code will not require PKCE, as it was acquired by a confidential client.
     * 
     * @param request {@link AuthorizationCodeRequest}
     * @returns A promise that is fulfilled when this function has completed, or rejected if an error was raised.
     */
    async acquireTokenByCode(request: AuthorizationCodeRequest): Promise<AuthenticationResult> {
        const correlationId = this.getRequestCorrelationId(request);
        this.preflightBrowserEnvironmentCheck(InteractionType.Silent);
        this.logger.trace("acquireTokenByCode called", correlationId);
        this.eventHandler.emitEvent(EventType.ACQUIRE_TOKEN_BY_CODE_START, InteractionType.Silent, request);
        const atbcMeasurement = this.performanceClient.startMeasurement(PerformanceEvents.AcquireTokenByCode, request.correlationId);

        try {
            if (!request.code) {
                throw BrowserAuthError.createAuthCodeRequiredError();
            }

            let response = this.hybridAuthCodeResponses.get(request.code);
            if (!response) {
                this.logger.verbose("Initiating new acquireTokenByCode request", correlationId);
                response = this.acquireTokenByCodeAsync({
                    ...request,
                    correlationId
                })
                    .then((result: AuthenticationResult) => {
                        this.eventHandler.emitEvent(EventType.ACQUIRE_TOKEN_BY_CODE_SUCCESS, InteractionType.Silent, result);
                        this.hybridAuthCodeResponses.delete(request.code);
                        atbcMeasurement.endMeasurement({
                            success: true
                        });
                        atbcMeasurement.flushMeasurement();
                        return result;
                    })
                    .catch((error: Error) => {
                        this.hybridAuthCodeResponses.delete(request.code);
                        this.eventHandler.emitEvent(EventType.ACQUIRE_TOKEN_BY_CODE_FAILURE, InteractionType.Silent, null, error);
                        atbcMeasurement.endMeasurement({
                            success: false
                        });
                        atbcMeasurement.flushMeasurement();
                        throw error;
                    });

                this.hybridAuthCodeResponses.set(request.code, response);
            } else {
                this.logger.verbose("Existing acquireTokenByCode request found", request.correlationId);
                atbcMeasurement.endMeasurement({
                    success: true
                });
                atbcMeasurement.discardMeasurement();
            }
            
            return response;
        } catch (e) {
            this.eventHandler.emitEvent(EventType.ACQUIRE_TOKEN_BY_CODE_FAILURE, InteractionType.Silent, null, e);
            atbcMeasurement.endMeasurement({
                success: false
            });
            throw e;
        }
    }

    /**
     * Creates a SilentAuthCodeClient to redeem an authorization code.
     * @param request 
     * @returns Result of the operation to redeem the authorization code
     */
    private async acquireTokenByCodeAsync(request: AuthorizationCodeRequest): Promise<AuthenticationResult> {
        this.logger.trace("acquireTokenByCodeAsync called", request.correlationId);
        const silentAuthCodeClient = new SilentAuthCodeClient(this.config, this.browserStorage, this.browserCrypto, this.logger, this.eventHandler, this.navigationClient, ApiId.acquireTokenByCode, this.performanceClient, request.correlationId);
        const silentTokenResult = await silentAuthCodeClient.acquireToken(request);
        return silentTokenResult;
    }

    /**
     * Use this function to obtain a token before every call to the API / resource provider
     *
     * MSAL return's a cached token when available
     * Or it send's a request to the STS to obtain a new token using a refresh token.
     *
     * @param {@link SilentRequest}
     *
     * To renew idToken, please pass clientId as the only scope in the Authentication Parameters
     * @returns A promise that is fulfilled when this function has completed, or rejected if an error was raised.
     */
    protected async acquireTokenByRefreshToken(request: CommonSilentFlowRequest): Promise<AuthenticationResult> {
        // block the reload if it occurred inside a hidden iframe
        BrowserUtils.blockReloadInHiddenIframes();
        const atbrtMeasurement = this.performanceClient.startMeasurement(PerformanceEvents.AcquireTokenByRefreshToken, request.correlationId);
        this.eventHandler.emitEvent(EventType.ACQUIRE_TOKEN_NETWORK_START, InteractionType.Silent, request);

        const silentRefreshClient = new SilentRefreshClient(this.config, this.browserStorage, this.browserCrypto, this.logger, this.eventHandler, this.navigationClient, this.performanceClient, request.correlationId);

        return silentRefreshClient.acquireToken(request)
            .then((result: AuthenticationResult) => {
                atbrtMeasurement.endMeasurement({
                    success: true,
                    fromCache: result.fromCache
                });
                return result;
            })
            .catch(e => {
                const isServerError = e instanceof ServerError;
                const isInteractionRequiredError = e instanceof InteractionRequiredAuthError;
                const isInvalidGrantError = (e.errorCode === BrowserConstants.INVALID_GRANT_ERROR);
                if (isServerError && isInvalidGrantError && !isInteractionRequiredError) {
                    this.logger.verbose("Refresh token expired or invalid, attempting acquire token by iframe", request.correlationId);

                    const silentIframeClient = new SilentIframeClient(this.config, this.browserStorage, this.browserCrypto, this.logger, this.eventHandler, this.navigationClient, ApiId.acquireTokenSilent_authCode, this.performanceClient, request.correlationId);
                    return silentIframeClient.acquireToken(request)
                        .then((result: AuthenticationResult) => {
                            atbrtMeasurement.endMeasurement({
                                success: true,
                                fromCache: result.fromCache
                            });

                            return result;
                        })
                        .catch((error) => {
                            atbrtMeasurement.endMeasurement({
                                success: false
                            });
                            throw error;
                        });
                }
                atbrtMeasurement.endMeasurement({
                    success: false
                });
                throw e;
            });
    }

    // #endregion

    // #region Logout

    /**
     * Deprecated logout function. Use logoutRedirect or logoutPopup instead
     * @param logoutRequest 
     * @deprecated
     */
    async logout(logoutRequest?: EndSessionRequest): Promise<void> {
        const correlationId = this.getRequestCorrelationId(logoutRequest);
        this.logger.warning("logout API is deprecated and will be removed in msal-browser v3.0.0. Use logoutRedirect instead.", correlationId);
        return this.logoutRedirect({
            correlationId,
            ...logoutRequest
        });
    }

    /**
     * Use to log out the current user, and redirect the user to the postLogoutRedirectUri.
     * Default behaviour is to redirect the user to `window.location.href`.
     * @param logoutRequest
     */
    async logoutRedirect(logoutRequest?: EndSessionRequest): Promise<void> {
        const correlationId = this.getRequestCorrelationId(logoutRequest);
        this.preflightBrowserEnvironmentCheck(InteractionType.Redirect);
        const redirectClient = new RedirectClient(this.config, this.browserStorage, this.browserCrypto, this.logger, this.eventHandler, this.navigationClient,this.performanceClient, correlationId);
        return redirectClient.logout({
            correlationId,
            ...logoutRequest
        });
    }

    /**
     * Clears local cache for the current user then opens a popup window prompting the user to sign-out of the server
     * @param logoutRequest 
     */
    logoutPopup(logoutRequest?: EndSessionPopupRequest): Promise<void> {
        try{
            const correlationId = this.getRequestCorrelationId(logoutRequest);
            this.preflightBrowserEnvironmentCheck(InteractionType.Popup);
            const popupClient = new PopupClient(this.config, this.browserStorage, this.browserCrypto, this.logger, this.eventHandler, this.navigationClient, this.performanceClient, correlationId);
            return popupClient.logout({
                correlationId,
                ...logoutRequest
            });
        } catch (e) {
            // Since this function is syncronous we need to reject
            return Promise.reject(e);
        }
    }

    // #endregion

    // #region Account APIs

    /**
     * Returns all accounts that MSAL currently has data for.
     * (the account object is created at the time of successful login)
     * or empty array when no accounts are found
     * @returns Array of account objects in cache
     */
    getAllAccounts(): AccountInfo[] {
        this.logger.verbose("getAllAccounts called");
        return this.isBrowserEnvironment ? this.browserStorage.getAllAccounts() : [];
    }

    /**
     * Returns the signed in account matching username.
     * (the account object is created at the time of successful login)
     * or null when no matching account is found.
     * This API is provided for convenience but getAccountById should be used for best reliability
     * @param userName
     * @returns The account object stored in MSAL
     */
    getAccountByUsername(userName: string): AccountInfo|null {
        const allAccounts = this.getAllAccounts();
        if (!StringUtils.isEmpty(userName) && allAccounts && allAccounts.length) {
            this.logger.verbose("Account matching username found, returning");
            this.logger.verbosePii(`Returning signed-in accounts matching username: ${userName}`);
            return allAccounts.filter(accountObj => accountObj.username.toLowerCase() === userName.toLowerCase())[0] || null;
        } else {
            this.logger.verbose("getAccountByUsername: No matching account found, returning null");
            return null;
        }
    }

    /**
     * Returns the signed in account matching homeAccountId.
     * (the account object is created at the time of successful login)
     * or null when no matching account is found
     * @param homeAccountId
     * @returns The account object stored in MSAL
     */
    getAccountByHomeId(homeAccountId: string): AccountInfo|null {
        const allAccounts = this.getAllAccounts();
        if (!StringUtils.isEmpty(homeAccountId) && allAccounts && allAccounts.length) {
            this.logger.verbose("Account matching homeAccountId found, returning");
            this.logger.verbosePii(`Returning signed-in accounts matching homeAccountId: ${homeAccountId}`);
            return allAccounts.filter(accountObj => accountObj.homeAccountId === homeAccountId)[0] || null;
        } else {
            this.logger.verbose("getAccountByHomeId: No matching account found, returning null");
            return null;
        }
    }

    /**
     * Returns the signed in account matching localAccountId.
     * (the account object is created at the time of successful login)
     * or null when no matching account is found
     * @param localAccountId
     * @returns The account object stored in MSAL
     */
    getAccountByLocalId(localAccountId: string): AccountInfo | null {
        const allAccounts = this.getAllAccounts();
        if (!StringUtils.isEmpty(localAccountId) && allAccounts && allAccounts.length) {
            this.logger.verbose("Account matching localAccountId found, returning");
            this.logger.verbosePii(`Returning signed-in accounts matching localAccountId: ${localAccountId}`);
            return allAccounts.filter(accountObj => accountObj.localAccountId === localAccountId)[0] || null;
        } else {
            this.logger.verbose("getAccountByLocalId: No matching account found, returning null");
            return null;
        }
    }

    /**
     * Sets the account to use as the active account. If no account is passed to the acquireToken APIs, then MSAL will use this active account.
     * @param account
     */
    setActiveAccount(account: AccountInfo | null): void {
        this.browserStorage.setActiveAccount(account);
    }

    /**
     * Gets the currently active account
     */
    getActiveAccount(): AccountInfo | null {
        return this.browserStorage.getActiveAccount();
    }

    // #endregion

    // #region Helpers

    /**
     * Helper to validate app environment before making an auth request
     * * @param interactionType
     */
    protected preflightBrowserEnvironmentCheck(interactionType: InteractionType): void {
        this.logger.verbose("preflightBrowserEnvironmentCheck started");
        // Block request if not in browser environment
        BrowserUtils.blockNonBrowserEnvironment(this.isBrowserEnvironment);

        // Block redirects if in an iframe
        BrowserUtils.blockRedirectInIframe(interactionType, this.config.system.allowRedirectInIframe);

        // Block auth requests inside a hidden iframe
        BrowserUtils.blockReloadInHiddenIframes();

        // Block redirectUri opened in a popup from calling MSAL APIs
        BrowserUtils.blockAcquireTokenInPopups();

        // Block redirects if memory storage is enabled but storeAuthStateInCookie is not
        if (interactionType === InteractionType.Redirect &&
            this.config.cache.cacheLocation === BrowserCacheLocation.MemoryStorage &&
            !this.config.cache.storeAuthStateInCookie) {
            throw BrowserConfigurationAuthError.createInMemoryRedirectUnavailableError();
        }

        if (interactionType === InteractionType.Redirect || interactionType === InteractionType.Popup) {
            this.preflightInteractiveRequest();
        }
    }

    /**
     * Helper to validate app environment before making a request.
     * @param request
     * @param interactionType
     */
    protected preflightInteractiveRequest(): void {
        this.logger.verbose("preflightInteractiveRequest called, validating app environment");
        // block the reload if it occurred inside a hidden iframe
        BrowserUtils.blockReloadInHiddenIframes();

        // Set interaction in progress temporary cache or throw if alread set.
        this.browserStorage.setInteractionInProgress(true);
    }

    /**
     * Adds event callbacks to array
     * @param callback
     */
    addEventCallback(callback: EventCallbackFunction): string | null {
        return this.eventHandler.addEventCallback(callback);
    }

    /**
     * Removes callback with provided id from callback array
     * @param callbackId
     */
    removeEventCallback(callbackId: string): void {
        this.eventHandler.removeEventCallback(callbackId);
    }
    
    /**
     * Registers a callback to receive performance events.
     *
     * @param {PerformanceCallbackFunction} callback
     * @returns {string}
     */
    addPerformanceCallback(callback: PerformanceCallbackFunction): string {
        return this.performanceClient.addPerformanceCallback(callback);
    }
    
    /**
     * Removes a callback registered with addPerformanceCallback.
     *
     * @param {string} callbackId
     * @returns {boolean}
     */
    removePerformanceCallback(callbackId: string): boolean {
        return this.performanceClient.removePerformanceCallback(callbackId);
    }

    /**
     * Adds event listener that emits an event when a user account is added or removed from localstorage in a different browser tab or window
     */
    enableAccountStorageEvents(): void {
        this.eventHandler.enableAccountStorageEvents();
    }

    /**
     * Removes event listener that emits an event when a user account is added or removed from localstorage in a different browser tab or window
     */
    disableAccountStorageEvents(): void {
        this.eventHandler.disableAccountStorageEvents();
    }

    /**
     * Gets the token cache for the application.
     */
    getTokenCache(): ITokenCache {
        return this.tokenCache;
    }

    /**
     * Returns the logger instance
     */
    getLogger(): Logger {
        return this.logger;
    }

    /**
     * Replaces the default logger set in configurations with new Logger with new configurations
     * @param logger Logger instance
     */
    setLogger(logger: Logger): void {
        this.logger = logger;
    }

    /**
     * Called by wrapper libraries (Angular & React) to set SKU and Version passed down to telemetry, logger, etc.
     * @param sku
     * @param version
     */
    initializeWrapperLibrary(sku: WrapperSKU, version: string): void {
        // Validate the SKU passed in is one we expect
        this.browserStorage.setWrapperMetadata(sku, version);
    }

    /**
     * Sets navigation client
     * @param navigationClient
     */
    setNavigationClient(navigationClient: INavigationClient): void {
        this.navigationClient = navigationClient;
    }

    /**
     * Returns the configuration object
     */
    getConfiguration(): BrowserConfiguration {
        return this.config;
    }
    
    /**
     * Generates a correlation id for a request if none is provided.
     *
     * @protected
     * @param {?Partial<BaseAuthRequest>} [request]
     * @returns {string}
     */
    protected getRequestCorrelationId(request?: Partial<BaseAuthRequest>): string {
        if (request?.correlationId) {
            return request.correlationId;
        }

        if (this.isBrowserEnvironment) {
            return this.browserCrypto.createNewGuid();
        }

        return "";
    }

    // #endregion
}<|MERGE_RESOLUTION|>--- conflicted
+++ resolved
@@ -156,13 +156,8 @@
             if (typeof response === "undefined") {
                 this.eventHandler.emitEvent(EventType.HANDLE_REDIRECT_START, InteractionType.Redirect);
                 this.logger.verbose("handleRedirectPromise has been called for the first time, storing the promise");
-<<<<<<< HEAD
-                const correlationId = this.browserStorage.getTemporaryCache(TemporaryCacheKeys.CORRELATION_ID, true) || "";
+                const correlationId = this.browserStorage.getTemporaryCache(TemporaryCacheKeys.CORRELATION_ID, true) || Constants.EMPTY_STRING;
                 const redirectClient = new RedirectClient(this.config, this.browserStorage, this.browserCrypto, this.logger, this.eventHandler, this.navigationClient, this.performanceClient, correlationId);
-=======
-                const correlationId = this.browserStorage.getTemporaryCache(TemporaryCacheKeys.CORRELATION_ID, true) || Constants.EMPTY_STRING;
-                const redirectClient = new RedirectClient(this.config, this.browserStorage, this.browserCrypto, this.logger, this.eventHandler, this.navigationClient, correlationId);
->>>>>>> 444da2b0
                 response = redirectClient.handleRedirectPromise(hash)
                     .then((result: AuthenticationResult | null) => {
                         if (result) {
