import { CryptoOps, CachedKeyPair } from "../../src/crypto/CryptoOps";
import { GuidGenerator } from "../../src/crypto/GuidGenerator";
import { BrowserCrypto } from "../../src/crypto/BrowserCrypto";
<<<<<<< HEAD
import { TEST_CONFIG, TEST_URIS, BROWSER_CRYPTO, KEY_USAGES, TEST_POP_VALUES, DB_TABLE_NAMES } from "../utils/StringConstants";
=======
import { TEST_CONFIG, TEST_URIS, TEST_POP_VALUES } from "../utils/StringConstants";
>>>>>>> 02477e5f
import { createHash } from "crypto";
import { AuthenticationScheme, PkceCodes } from "@azure/msal-common";
import { DatabaseStorage } from "../../src/cache/DatabaseStorage";
import { CRYPTO_KEY_CONFIG } from "../../src/utils/CryptoConstants";

const msrCrypto = require("../polyfills/msrcrypto.min");


describe("CryptoOps.ts Unit Tests", () => {
    let cryptoObj: CryptoOps;
    let dbStorage = { "asymmetricKeys": { }, "symmetricKeys": {} };
    let oldWindowCrypto = window.crypto;
    beforeEach(() => {
        jest.spyOn(DatabaseStorage.prototype, "open").mockImplementation(async (): Promise<void> => {
            dbStorage.asymmetricKeys = {};
            dbStorage.symmetricKeys = {};
        });

        jest.spyOn(DatabaseStorage.prototype, "put").mockImplementation(async (tableName: string, key: string, payload: any): Promise<void> => {
            dbStorage[tableName][key] = payload;
        });
        cryptoObj = new CryptoOps();

        oldWindowCrypto = window.crypto;
        //@ts-ignore
        window.crypto = {
            ...oldWindowCrypto,
            ...msrCrypto
        }
    });

    afterEach(() => {
        jest.restoreAllMocks();
        //@ts-ignore
        window.crypto = oldWindowCrypto;
    });

    it("createNewGuid()", () => {
        expect(GuidGenerator.isGuid(cryptoObj.createNewGuid())).toBe(true);
    });

    it("base64Encode()", () => {
        /**
         * From RFC 4648 Section 10
         * BASE64("") = ""
         * BASE64("f") = "Zg=="
         * BASE64("fo") = "Zm8="
         * BASE64("foo") = "Zm9v"
         * BASE64("foob") = "Zm9vYg=="
         * BASE64("fooba") = "Zm9vYmE="
         * BASE64("foobar") = "Zm9vYmFy"
         */
        expect(cryptoObj.base64Encode("")).toHaveLength(0);
        expect(cryptoObj.base64Encode("f")).toBe("Zg==");
        expect(cryptoObj.base64Encode("fo")).toBe("Zm8=");
        expect(cryptoObj.base64Encode("foo")).toBe("Zm9v");
        expect(cryptoObj.base64Encode("foob")).toBe("Zm9vYg==");
        expect(cryptoObj.base64Encode("fooba")).toBe("Zm9vYmE=");
        expect(cryptoObj.base64Encode("foobar")).toBe("Zm9vYmFy");
    });

    it("base64Decode()", () => {
        /**
         * From RFC 4648 Section 10
         * BASE64("") = ""
         * BASE64("f") = "Zg=="
         * BASE64("fo") = "Zm8="
         * BASE64("foo") = "Zm9v"
         * BASE64("foob") = "Zm9vYg=="
         * BASE64("fooba") = "Zm9vYmE="
         * BASE64("foobar") = "Zm9vYmFy"
         */
        expect(cryptoObj.base64Decode("")).toHaveLength(0);
        expect(cryptoObj.base64Decode("Zg==")).toBe("f");
        expect(cryptoObj.base64Decode("Zm8=")).toBe("fo");
        expect(cryptoObj.base64Decode("Zm9v")).toBe("foo");
        expect(cryptoObj.base64Decode("Zm9vYg==")).toBe("foob");
        expect(cryptoObj.base64Decode("Zm9vYmE=")).toBe("fooba");
        expect(cryptoObj.base64Decode("Zm9vYmFy")).toBe("foobar");
    });

    it("generatePkceCode() creates a valid Pkce code", async () => {
        //@ts-ignore
        jest.spyOn(BrowserCrypto.prototype as any, "getSubtleCryptoDigest").mockImplementation((algorithm: string, data: Uint8Array): Promise<ArrayBuffer> => {
            expect(algorithm).toBe("SHA-256");
            return Promise.resolve(createHash("SHA256").update(Buffer.from(data)).digest());
        });

        /**
         * Contains alphanumeric, dash '-', underscore '_', plus '+', or slash '/' with length of 43.
         */
        const regExp = new RegExp("[A-Za-z0-9-_+/]{43}");
        const generatedCodes: PkceCodes = await cryptoObj.generatePkceCodes();
        expect(regExp.test(generatedCodes.challenge)).toBe(true);
        expect(regExp.test(generatedCodes.verifier)).toBe(true);
    });

    it("getPublicKeyThumbprint() generates a valid request thumbprint", async () => {
        //@ts-ignore
        jest.spyOn(BrowserCrypto.prototype as any, "getSubtleCryptoDigest").mockImplementation((algorithm: string, data: Uint8Array): Promise<ArrayBuffer> => {
            expect(algorithm).toBe("SHA-256");
            return Promise.resolve(createHash("SHA256").update(Buffer.from(data)).digest());
        });
        const generateKeyPairSpy = jest.spyOn(BrowserCrypto.prototype, "generateKeyPair");
        const exportJwkSpy = jest.spyOn(BrowserCrypto.prototype, "exportJwk");
        
        const keyType = "req_cnf";

        const testRequest = {
            authority: TEST_CONFIG.validAuthority,
            scopes: TEST_CONFIG.DEFAULT_GRAPH_SCOPE,
            correlationId: TEST_CONFIG.CORRELATION_ID,
            authenticationScheme: AuthenticationScheme.POP,
            resourceRequestMethod:"POST",
            resourceRequestUrl: TEST_URIS.TEST_RESOURCE_ENDPT_WITH_PARAMS,
            stkJwk: TEST_POP_VALUES.KID
        };
        
        const pkThumbprint = await cryptoObj.getPublicKeyThumbprint(testRequest, keyType);
        /**
         * Contains alphanumeric, dash '-', underscore '_', plus '+', or slash '/' with length of 43.
         */
        const regExp = new RegExp("[A-Za-z0-9-_+/]{43}");
        const result = await generateKeyPairSpy.mock.results[0].value;
        expect(result.publicKey.algorithm.name.toLowerCase()).toEqual(CRYPTO_KEY_CONFIG.AT_BINDING.keyGenAlgorithmOptions.name.toLowerCase());
        expect(exportJwkSpy).toHaveBeenCalledWith(result.publicKey);
        expect(regExp.test(pkThumbprint)).toBe(true);
<<<<<<< HEAD
        expect(Object.keys(dbStorage[DB_TABLE_NAMES.ASYMMETRIC_KEYS][pkThumbprint])).not.toHaveLength(0);
    }, 15000);
=======
        expect(Object.keys(dbStorage[pkThumbprint])).not.toHaveLength(0);
    }, 30000);
>>>>>>> 02477e5f

    it("getPublicKeyThumbprint() generates a valid stk_jwk thumbprint", async () => {
        //@ts-ignore
        jest.spyOn(BrowserCrypto.prototype as any, "getSubtleCryptoDigest").mockImplementation((algorithm: string, data: Uint8Array): Promise<ArrayBuffer> => {
            expect(algorithm).toBe("SHA-256");
            return Promise.resolve(createHash("SHA256").update(Buffer.from(data)).digest());
        });
        const generateKeyPairSpy = jest.spyOn(BrowserCrypto.prototype, "generateKeyPair");
        const exportJwkSpy = jest.spyOn(BrowserCrypto.prototype, "exportJwk");

        const keyType = "stk_jwk";

        const testRequest = {
            authority: TEST_CONFIG.validAuthority,
            scopes: TEST_CONFIG.DEFAULT_GRAPH_SCOPE,
            correlationId: TEST_CONFIG.CORRELATION_ID,
        };

        const pkThumbprint = await cryptoObj.getPublicKeyThumbprint(testRequest, keyType);
        /**
         * Contains alphanumeric, dash '-', underscore '_', plus '+', or slash '/' with length of 43.
         */
        const regExp = new RegExp("[A-Za-z0-9-_+/]{43}");
        const result = await generateKeyPairSpy.mock.results[0].value;

        expect(result.publicKey.algorithm.name.toLowerCase()).toEqual(CRYPTO_KEY_CONFIG.RT_BINDING.keyGenAlgorithmOptions.name.toLowerCase());
        expect(result.privateKey.algorithm.name.toLowerCase()).toEqual(CRYPTO_KEY_CONFIG.RT_BINDING.keyGenAlgorithmOptions.name.toLowerCase());
        expect(exportJwkSpy).toHaveBeenCalledWith(result.publicKey);
        expect(regExp.test(pkThumbprint)).toBe(true);
<<<<<<< HEAD
        expect(Object.keys(dbStorage[DB_TABLE_NAMES.ASYMMETRIC_KEYS][pkThumbprint])).not.toHaveLength(0);
    }, 15000);
=======
        expect(Object.keys(dbStorage[pkThumbprint])).not.toHaveLength(0);
    }, 30000);
>>>>>>> 02477e5f
});<|MERGE_RESOLUTION|>--- conflicted
+++ resolved
@@ -1,15 +1,12 @@
 import { CryptoOps, CachedKeyPair } from "../../src/crypto/CryptoOps";
 import { GuidGenerator } from "../../src/crypto/GuidGenerator";
 import { BrowserCrypto } from "../../src/crypto/BrowserCrypto";
-<<<<<<< HEAD
-import { TEST_CONFIG, TEST_URIS, BROWSER_CRYPTO, KEY_USAGES, TEST_POP_VALUES, DB_TABLE_NAMES } from "../utils/StringConstants";
-=======
 import { TEST_CONFIG, TEST_URIS, TEST_POP_VALUES } from "../utils/StringConstants";
->>>>>>> 02477e5f
 import { createHash } from "crypto";
 import { AuthenticationScheme, PkceCodes } from "@azure/msal-common";
 import { DatabaseStorage } from "../../src/cache/DatabaseStorage";
 import { CRYPTO_KEY_CONFIG } from "../../src/utils/CryptoConstants";
+import { DBTableNames } from "../../src/utils/BrowserConstants";
 
 const msrCrypto = require("../polyfills/msrcrypto.min");
 
@@ -133,13 +130,8 @@
         expect(result.publicKey.algorithm.name.toLowerCase()).toEqual(CRYPTO_KEY_CONFIG.AT_BINDING.keyGenAlgorithmOptions.name.toLowerCase());
         expect(exportJwkSpy).toHaveBeenCalledWith(result.publicKey);
         expect(regExp.test(pkThumbprint)).toBe(true);
-<<<<<<< HEAD
-        expect(Object.keys(dbStorage[DB_TABLE_NAMES.ASYMMETRIC_KEYS][pkThumbprint])).not.toHaveLength(0);
-    }, 15000);
-=======
-        expect(Object.keys(dbStorage[pkThumbprint])).not.toHaveLength(0);
+        expect(Object.keys(dbStorage[DBTableNames.asymmetricKeys][pkThumbprint])).not.toHaveLength(0);
     }, 30000);
->>>>>>> 02477e5f
 
     it("getPublicKeyThumbprint() generates a valid stk_jwk thumbprint", async () => {
         //@ts-ignore
@@ -169,11 +161,6 @@
         expect(result.privateKey.algorithm.name.toLowerCase()).toEqual(CRYPTO_KEY_CONFIG.RT_BINDING.keyGenAlgorithmOptions.name.toLowerCase());
         expect(exportJwkSpy).toHaveBeenCalledWith(result.publicKey);
         expect(regExp.test(pkThumbprint)).toBe(true);
-<<<<<<< HEAD
-        expect(Object.keys(dbStorage[DB_TABLE_NAMES.ASYMMETRIC_KEYS][pkThumbprint])).not.toHaveLength(0);
-    }, 15000);
-=======
-        expect(Object.keys(dbStorage[pkThumbprint])).not.toHaveLength(0);
+        expect(Object.keys(dbStorage[DBTableNames.asymmetricKeys][pkThumbprint])).not.toHaveLength(0);
     }, 30000);
->>>>>>> 02477e5f
 });