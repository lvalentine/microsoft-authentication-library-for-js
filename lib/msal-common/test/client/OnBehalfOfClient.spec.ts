--- conflicted
+++ resolved
@@ -14,16 +14,11 @@
     TEST_URIS
 } from "../utils/StringConstants";
 import { BaseClient } from "../../src/client/BaseClient";
-<<<<<<< HEAD
-import { AADServerParamKeys, GrantType, Constants, ThrottlingConstants } from "../../src/utils/Constants";
-import { ClientTestUtils } from "./ClientTestUtils";
-=======
-import { AADServerParamKeys, GrantType, Constants, AuthenticationScheme } from "../../src/utils/Constants";
+import { AADServerParamKeys, GrantType, Constants, AuthenticationScheme, ThrottlingConstants } from "../../src/utils/Constants";
 import { ClientTestUtils, mockCrypto } from "./ClientTestUtils";
->>>>>>> b425c895
 import { Authority } from "../../src/authority/Authority";
 import { OnBehalfOfClient } from "../../src/client/OnBehalfOfClient";
-import { OnBehalfOfRequest } from "../../src/request/OnBehalfOfRequest";
+import { CommonOnBehalfOfRequest } from "../../src/request/CommonOnBehalfOfRequest";
 import { AuthToken } from "../../src/account/AuthToken";
 import { TimeUtils } from "../../src/utils/TimeUtils";
 import { AccountEntity } from "../../src/cache/entities/AccountEntity";
@@ -104,7 +99,7 @@
         const createTokenRequestBodySpy = sinon.spy(OnBehalfOfClient.prototype, <any>"createTokenRequestBody");
 
         const client = new OnBehalfOfClient(config);
-        const onBehalfOfRequest: OnBehalfOfRequest = {
+        const onBehalfOfRequest: CommonOnBehalfOfRequest = {
             scopes: TEST_CONFIG.DEFAULT_GRAPH_SCOPE,
             oboAssertion: TEST_TOKENS.ACCESS_TOKEN,
             skipCache: false
@@ -154,7 +149,7 @@
         sinon.stub(OnBehalfOfClient.prototype, <any>"readAccountFromCache").returns(expectedAccountEntity);
 
         const client = new OnBehalfOfClient(config);
-        const onBehalfOfRequest: OnBehalfOfRequest = {
+        const onBehalfOfRequest: CommonOnBehalfOfRequest = {
             scopes: TEST_CONFIG.DEFAULT_GRAPH_SCOPE,
             oboAssertion: TEST_TOKENS.ACCESS_TOKEN
         };
@@ -179,7 +174,7 @@
         const createTokenRequestBodySpy = sinon.spy(OnBehalfOfClient.prototype, <any>"createTokenRequestBody");
 
         const client = new OnBehalfOfClient(config);
-        const onBehalfOfRequest: OnBehalfOfRequest = {
+        const onBehalfOfRequest: CommonOnBehalfOfRequest = {
             scopes: TEST_CONFIG.DEFAULT_GRAPH_SCOPE,
             oboAssertion: TEST_TOKENS.ACCESS_TOKEN,
             skipCache: true
@@ -221,7 +216,7 @@
         sinon.stub(CacheManager.prototype, <any>"getCredentialsFilteredBy").returns(mockedCredentialCache);
 
         const client = new OnBehalfOfClient(config);
-        const onBehalfOfRequest: OnBehalfOfRequest = {
+        const onBehalfOfRequest: CommonOnBehalfOfRequest = {
             scopes: TEST_CONFIG.DEFAULT_GRAPH_SCOPE,
             oboAssertion: TEST_TOKENS.ACCESS_TOKEN
         };
