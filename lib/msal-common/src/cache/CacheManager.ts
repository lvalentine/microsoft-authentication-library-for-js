--- conflicted
+++ resolved
@@ -5,11 +5,7 @@
 
 import { AccountCache, AccountFilter, CredentialFilter, CredentialCache } from "./utils/CacheTypes";
 import { CacheRecord } from "./entities/CacheRecord";
-<<<<<<< HEAD
-import { CacheSchemaType, CredentialType, Constants, APP_METADATA, CacheType } from "../utils/Constants";
-=======
 import { CacheSchemaType, CredentialType, Constants, APP_METADATA } from "../utils/Constants";
->>>>>>> 0890333d
 import { CredentialEntity } from "./entities/CredentialEntity";
 import { ScopeSet } from "../request/ScopeSet";
 import { AccountEntity } from "./entities/AccountEntity";
