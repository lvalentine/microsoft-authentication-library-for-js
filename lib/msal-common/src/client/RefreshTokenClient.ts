/*
 * Copyright (c) Microsoft Corporation. All rights reserved.
 * Licensed under the MIT License.
 */

import { ClientConfiguration } from "../config/ClientConfiguration";
import { BaseClient } from "./BaseClient";
import { CommonRefreshTokenRequest } from "../request/CommonRefreshTokenRequest";
import { Authority } from "../authority/Authority";
import { ServerAuthorizationTokenResponse } from "../response/ServerAuthorizationTokenResponse";
import { RequestParameterBuilder } from "../request/RequestParameterBuilder";
import { GrantType, AuthenticationScheme, Errors  } from "../utils/Constants";
import { ResponseHandler } from "../response/ResponseHandler";
import { AuthenticationResult } from "../response/AuthenticationResult";
import { StringUtils } from "../utils/StringUtils";
import { RequestThumbprint } from "../network/RequestThumbprint";
import { NetworkResponse } from "../network/NetworkManager";
import { CommonSilentFlowRequest } from "../request/CommonSilentFlowRequest";
import { ClientConfigurationError } from "../error/ClientConfigurationError";
import { ClientAuthError } from "../error/ClientAuthError";
import { ServerError } from "../error/ServerError";
import { TimeUtils } from "../utils/TimeUtils";
import { UrlString } from "../url/UrlString";
import { CcsCredentialType } from "../account/CcsCredential";
import { buildClientInfoFromHomeAccountId } from "../account/ClientInfo";
import { InteractionRequiredAuthError, InteractionRequiredAuthErrorMessage } from "../error/InteractionRequiredAuthError";

/**
 * OAuth2.0 refresh token client
 */
export class RefreshTokenClient extends BaseClient {

    constructor(configuration: ClientConfiguration) {
        super(configuration);
    }

    public async acquireToken(request: CommonRefreshTokenRequest): Promise<AuthenticationResult>{
        const reqTimestamp = TimeUtils.nowSeconds();
        const response = await this.executeTokenRequest(request, this.authority);

        const responseHandler = new ResponseHandler(
            this.config.authOptions.clientId,
            this.cacheManager,
            this.cryptoUtils,
            this.logger,
            this.config.serializableCache,
            this.config.persistencePlugin
        );

        responseHandler.validateTokenResponse(response.body);
        return responseHandler.handleServerTokenResponse(
            response.body,
            this.authority,
            reqTimestamp,
            request,
            undefined,
            undefined,
            true
        );
    }

    /**
     * Gets cached refresh token and attaches to request, then calls acquireToken API
     * @param request
     */
    public async acquireTokenByRefreshToken(request: CommonSilentFlowRequest): Promise<AuthenticationResult> {
        // Cannot renew token if no request object is given.
        if (!request) {
            throw ClientConfigurationError.createEmptyTokenRequestError();
        }

        // We currently do not support silent flow for account === null use cases; This will be revisited for confidential flow usecases
        if (!request.account) {
            throw ClientAuthError.createNoAccountInSilentRequestError();
        }

        // try checking if FOCI is enabled for the given application
        const isFOCI = this.cacheManager.isAppMetadataFOCI(request.account.environment, this.config.authOptions.clientId);

        // if the app is part of the family, retrive a Family refresh token if present and make a refreshTokenRequest
        if (isFOCI) {
            try {
                return this.acquireTokenWithCachedRefreshToken(request, true);
            } catch (e) {
                const noFamilyRTInCache = e instanceof InteractionRequiredAuthError && e.errorCode === InteractionRequiredAuthErrorMessage.noTokensFoundError.code;
                const clientMismatchErrorWithFamilyRT = e instanceof ServerError && e.errorCode === Errors.INVALID_GRANT_ERROR && e.subError === Errors.CLIENT_MISMATCH_ERROR;

                // if family Refresh Token (FRT) cache acquisition fails or if client_mismatch error is seen with FRT, reattempt with application Refresh Token (ART)
                if (noFamilyRTInCache || clientMismatchErrorWithFamilyRT) {
                    return this.acquireTokenWithCachedRefreshToken(request, false);
                // throw in all other cases
                } else {
                    throw e;
                }
            }
        }

        // fall back to application refresh token acquisition
        return this.acquireTokenWithCachedRefreshToken(request, false);
    }

    /**
     * makes a network call to acquire tokens by exchanging RefreshToken available in userCache; throws if refresh token is not cached
     * @param request
     */
    private async acquireTokenWithCachedRefreshToken(request: CommonSilentFlowRequest, foci: boolean) {
        // fetches family RT or application RT based on FOCI value
        const refreshToken = this.cacheManager.readRefreshTokenFromCache(this.config.authOptions.clientId, request.account, foci);

        // no refresh Token
        if (!refreshToken) {
            throw InteractionRequiredAuthError.createNoTokensFoundError();
        }

        const refreshTokenRequest: CommonRefreshTokenRequest = {
            ...request,
            refreshToken: refreshToken.secret,
            authenticationScheme: request.authenticationScheme || AuthenticationScheme.BEARER,
            ccsCredential: {
                credential: request.account.homeAccountId,
                type: CcsCredentialType.HOME_ACCOUNT_ID
            }
        };

        return this.acquireToken(refreshTokenRequest);
    }

    /**
     * Constructs the network message and makes a NW call to the underlying secure token service
     * @param request
     * @param authority
     */
    private async executeTokenRequest(request: CommonRefreshTokenRequest, authority: Authority)
        : Promise<NetworkResponse<ServerAuthorizationTokenResponse>> {

        const requestBody = await this.createTokenRequestBody(request);
        const queryParameters = this.createTokenQueryParameters(request);
        const headers: Record<string, string> = this.createTokenRequestHeaders(request.ccsCredential);
        const thumbprint: RequestThumbprint = {
            clientId: this.config.authOptions.clientId,
            authority: authority.canonicalAuthority,
            scopes: request.scopes,
            authenticationScheme: request.authenticationScheme,
            resourceRequestMethod: request.resourceRequestMethod,
            resourceRequestUri: request.resourceRequestUri,
            shrClaims: request.shrClaims,
            sshJwk: request.sshJwk,
            sshKid: request.sshKid
        };

        const endpoint = UrlString.appendQueryString(authority.tokenEndpoint, queryParameters);
        return this.executePostToTokenEndpoint(endpoint, requestBody, headers, thumbprint);
    }

    /**
     * Creates query string for the /token request
     * @param request 
     */
    private createTokenQueryParameters(request: CommonRefreshTokenRequest): string {
        const parameterBuilder = new RequestParameterBuilder();

        if (request.tokenQueryParameters) {
            parameterBuilder.addExtraQueryParameters(request.tokenQueryParameters);
        }

        return parameterBuilder.createQueryString();
    }

    /**
     * Helper function to create the token request body
     * @param request
     */
    private async createTokenRequestBody(request: CommonRefreshTokenRequest): Promise<string> {
        const parameterBuilder = new RequestParameterBuilder();

        parameterBuilder.addClientId(this.config.authOptions.clientId);

        parameterBuilder.addScopes(request.scopes);

        parameterBuilder.addGrantType(GrantType.REFRESH_TOKEN_GRANT);

        parameterBuilder.addClientInfo();

        parameterBuilder.addLibraryInfo(this.config.libraryInfo);

        parameterBuilder.addThrottling();
        
        if (this.serverTelemetryManager) {
            parameterBuilder.addServerTelemetry(this.serverTelemetryManager);
        }

        const correlationId = request.correlationId || this.config.cryptoInterface.createNewGuid();
        parameterBuilder.addCorrelationId(correlationId);

        parameterBuilder.addRefreshToken(request.refreshToken);

        if (this.config.clientCredentials.clientSecret) {
            parameterBuilder.addClientSecret(this.config.clientCredentials.clientSecret);
        }

        if (this.config.clientCredentials.clientAssertion) {
            const clientAssertion = this.config.clientCredentials.clientAssertion;
            parameterBuilder.addClientAssertion(clientAssertion.assertion);
            parameterBuilder.addClientAssertionType(clientAssertion.assertionType);
        }

        if (request.authenticationScheme === AuthenticationScheme.POP) {
<<<<<<< HEAD
            const cnfString = await this.cryptoKeyManager.generateCnf(request);
            parameterBuilder.addPopToken(cnfString);
=======
            const popTokenGenerator = new PopTokenGenerator(this.cryptoUtils);
            const cnfString = await popTokenGenerator.generateCnf(request);
            parameterBuilder.addPopToken(cnfString);
        } else if (request.authenticationScheme === AuthenticationScheme.SSH) {
            if(request.sshJwk) {
                parameterBuilder.addSshJwk(request.sshJwk);
            } else {
                throw ClientConfigurationError.createMissingSshJwkError();
            }
>>>>>>> 51669adf
        }

        if (!StringUtils.isEmptyObj(request.claims) || this.config.authOptions.clientCapabilities && this.config.authOptions.clientCapabilities.length > 0) {
            parameterBuilder.addClaims(request.claims, this.config.authOptions.clientCapabilities);
        }

        if (this.config.systemOptions.preventCorsPreflight && request.ccsCredential) {
            switch (request.ccsCredential.type) {
                case CcsCredentialType.HOME_ACCOUNT_ID:
                    try {
                        const clientInfo = buildClientInfoFromHomeAccountId(request.ccsCredential.credential);
                        parameterBuilder.addCcsOid(clientInfo);
                    } catch (e) {
                        this.logger.verbose("Could not parse home account ID for CCS Header: " + e);
                    }
                    break;
                case CcsCredentialType.UPN:
                    parameterBuilder.addCcsUpn(request.ccsCredential.credential);
                    break;
            }
        }

        return parameterBuilder.createQueryString();
    }
}<|MERGE_RESOLUTION|>--- conflicted
+++ resolved
@@ -205,12 +205,7 @@
         }
 
         if (request.authenticationScheme === AuthenticationScheme.POP) {
-<<<<<<< HEAD
             const cnfString = await this.cryptoKeyManager.generateCnf(request);
-            parameterBuilder.addPopToken(cnfString);
-=======
-            const popTokenGenerator = new PopTokenGenerator(this.cryptoUtils);
-            const cnfString = await popTokenGenerator.generateCnf(request);
             parameterBuilder.addPopToken(cnfString);
         } else if (request.authenticationScheme === AuthenticationScheme.SSH) {
             if(request.sshJwk) {
@@ -218,7 +213,6 @@
             } else {
                 throw ClientConfigurationError.createMissingSshJwkError();
             }
->>>>>>> 51669adf
         }
 
         if (!StringUtils.isEmptyObj(request.claims) || this.config.authOptions.clientCapabilities && this.config.authOptions.clientCapabilities.length > 0) {
