--- conflicted
+++ resolved
@@ -18,10 +18,7 @@
  * - resourceRequestUri         - URI that token will be used for. Used for proof-of-possession flows.
  * - sshJwk                     - A stringified JSON Web Key representing a public key that can be signed by an SSH certificate.
  * - sshKid                     - Key ID that uniquely identifies the SSH public key mentioned above.
-<<<<<<< HEAD
-=======
  * - requestedClaimsHash        - SHA 256 hash string of the requested claims string, used as part of an access token cache key so tokens can be filtered by requested claims
->>>>>>> a7ec0b80
  * - stkJwk                     - String representatin of the session transport key JWK used for Refresh Token Binding
  */
 export type BaseAuthRequest = {
@@ -36,9 +33,6 @@
     resourceRequestUri?: string;
     sshJwk?: string,
     sshKid?: string,
-<<<<<<< HEAD
-=======
     requestedClaimsHash?: string;
->>>>>>> a7ec0b80
     stkJwk?: string
 };