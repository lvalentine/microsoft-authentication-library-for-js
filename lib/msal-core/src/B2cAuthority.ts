--- conflicted
+++ resolved
@@ -4,11 +4,7 @@
 import { AadAuthority } from "./AadAuthority";
 import { AuthorityType } from "./Authority";
 import { ClientConfigurationErrorMessage } from "./error/ClientConfigurationError";
-<<<<<<< HEAD
-import { UrlProcessor } from "./UrlProcessor";
-=======
 import { UrlUtils } from "./utils/UrlUtils";
->>>>>>> 2683d03f
 
 /**
  * @hidden
@@ -17,11 +13,7 @@
   public static B2C_PREFIX: String = "tfp";
   public constructor(authority: string, validateAuthority: boolean) {
     super(authority, validateAuthority);
-<<<<<<< HEAD
-    const urlComponents = UrlProcessor.GetUrlComponents(authority);
-=======
     const urlComponents = UrlUtils.GetUrlComponents(authority);
->>>>>>> 2683d03f
 
     const pathSegments = urlComponents.PathSegments;
     if (pathSegments.length < 3) {
