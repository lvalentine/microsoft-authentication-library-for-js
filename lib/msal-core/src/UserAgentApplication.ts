--- conflicted
+++ resolved
@@ -470,42 +470,8 @@
    */
     private acquireTokenHelper(account: Account, interactionType: InteractionType, isLoginCall: boolean, request?: AuthenticationParameters, scopes?: Array<string>, resolve?: any, reject?: any): void {
     // Track the acquireToken progress
-<<<<<<< HEAD
-    if (isLoginCall) {
-      this.loginInProgress = true;
-    } else {
-      this.acquireTokenInProgress = true;
-    }
-
-    const scope = scopes ? scopes.join(" ").toLowerCase() : this.clientId.toLowerCase();
-
-    let serverAuthenticationRequest: ServerRequestParameters;
-    const acquireTokenAuthority = (request && request.authority) ? AuthorityFactory.CreateInstance(request.authority, this.config.auth.validateAuthority) : this.authorityInstance;
-
-    let popUpWindow: Window;
-    if (interactionType === Constants.interactionTypePopup) {
-      // Generate a popup window
-      popUpWindow = this.openWindow("about:blank", "_blank", 1, this, resolve, reject);
-      if (!popUpWindow) {
-        // We pass reject in openWindow, we reject there during an error
-        return;
-      }
-    }
-
-    acquireTokenAuthority.resolveEndpointsAsync().then(() => {
-      // On Fulfillment
-      const responseType: string = isLoginCall ? ResponseTypes.id_token : this.getTokenType(account, scopes, false);
-      let loginStartPage: string;
-
-      if (isLoginCall) {
-        // if the user sets the login start page - angular only??
-        loginStartPage = this.cacheStorage.getItem(Constants.angularLoginRequest);
-        if (!loginStartPage || loginStartPage === "") {
-          loginStartPage = window.location.href;
-=======
         if (isLoginCall) {
             this.loginInProgress = true;
->>>>>>> 236a67cf
         } else {
             this.acquireTokenInProgress = true;
         }
