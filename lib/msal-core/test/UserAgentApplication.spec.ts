import * as Mocha from "mocha";
import { expect } from "chai";
import {
    UserAgentApplication,
    Constants,
    AuthenticationParameters,
    Account,
    Configuration,
    AuthError,
    ClientAuthError,
    ClientConfigurationError,
    ServerError,
    Authority,
    AuthResponse,
    InteractionRequiredAuthError
} from "../src/index";
import sinon from "sinon";
import { ITenantDiscoveryResponse } from "../src/ITenantDiscoveryResponse";
import { Storage } from "../src/Storage";
import { AccessTokenKey } from "../src/AccessTokenKey";
import { AccessTokenValue } from "../src/AccessTokenValue";
import { Utils } from "../src/Utils";
import { SSOTypes } from "../src/Constants";
import { ClientAuthErrorMessage } from "../src/error/ClientAuthError";
import { ClientConfigurationErrorMessage } from "../src/error/ClientConfigurationError";
import { InteractionRequiredAuthErrorMessage } from "../src/error/InteractionRequiredAuthError";
import { TEST_URIS, TEST_DATA_CLIENT_INFO, TEST_HASHES, TEST_TOKENS, TEST_CONFIG  } from "./TestConstants";
import { IdToken } from "../src/IdToken";

type kv = {
    [key: string]: string;
};

describe("UserAgentApplication.ts Class", function () {

    // Test state params
    const TEST_USER_STATE_NUM = "1234";
    const TEST_USER_STATE_URL = "https://docs.microsoft.com/en-us/azure/active-directory/develop/v2-oauth2-implicit-grant-flow/scope1";
    const TEST_STATE = "6789|" + TEST_USER_STATE_NUM;

    // Test Unique Params
<<<<<<< HEAD
    const TEST_NONCE = "123523";
    const IDTOKEN_OBJECT = "00000000-0000-0000-66f3-3332eca7ea81";
    const TEST_UNIQUE_ID = IDTOKEN_OBJECT;

    // Test Hash Params
    const TEST_ERROR_CODE = "error_code";
    const TEST_ERROR_DESC = "msal error description";

    // Test SSO params
    const TEST_LOGIN_HINT = "test@test.com";
    const TEST_SID = "1234-5678";

=======
    const TEST_NONCE = "test_nonce";
    const TEST_UNIQUE_ID = "248289761001";

    // Test Client Info Params
    const TEST_UID = "123-test-uid";
    const TEST_UTID = "456-test-utid";
    const TEST_DECODED_CLIENT_INFO = `{"uid":"123-test-uid","utid":"456-test-utid"}`;
    const TEST_INVALID_JSON_CLIENT_INFO = `{"uid":"${TEST_UID}""utid":"${TEST_UTID}"`;
    const TEST_RAW_CLIENT_INFO = "eyJ1aWQiOiIxMjMtdGVzdC11aWQiLCJ1dGlkIjoiNDU2LXRlc3QtdXRpZCJ9";
    const TEST_CLIENT_INFO_B64ENCODED = "eyJ1aWQiOiIxMjM0NSIsInV0aWQiOiI2Nzg5MCJ9";

    // Test Account Params
    const TEST_HOME_ACCOUNT_ID = "MTIzLXRlc3QtdWlk.NDU2LXRlc3QtdXRpZA==";

    // Test Expiration Vals
    const DEFAULT_EXPIRES_IN = 3599;
    const BASELINE_DATE_CHECK = Utils.now();
    const TEST_ID_TOKEN_ISSUED = 1561749650;
    
    // Test Hash Params
    const TEST_ID_TOKEN = "eyJraWQiOiIxZTlnZGs3IiwiYWxnIjoiUlMyNTYifQ"
    + ".ewogImlzcyI6ICJodHRwOi8vc2VydmVyLmV4YW1wbGUuY29tIiwKICJzdWIiOiAiMjQ4Mjg5NzYxMDAxIiwKICJhdWQiOiAiczZCaGRSa3F0MyIsCiAibm9uY2UiOiAidGVzdF9ub25jZSIsCiAiZXhwIjogMTU2MTc0OTY1MCwKICJpYXQiOiAxNTYxNzQ5NjUwLAogIm5hbWUiOiAiSmFuZSBEb2UiLAogImdpdmVuX25hbWUiOiAiSmFuZSIsCiAiZmFtaWx5X25hbWUiOiAiRG9lIiwKICJnZW5kZXIiOiAiZmVtYWxlIiwKICJ0aWQiOiAiMTI0ZHMzMjQtNDNkZS1uODltLTc0NzctNDY2ZmVmczQ1YTg1IiwKICJiaXJ0aGRhdGUiOiAiMDAwMC0xMC0zMSIsCiAiZW1haWwiOiAiamFuZWRvZUBleGFtcGxlLmNvbSIsCiAicGljdHVyZSI6ICJodHRwOi8vZXhhbXBsZS5jb20vamFuZWRvZS9tZS5qcGciCn0="
    + ".rHQjEmBqn9Jre0OLykYNnspA10Qql2rvx4FsD00jwlB0Sym4NzpgvPKsDjn_wMkHxcp6CilPcoKrWHcipR2iAjzLvDNAReF97zoJqq880ZD1bwY82JDauCXELVR9O6_B0w3K-E7yM2macAAgNCUwtik6SjoSUZRcf-O5lygIyLENx882p6MtmwaL1hd6qn5RZOQ0TLrOYu0532g9Exxcm-ChymrB4xLykpDj3lUivJt63eEGGN6DH5K6o33TcxkIjNrCD4XB1CKKumZvCedgHHF3IAK4dVEDSUoGlH9z4pP_eWYNXvqQOjGs-rDaQzUHl6cQQWNiDpWOl_lxXjQEvQ";
    const TEST_ACCESS_TOKEN = "eyJ0eXAiOiJKV1QiLCJhbGciOiJSUzI1NiIsImtpZCI6IjFMVE16YWtpaGlSbGFfOHoyQkVKVlhlV01xbyJ9"
    + ".eyJ2ZXIiOiIyLjAiLCJpc3MiOiJodHRwOi8vc2VydmVyLmV4YW1wbGUuY29tIiwic3ViIjoiMjQ4Mjg5NzYxMDAxIiwiYXVkIjoiczZCaGRSa3F0MyIsImV4cCI6MTU2MTc0OTY1MCwiaWF0IjoxNTYxNzQ1NzUwLCJuYmYiOjE1NjE3NDU3NTAsIm5hbWUiOiJKYW5lIERvZSIsInByZWZlcnJlZF91c2VybmFtZSI6ImphbmVkb2VAZXhhbXBsZS5jb20iLCJvaWQiOiIwMDAwMDAwMC0wMDAwLTAwMDAtMTIzNC0xMjM0NWFlNjc4OSIsInRpZCI6Inh4eHh4eC14eHh4LXh4eHgteHh4eHgiLCJzY3AiOiJ0ZXN0In0="
    + ".Ztsxk8912PBaweKw0UFKcLsHL4yNnKj6MVd-ZCtKK8KxzAVCinaxepSJIlRB_p-9UBDCkFAOycbrSXYs7nA7fo9AtYxgAH5MHyuAT_K-Ev49LgD6oyLU3JLmRKthi9vVcMD2V9W93NPUxQG5JHhiruMAGDY4ISg0sD9MICZr0SMFlRxvhiEWkWuWwYhgctmOoB6dn17qrQEmTlQnZZlvQ2gLflBJmvvQ6OQxTFZi_5QxVBJkc6wyP4gArIfjUmeHK8Y9_WTTrCf7ZBNUyOvRVN4QTcl1JpYlIlU2GTg-QChpkiqQ8Weu4QaZFb_7UwLf7rnZeBKpEeBtVfsIqF39zw";
    const TEST_ERROR_CODE = "error_code";
    const TEST_ERROR_DESC = "msal error description";

    // Test Hashes
    const TEST_SUCCESS_ID_TOKEN_HASH = `#id_token=${TEST_ID_TOKEN}&client_info=${TEST_RAW_CLIENT_INFO}&state=RANDOM-GUID-HERE|`;
    const TEST_SUCCESS_ACCESS_TOKEN_HASH = `#access_token=${TEST_ACCESS_TOKEN}&id_token=${TEST_ID_TOKEN}&scope=test&expiresIn=${DEFAULT_EXPIRES_IN}&client_info=${TEST_RAW_CLIENT_INFO}&state=RANDOM-GUID-HERE|`;
    const TEST_ERROR_HASH = "#error=error_code&error_description=msal+error+description&state=RANDOM-GUID-HERE|";
    const TEST_INTERACTION_REQ_ERROR_HASH1 = "#error=interaction_required&error_description=msal+error+description&state=RANDOM-GUID-HERE|";
    const TEST_INTERACTION_REQ_ERROR_HASH2 = "#error=interaction_required&error_description=msal+error+description+interaction_required&state=RANDOM-GUID-HERE|";
    const TEST_LOGIN_REQ_ERROR_HASH1 = "#error=login_required&error_description=msal+error+description&state=RANDOM-GUID-HERE|";
    const TEST_LOGIN_REQ_ERROR_HASH2 = "#error=login_required&error_description=msal+error+description+login_required&state=RANDOM-GUID-HERE|";
    const TEST_CONSENT_REQ_ERROR_HASH1 = "#error=consent_required&error_description=msal+error+description&state=RANDOM-GUID-HERE|";
    const TEST_CONSENT_REQ_ERROR_HASH2 = "#error=consent_required&error_description=msal+error+description+consent_required&state=RANDOM-GUID-HERE|";
    
>>>>>>> dc41c740
    // Sample OpenId Configurations
    const validOpenIdConfigString = `{"authorization_endpoint":"${TEST_CONFIG.validAuthority}/oauth2/v2.0/authorize","token_endpoint":"https://token_endpoint","issuer":"https://fakeIssuer", "end_session_endpoint":"https://end_session_endpoint"}`;
    const validOpenIdConfigurationResponse: ITenantDiscoveryResponse = {
        AuthorizationEndpoint: `${TEST_CONFIG.validAuthority}/oauth2/v2.0/authorize`,
        EndSessionEndpoint: `https://end_session_endpoint`,
        Issuer: `https://fakeIssuer`
    };


    let msal: UserAgentApplication;

    const authCallback = function (error, response) {
        if (error) {
            throw error;
        } else {
            console.log(response);
        }
    };

    const tokenReceivedCallback = function (response) {
        console.log(response);
    };

    const errorReceivedCallback = function (error, state) {
        if (error) {
            throw error;
        } else {
            console.log(state);
        }
    };

    const setAuthInstanceStubs = function () {
        sinon.stub(msal.getAuthorityInstance(), "resolveEndpointsAsync").callsFake(function () : Promise<Authority> {
            return new Promise((resolve, reject) => {
                return resolve(msal.getAuthorityInstance());
            });
        });
        sinon.stub(msal.getAuthorityInstance(), "AuthorizationEndpoint").value(validOpenIdConfigurationResponse.AuthorizationEndpoint);
        sinon.stub(msal.getAuthorityInstance(), "EndSessionEndpoint").value(validOpenIdConfigurationResponse.EndSessionEndpoint);
        sinon.stub(msal.getAuthorityInstance(), "SelfSignedJwtAudience").value(validOpenIdConfigurationResponse.Issuer);
        sinon.stub(msal, "isInIframe").returns(false);
    };

    const setUtilUnifiedCacheQPStubs = function (params: kv) {
        sinon.stub(Utils, "constructUnifiedCacheQueryParameter").returns(params);
        sinon.stub(Utils, "addSSOParameter").returns(params);
    };

    let cacheStorage: Storage;
    let accessTokenKey : AccessTokenKey;
    let accessTokenValue : AccessTokenValue;
    let account : Account;

    let setTestCacheItems = function () {
        accessTokenKey = {
            authority: TEST_CONFIG.validAuthority,
            clientId: "0813e1d1-ad72-46a9-8665-399bba48c201",
            scopes: "S1",
            homeAccountIdentifier: TEST_HOME_ACCOUNT_ID
        };
        accessTokenValue = {
            accessToken: TEST_TOKENS.ACCESSTOKEN,
            idToken: TEST_TOKENS.IDTOKEN_V2,
            expiresIn: "150000000000000",
            homeAccountIdentifier: TEST_HOME_ACCOUNT_ID
        };
        account = {
            accountIdentifier: "1234",
            environment: "js",
<<<<<<< HEAD
            homeAccountIdentifier: "1234",
            idToken: new IdToken(TEST_TOKENS.IDTOKEN_V2).claims,
            idTokenClaims: new IdToken(TEST_TOKENS.IDTOKEN_V2).claims,
            name: "Abe Lincoln",
=======
            homeAccountIdentifier: TEST_HOME_ACCOUNT_ID,
            idToken: "idToken",
            name: "Test Account",
>>>>>>> dc41c740
            sid: "123451435",
            userName: "AbeLi@microsoft.com"
        };
    };

    describe("Redirect Flow Unit Tests", function () {
        beforeEach(function() {
            const config: Configuration = {
                auth: {
                    clientId: TEST_CONFIG.MSAL_CLIENT_ID,
                    redirectUri: TEST_URIS.TEST_REDIR_URI
                }
            };
            msal = new UserAgentApplication(config);
            setAuthInstanceStubs();
        });

        afterEach(function () {
            sinon.restore();
        });

        it("throws error if loginRedirect is called without calling setRedirectCallbacks", function (done) {
            expect(msal.getRedirectUri()).to.be.equal(TEST_URIS.TEST_REDIR_URI);
            expect(msal.loginRedirect.bind(msal)).to.throw(ClientConfigurationError);
            done();
        });

        it("throws error if null argument is passed to either argument of setRedirectCallbacks", (done) => {
            expect(() => msal.handleRedirectCallback(null)).to.throw(ClientConfigurationError);
            done();
        });

        it("navigates user to login and prompt parameter is not passed by default", (done) => {
            sinon.stub(window.location, "replace").callsFake(function (url) {
                expect(url).to.include(TEST_URIS.DEFAULT_INSTANCE + TEST_CONFIG.TENANT + "/oauth2/v2.0/authorize?response_type=id_token&scope=openid%20profile");
                expect(url).to.include("&client_id=" + TEST_CONFIG.MSAL_CLIENT_ID);
                expect(url).to.include("&redirect_uri=" + encodeURIComponent(msal.getRedirectUri()));
                expect(url).to.include("&state");
                expect(url).to.include("&client_info=1");
                expect(url).not.to.include(Constants.prompt_select_account);
                expect(url).not.to.include(Constants.prompt_none);
                done();
            });
            msal.handleRedirectCallback(authCallback);
            expect(msal.getRedirectUri()).to.be.equal(TEST_URIS.TEST_REDIR_URI);
            msal.loginRedirect({});
        });

        it("navigates user to login and prompt=select_account parameter is passed in request", (done) => {
            sinon.stub(window.location, "replace").callsFake(function (url) {
                expect(url).to.include(TEST_URIS.DEFAULT_INSTANCE + TEST_CONFIG.TENANT + "/oauth2/v2.0/authorize?response_type=id_token&scope=openid%20profile");
                expect(url).to.include("&client_id=" + TEST_CONFIG.MSAL_CLIENT_ID);
                expect(url).to.include("&redirect_uri=" + encodeURIComponent(msal.getRedirectUri()));
                expect(url).to.include("&state");
                expect(url).to.include("&client_info=1");
                expect(url).to.include(Constants.prompt_select_account);
                expect(url).not.to.include(Constants.prompt_none);
                done();
            });
            msal.handleRedirectCallback(authCallback);
            expect(msal.getRedirectUri()).to.be.equal(TEST_URIS.TEST_REDIR_URI);

            let request: AuthenticationParameters = { prompt: "select_account" };
            msal.loginRedirect(request);
        });

        it("navigates user to login and prompt=none parameter is passed in request", (done) => {
            sinon.stub(window.location, "replace").callsFake(function (url) {
                expect(url).to.include(TEST_URIS.DEFAULT_INSTANCE + TEST_CONFIG.TENANT + "/oauth2/v2.0/authorize?response_type=id_token&scope=openid%20profile");
                expect(url).to.include("&client_id=" + TEST_CONFIG.MSAL_CLIENT_ID);
                expect(url).to.include("&redirect_uri=" + encodeURIComponent(msal.getRedirectUri()));
                expect(url).to.include("&state");
                expect(url).to.include("&client_info=1");
                expect(url).not.to.include(Constants.prompt_select_account);
                expect(url).to.include(Constants.prompt_none);
                done();
            });
            msal.handleRedirectCallback(authCallback);
            expect(msal.getRedirectUri()).to.be.equal(TEST_URIS.TEST_REDIR_URI);

            let request: AuthenticationParameters = { prompt: "none" };
            msal.loginRedirect(request);
        });

        it("tests if hint parameters are added when account object is passed in request", function (done) {
            let accountObj: Account = {
                homeAccountIdentifier: "MTIzNA==.NTY3OA==",
                accountIdentifier: "1234",
                userName: "some_id",
                name: null,
                idToken: null,
                idTokenClaims: null,
                sid: null,
                environment: null
            };
            sinon.stub(window.location, "replace").callsFake(function (url) {
                expect(url).to.include(TEST_URIS.DEFAULT_INSTANCE + TEST_CONFIG.TENANT + "/oauth2/v2.0/authorize?response_type=id_token&scope=openid%20profile");
                expect(url).to.include("&client_id=" + TEST_CONFIG.MSAL_CLIENT_ID);
                expect(url).to.include("&redirect_uri=" + encodeURIComponent(msal.getRedirectUri()));
                expect(url).to.include("&state");
                expect(url).to.include("&client_info=1");
                expect(url).to.include("&login_hint=" + "some_id");
                expect(url).to.include("&login_req=1234");
                expect(url).to.include("&domain_req=5678");
                expect(url).to.include("&domain_hint");
                expect(url).to.include(Constants.prompt_select_account);
                expect(url).to.not.include(Constants.prompt_none);
                done();
            });
            msal.handleRedirectCallback(authCallback);
            expect(msal.getRedirectUri()).to.be.equal(TEST_URIS.TEST_REDIR_URI);
            let tokenRequest: AuthenticationParameters = {
                prompt: "select_account",
                account: accountObj
            };
            msal.loginRedirect(tokenRequest);
        });

        it("tests that claims is added to the url when passed in request object", function (done) {
            let claimsRequestObj = {
                "accessToken": {
                    "test": null
                }
            };
            let tokenRequest: AuthenticationParameters = {
                claimsRequest: JSON.stringify(claimsRequestObj)
            };
            sinon.stub(window.location, "replace").callsFake(function (url) {
                expect(url).to.include(TEST_URIS.DEFAULT_INSTANCE + TEST_CONFIG.TENANT + "/oauth2/v2.0/authorize?response_type=id_token&scope=openid%20profile");
                expect(url).to.include("&client_id=" + TEST_CONFIG.MSAL_CLIENT_ID);
                expect(url).to.include("&redirect_uri=" + encodeURIComponent(msal.getRedirectUri()));
                expect(url).to.include("&state");
                expect(url).to.include("&client_info=1");
                expect(url).to.include("&claims=" + encodeURIComponent(tokenRequest.claimsRequest));
                done();
            });
            msal.handleRedirectCallback(tokenReceivedCallback, errorReceivedCallback);
            expect(msal.getRedirectUri()).to.be.equal(TEST_URIS.TEST_REDIR_URI);
            msal.loginRedirect(tokenRequest);
        });

        it("tests that claims is added to the url when passed in extraQueryParameters", function (done) {
            let claimsRequestObj = {
                "accessToken": {
                    "test": null
                }
            };
            let tokenRequest: AuthenticationParameters = {
                extraQueryParameters: {
                    claims: JSON.stringify(claimsRequestObj)
                }
            };
            sinon.stub(window.location, "replace").callsFake(function (url) {
                expect(url).to.include(TEST_URIS.DEFAULT_INSTANCE + TEST_CONFIG.TENANT + "/oauth2/v2.0/authorize?response_type=id_token&scope=openid%20profile");
                expect(url).to.include("&client_id=" + TEST_CONFIG.MSAL_CLIENT_ID);
                expect(url).to.include("&redirect_uri=" + encodeURIComponent(msal.getRedirectUri()));
                expect(url).to.include("&state");
                expect(url).to.include("&client_info=1");
                expect(url).to.include("&claims=" + encodeURIComponent(tokenRequest.extraQueryParameters.claims));
                done();
            });
            msal.handleRedirectCallback(tokenReceivedCallback, errorReceivedCallback);
            expect(msal.getRedirectUri()).to.be.equal(TEST_URIS.TEST_REDIR_URI);
            msal.loginRedirect(tokenRequest);
        });

        it("removes claims from extraQueryParameters when passed in extraQueryParameters and request object", function (done) {
            let claimsRequestObj = {
                "accessToken": {
                    "test": null
                }
            };
            let claimsRequestObj2 = {
                "accessToken": {
                    "test2": null
                }
            };
            let tokenRequest: AuthenticationParameters = {
                claimsRequest: JSON.stringify(claimsRequestObj),
                extraQueryParameters: {
                    claims: JSON.stringify(claimsRequestObj2)
                }
            };
            sinon.stub(window.location, "replace").callsFake(function (url) {
                expect(url).to.include(TEST_URIS.DEFAULT_INSTANCE + TEST_CONFIG.TENANT + "/oauth2/v2.0/authorize?response_type=id_token&scope=openid%20profile");
                expect(url).to.include("&client_id=" + TEST_CONFIG.MSAL_CLIENT_ID);
                expect(url).to.include("&redirect_uri=" + encodeURIComponent(msal.getRedirectUri()));
                expect(url).to.include("&state");
                expect(url).to.include("&client_info=1");
                expect(url).to.include("&claims=" + encodeURIComponent(tokenRequest.claimsRequest));
                done();
            });
            msal.handleRedirectCallback(tokenReceivedCallback, errorReceivedCallback);
            expect(msal.getRedirectUri()).to.be.equal(TEST_URIS.TEST_REDIR_URI);
            msal.loginRedirect(tokenRequest);
        });

        it("removes login_hint from request.extraQueryParameters", (done) => {
            let tokenRequestWithoutLoginHint: AuthenticationParameters = {
                extraQueryParameters: {
                    login_hint: JSON.stringify(TEST_LOGIN_HINT)
                }
            };
            sinon.stub(window.location, "replace").callsFake(function (url) {
                expect(url).to.include(TEST_URIS.DEFAULT_INSTANCE + TEST_CONFIG.TENANT + "/oauth2/v2.0/authorize?response_type=id_token&scope=openid%20profile");
                expect(url).to.include("&client_id=" + TEST_CONFIG.MSAL_CLIENT_ID);
                expect(url).to.include("&redirect_uri=" + encodeURIComponent(msal.getRedirectUri()));
                expect(url).to.include("&state");
                expect(url).to.include("&client_info=1");
                expect(url).to.not.include("&login_hint=");
                expect(url).to.not.include(encodeURIComponent(tokenRequestWithoutLoginHint.extraQueryParameters[SSOTypes.LOGIN_HINT]));
                done();
            });
            msal.handleRedirectCallback(tokenReceivedCallback, errorReceivedCallback);
            expect(msal.getRedirectUri()).to.be.equal(TEST_URIS.TEST_REDIR_URI);
            msal.loginRedirect(tokenRequestWithoutLoginHint);
        });

        it("removes sid from request.extraQueryParameters", (done) => {
            let tokenRequestWithoutLoginHint: AuthenticationParameters = {
                extraQueryParameters: {
                    sid: JSON.stringify(TEST_SID)
                }
            };
            sinon.stub(window.location, "replace").callsFake(function (url) {
                expect(url).to.include(TEST_URIS.DEFAULT_INSTANCE + TEST_CONFIG.TENANT + "/oauth2/v2.0/authorize?response_type=id_token&scope=openid%20profile");
                expect(url).to.include("&client_id=" + TEST_CONFIG.MSAL_CLIENT_ID);
                expect(url).to.include("&redirect_uri=" + encodeURIComponent(msal.getRedirectUri()));
                expect(url).to.include("&state");
                expect(url).to.include("&client_info=1");
                expect(url).to.not.include("&sid=");
                expect(url).to.not.include(encodeURIComponent(tokenRequestWithoutLoginHint.extraQueryParameters[SSOTypes.SID]));

                done();
            });
            msal.handleRedirectCallback(tokenReceivedCallback, errorReceivedCallback);
            expect(msal.getRedirectUri()).to.be.equal(TEST_URIS.TEST_REDIR_URI);
            msal.loginRedirect(tokenRequestWithoutLoginHint);
        });

        it("navigates user to redirectURI passed in constructor config", (done) => {
            sinon.stub(window.location, "replace").callsFake(function (url) {
                expect(url).to.include(TEST_URIS.DEFAULT_INSTANCE + TEST_CONFIG.TENANT + "/oauth2/v2.0/authorize?response_type=id_token&scope=openid%20profile");
                expect(url).to.include("&client_id=" + TEST_CONFIG.MSAL_CLIENT_ID);
                expect(url).to.include("&redirect_uri=" + encodeURIComponent(msal.getRedirectUri()));
                expect(url).to.include("&state");
                expect(url).to.include("&client_info=1");
                done();
            });
            msal.handleRedirectCallback(authCallback);
            expect(msal.getRedirectUri()).to.be.equal(TEST_URIS.TEST_REDIR_URI);

            msal.loginRedirect({});
        });

        it("uses current location.href as redirectUri default value, even if location changed after UserAgentApplication was instantiated", (done) => {
            const config: Configuration = {
                auth: {
                    clientId: TEST_CONFIG.MSAL_CLIENT_ID
                }
            };
            msal = new UserAgentApplication(config);
            history.pushState(null, null, "/new_pushstate_uri");
            sinon.stub(window.location, "replace").callsFake(function (url) {
                expect(url).to.include("&redirect_uri=" + encodeURIComponent("http://localhost:8080/new_pushstate_uri"));
                done();
            });
            msal.handleRedirectCallback(authCallback);
            msal.loginRedirect({});
        });

        it("exits login function with error if loginInProgress is true", function (done) {
            sinon.stub(msal, <any>"loginInProgress").value(true);
            const checkErrorFromLibrary = function (authErr: AuthError) {
                expect(authErr instanceof ClientAuthError).to.be.true;
                expect(authErr.errorCode).to.equal(ClientAuthErrorMessage.loginProgressError.code);
                expect(authErr.errorMessage).to.equal(ClientAuthErrorMessage.loginProgressError.desc);
                expect(authErr.message).to.equal(ClientAuthErrorMessage.loginProgressError.desc);
                expect(authErr.name).to.equal("ClientAuthError");
                expect(authErr.stack).to.be.undefined;
                done();
            };
            msal.handleRedirectCallback(checkErrorFromLibrary);
            msal.loginRedirect();
        });

        it("exits login function with error if invalid prompt parameter is passed", function (done) {
            // TODO: We need to perform upfront parameter validation in order for this test to pass
            // let tokenRequest = {
            //     prompt: "random"
            // };
            // msal.handleRedirectCallbacks(successCallback, errCallback);
            // let authErr: AuthError;
            // try {
            //     msal.loginRedirect(tokenRequest);
            // } catch (e) {
            //     authErr = e;
            // }
            // console.log(authErr);

            // expect(authErr.errorCode).to.equal(ClientConfigurationErrorMessage.invalidPrompt.code);
            // expect(authErr.errorMessage).to.contain(ClientConfigurationErrorMessage.invalidPrompt.desc);
            // expect(authErr.errorMessage).to.contain(tokenRequest.prompt);
            // expect(authErr.message).to.contain(ClientConfigurationErrorMessage.invalidPrompt.desc);
            // expect(authErr.name).to.equal("ClientConfigurationError");
            // expect(authErr.stack).to.include("UserAgentApplication.spec.js");
            done();
        });

        it("tests if error is thrown when null scopes are passed", function (done) {
            msal.handleRedirectCallback(authCallback);
            var authErr: AuthError;
            try {
                msal.acquireTokenRedirect({});
            } catch (e) {
                authErr = e;
            }
            expect(authErr.errorCode).to.equal(ClientConfigurationErrorMessage.scopesRequired.code);
            expect(authErr.errorMessage).to.contain(ClientConfigurationErrorMessage.scopesRequired.desc);
            expect(authErr.message).to.contain(ClientConfigurationErrorMessage.scopesRequired.desc);
            expect(authErr.name).to.equal("ClientConfigurationError");
            expect(authErr.stack).to.include("UserAgentApplication.spec.js");
            done();
        });

        it("tests if error is thrown when empty array of scopes are passed", function (done) {
            msal.handleRedirectCallback(authCallback);
            var authErr: AuthError;
            try {
                msal.acquireTokenRedirect({
                    scopes: []
                });
            } catch (e) {
                authErr = e;
            }
            expect(authErr.errorCode).to.equal(ClientConfigurationErrorMessage.emptyScopes.code);
            expect(authErr.errorMessage).to.contain(ClientConfigurationErrorMessage.emptyScopes.desc);
            expect(authErr.message).to.contain(ClientConfigurationErrorMessage.emptyScopes.desc);
            expect(authErr.name).to.equal("ClientConfigurationError");
            expect(authErr.stack).to.include("UserAgentApplication.spec.js");
            done();
        });

        it("tests if error is thrown when client id is not passed as single scope", function (done) {
            msal.handleRedirectCallback(authCallback);
            var authErr: AuthError;
            try {
                msal.acquireTokenRedirect({
                    scopes: [TEST_CONFIG.MSAL_CLIENT_ID, "S1"]
                });
            } catch (e) {
                authErr = e;
            }
            expect(authErr.errorCode).to.equal(ClientConfigurationErrorMessage.clientScope.code);
            expect(authErr.errorMessage).to.contain(ClientConfigurationErrorMessage.clientScope.desc);
            expect(authErr.message).to.contain(ClientConfigurationErrorMessage.clientScope.desc);
            expect(authErr.name).to.equal("ClientConfigurationError");
            expect(authErr.stack).to.include("UserAgentApplication.spec.js");
            done();
        });
    });

    describe("Different Callback Signatures", function () {

        beforeEach(function () {
            cacheStorage = new Storage("sessionStorage");
            const config: Configuration = {
                auth: {
                    clientId: TEST_CONFIG.MSAL_CLIENT_ID,
                    redirectUri: TEST_URIS.TEST_REDIR_URI
                }
            };
            msal = new UserAgentApplication(config);
            setAuthInstanceStubs();
            setTestCacheItems();
        });

        it("Calls the error callback if two callbacks are sent", function (done) {
            cacheStorage.setItem(Constants.urlHash, TEST_HASHES.TEST_ERROR_HASH + TEST_USER_STATE_NUM);
            cacheStorage.setItem(Constants.stateLogin, "RANDOM-GUID-HERE|" + TEST_USER_STATE_NUM);
            const checkErrorFromServer = function(error: AuthError, accountState: string) {
                expect(cacheStorage.getItem(Constants.urlHash)).to.be.null;
                expect(error instanceof ServerError).to.be.true;
                expect(error.name).to.include("ServerError");
                expect(error.errorCode).to.include(TEST_ERROR_CODE);
                expect(error.errorMessage).to.include(TEST_ERROR_DESC);
                expect(error.message).to.include(TEST_ERROR_DESC);
                expect(error.stack).to.include("UserAgentApplication.spec.js");
                done();
            };
            msal.handleRedirectCallback(tokenReceivedCallback, checkErrorFromServer);
        });

        it("Calls the token callback if two callbacks are sent", function (done) {
            cacheStorage.setItem(Constants.stateLogin, "RANDOM-GUID-HERE|" + TEST_USER_STATE_NUM);
            cacheStorage.setItem(Constants.nonceIdToken, TEST_NONCE);
<<<<<<< HEAD
            cacheStorage.setItem(Constants.urlHash, TEST_HASHES.TEST_SUCCESS_HASH + TEST_USER_STATE_NUM);
=======
            cacheStorage.setItem(Constants.urlHash, TEST_SUCCESS_ID_TOKEN_HASH + TEST_USER_STATE_NUM);
>>>>>>> dc41c740

            const checkResponseFromServer = function(response: AuthResponse) {
                expect(cacheStorage.getItem(Constants.urlHash)).to.be.null;
                expect(response.uniqueId).to.be.eq(TEST_UNIQUE_ID);
                expect(response.tokenType).to.be.eq(Constants.idToken);
                expect(response.tenantId).to.be.eq(TEST_CONFIG.MSAL_TENANT_ID);
                expect(response.accountState).to.include(TEST_USER_STATE_NUM);
                done();
            };
            msal.handleRedirectCallback(checkResponseFromServer, errorReceivedCallback);
        });

        it("Calls the response callback if single callback is sent", function (done) {
            cacheStorage.setItem(Constants.stateLogin, "RANDOM-GUID-HERE|" + TEST_USER_STATE_NUM);
            cacheStorage.setItem(Constants.nonceIdToken, TEST_NONCE);
<<<<<<< HEAD
            cacheStorage.setItem(Constants.urlHash, TEST_HASHES.TEST_SUCCESS_HASH + TEST_USER_STATE_NUM);
=======
            cacheStorage.setItem(Constants.urlHash, TEST_SUCCESS_ID_TOKEN_HASH + TEST_USER_STATE_NUM);
>>>>>>> dc41c740

            const checkResponseFromServer = function(error: AuthError, response: AuthResponse) {
                expect(cacheStorage.getItem(Constants.urlHash)).to.be.null;
                expect(response.uniqueId).to.be.eq(TEST_UNIQUE_ID);
                expect(response.tokenType).to.be.eq(Constants.idToken);
                expect(response.tenantId).to.be.eq(TEST_CONFIG.MSAL_TENANT_ID);
                expect(response.accountState).to.include(TEST_USER_STATE_NUM);
                done();
            };
            msal.handleRedirectCallback(checkResponseFromServer);
        });
    });

    describe("Cache Storage Unit Tests", function () {

        beforeEach(function () {
            cacheStorage = new Storage("sessionStorage");
            const config: Configuration = {
                auth: {
                    clientId: TEST_CONFIG.MSAL_CLIENT_ID,
                    redirectUri: TEST_URIS.TEST_REDIR_URI
                }
            };
            msal = new UserAgentApplication(config);
            setAuthInstanceStubs();
            setTestCacheItems();
        });

        afterEach(function() {
            cacheStorage.clear();
            sinon.restore();
        });

        it("tests getCachedToken when authority is not passed and single accessToken is present in the cache for a set of scopes", function (done) {
            let tokenRequest : AuthenticationParameters = {
                scopes: ["S1"],
                account: account
            };
            let params: kv = {  };
            params[SSOTypes.SID] = account.sid;
            setUtilUnifiedCacheQPStubs(params);

            cacheStorage.setItem(JSON.stringify(accessTokenKey), JSON.stringify(accessTokenValue));
            msal.acquireTokenSilent(tokenRequest).then(function(response) {
                expect(response.idToken.rawIdToken).to.equal(TEST_TOKENS.IDTOKEN_V2);
                expect(response.idTokenClaims).to.be.deep.eq(new IdToken(TEST_TOKENS.IDTOKEN_V2).claims);
                expect(response.accessToken).to.be.deep.eq(TEST_TOKENS.ACCESSTOKEN);
                expect(response.account).to.be.eq(account);
                expect(response.scopes).to.be.deep.eq(tokenRequest.scopes);
                expect(response.tokenType).to.be.eq(Constants.accessToken);
                done();
            }).catch(function(err) {
                // Won't happen
                console.error("Shouldn't have error here. Data: " + JSON.stringify(err));
            });
        });

        it("tests getCachedToken when authority is not passed and multiple accessTokens are present in the cache for a set of scopes", function (done) {
            let tokenRequest : AuthenticationParameters = {
                scopes: ["S1"],
                account: account
            };
            let params: kv = {  };
            params[SSOTypes.SID] = account.sid;
            setUtilUnifiedCacheQPStubs(params);

            cacheStorage.setItem(JSON.stringify(accessTokenKey), JSON.stringify(accessTokenValue));
            accessTokenKey.scopes = "S1 S2";
            accessTokenKey.authority = TEST_CONFIG.alternateValidAuthority;
            cacheStorage.setItem(JSON.stringify(accessTokenKey), JSON.stringify(accessTokenValue));

            msal.acquireTokenSilent(tokenRequest).then(function(response) {
                // Won't happen
                console.error("Shouldn't have response here. Data: " + JSON.stringify(response));
            }).catch(function(err: AuthError) {
                expect(err.errorCode).to.include(ClientAuthErrorMessage.multipleMatchingTokens.code);
                expect(err.errorMessage).to.include(ClientAuthErrorMessage.multipleMatchingTokens.desc);
                expect(err.message).to.contain(ClientAuthErrorMessage.multipleMatchingTokens.desc);
                expect(err.name).to.equal("ClientAuthError");
                expect(err.stack).to.include("UserAgentApplication.spec.js");
                done();
            });
        });

        it("tests getCachedToken without sending authority when no matching accesstoken is found and multiple authorities exist", function (done) {
            let tokenRequest : AuthenticationParameters = {
                scopes: ["S3"],
                account: account
            };
            let params: kv = {  };
            params[SSOTypes.SID] = account.sid;
            setUtilUnifiedCacheQPStubs(params);

            cacheStorage.setItem(JSON.stringify(accessTokenKey), JSON.stringify(accessTokenValue));
            accessTokenKey.scopes = "S2";
            accessTokenKey.authority = TEST_CONFIG.alternateValidAuthority;
            cacheStorage.setItem(JSON.stringify(accessTokenKey), JSON.stringify(accessTokenValue));

            msal.acquireTokenSilent(tokenRequest).then(function(response) {
                // Won't happen
                console.error("Shouldn't have response here. Data: " + JSON.stringify(response));
            }).catch(function(err: AuthError) {
                expect(err.errorCode).to.include(ClientAuthErrorMessage.multipleCacheAuthorities.code);
                expect(err.errorMessage).to.include(ClientAuthErrorMessage.multipleCacheAuthorities.desc);
                expect(err.message).to.contain(ClientAuthErrorMessage.multipleCacheAuthorities.desc);
                expect(err.name).to.equal("ClientAuthError");
                expect(err.stack).to.include("UserAgentApplication.spec.js");
                done();
            });
        });

        it("tests getCachedToken when authority is passed and single matching accessToken is found", function (done) {
            let tokenRequest : AuthenticationParameters = {
                authority: TEST_CONFIG.validAuthority,
                scopes: ["S1"],
                account: account
            };
            let tokenRequest2 : AuthenticationParameters = {
                authority: TEST_CONFIG.alternateValidAuthority,
                scopes: ["S1"],
                account: account
            };
            let params: kv = {  };
            params[SSOTypes.SID] = account.sid;
            setUtilUnifiedCacheQPStubs(params);

            accessTokenKey.authority = accessTokenKey.authority + "/";
            cacheStorage.setItem(JSON.stringify(accessTokenKey), JSON.stringify(accessTokenValue));
            accessTokenKey.authority = TEST_CONFIG.alternateValidAuthority + "/";
            accessTokenValue.accessToken = "accessToken2";
            cacheStorage.setItem(JSON.stringify(accessTokenKey), JSON.stringify(accessTokenValue));

            msal.acquireTokenSilent(tokenRequest).then(function(response) {
                expect(response.scopes).to.be.deep.eq(tokenRequest.scopes);
                expect(response.account).to.be.eq(account);
                expect(response.idToken.rawIdToken).to.eql(TEST_TOKENS.IDTOKEN_V2);
                expect(response.idTokenClaims).to.eql(new IdToken(TEST_TOKENS.IDTOKEN_V2).claims);
                expect(response.accessToken).to.eql(TEST_TOKENS.ACCESSTOKEN);
                expect(response.tokenType).to.be.eq(Constants.accessToken);
            }).catch(function(err: AuthError) {
                // Won't happen
                console.error("Shouldn't have error here. Data: " + JSON.stringify(err));
            });

            msal.acquireTokenSilent(tokenRequest2).then(function(response) {
                expect(response.scopes).to.be.deep.eq(tokenRequest2.scopes);
                expect(response.account).to.be.eq(account);
                expect(response.idToken.rawIdToken).to.eql(TEST_TOKENS.IDTOKEN_V2);
                expect(response.idTokenClaims).to.eql(new IdToken(TEST_TOKENS.IDTOKEN_V2).claims);
                expect(response.accessToken).to.include("accessToken2");
                expect(response.tokenType).to.be.eq(Constants.accessToken);
                done();
            }).catch(function(err: AuthError) {
                // Won't happen
                console.error("Shouldn't have error here. Data: " + JSON.stringify(err));
            });
        });

        it("tests getCachedToken when authority is passed and multiple matching accessTokens are found", function (done) {
            let tokenRequest : AuthenticationParameters = {
                authority: TEST_CONFIG.validAuthority,
                scopes: ["S1"],
                account: account
            };
            let params: kv = {  };
            params[SSOTypes.SID] = account.sid;
            setUtilUnifiedCacheQPStubs(params);
            accessTokenKey.authority = accessTokenKey.authority + "/";
            cacheStorage.setItem(JSON.stringify(accessTokenKey), JSON.stringify(accessTokenValue));
            accessTokenKey.scopes = "S1 S2";
            cacheStorage.setItem(JSON.stringify(accessTokenKey), JSON.stringify(accessTokenValue));

            msal.acquireTokenSilent(tokenRequest).then(function(response) {
                console.error("Shouldn't have response here. Data: " + JSON.stringify(response));
            }).catch(function(err: AuthError) {
                expect(err.errorCode).to.include(ClientAuthErrorMessage.multipleMatchingTokens.code);
                expect(err.errorMessage).to.include(ClientAuthErrorMessage.multipleMatchingTokens.desc);
                expect(err.message).to.contain(ClientAuthErrorMessage.multipleMatchingTokens.desc);
                expect(err.name).to.equal("ClientAuthError");
                expect(err.stack).to.include("UserAgentApplication.spec.js");
                done();
            });
        });

        it("tests getCachedToken when authority is passed and no matching accessToken is found", function (done) {
            let tokenRequest : AuthenticationParameters = {
                authority: TEST_CONFIG.alternateValidAuthority,
                scopes: ["S1"],
                account: account
            };
            let params: kv = {  };
            params[SSOTypes.SID] = account.sid;
            setUtilUnifiedCacheQPStubs(params);

            sinon.stub(msal, <any>"loadIframeTimeout").callsFake(function (url: string, frameName: string) {
                expect(url).to.include(TEST_CONFIG.alternateValidAuthority + "/oauth2/v2.0/authorize?response_type=id_token token&scope=S1%20openid%20profile");
                expect(url).to.include("&client_id=" + TEST_CONFIG.MSAL_CLIENT_ID);
                expect(url).to.include("&redirect_uri=" + encodeURIComponent(msal.getRedirectUri()));
                expect(url).to.include("&state");
                expect(url).to.include("&client_info=1");
                done();
                return {};
            });

            cacheStorage.setItem(JSON.stringify(accessTokenKey), JSON.stringify(accessTokenValue));

            msal.acquireTokenSilent(tokenRequest).then(function(response) {
                // Won't happen - we are not testing response here
                console.error("Shouldn't have response here. Data: " + JSON.stringify(response));
            }).catch(function(err: AuthError) {
                // Failure will be caught here since the tests are being run within the stub.
                console.error("Error in assertion: " + JSON.stringify(err));
            });
        });

        it("tests getCachedToken when authority is passed and single matching accessToken is found which is expired", function (done) {
            let tokenRequest : AuthenticationParameters = {
                authority: TEST_CONFIG.alternateValidAuthority,
                scopes: ["S1"],
                account: account
            };
            let params: kv = {  };
            params[SSOTypes.SID] = account.sid;
            setUtilUnifiedCacheQPStubs(params);

            sinon.stub(msal, <any>"loadIframeTimeout").callsFake(function (url: string, frameName: string) {
                expect(cacheStorage.getItem(JSON.stringify(accessTokenKey))).to.be.null;
                expect(url).to.include(TEST_CONFIG.alternateValidAuthority + "/oauth2/v2.0/authorize?response_type=id_token token&scope=S1%20openid%20profile");
                expect(url).to.include("&client_id=" + TEST_CONFIG.MSAL_CLIENT_ID);
                expect(url).to.include("&redirect_uri=" + encodeURIComponent(msal.getRedirectUri()));
                expect(url).to.include("&state");
                expect(url).to.include("&client_info=1");
                done();
                return {};
            });

            accessTokenValue.expiresIn = "1300";
            accessTokenKey.authority = TEST_CONFIG.alternateValidAuthority + "/";
            cacheStorage.setItem(JSON.stringify(accessTokenKey), JSON.stringify(accessTokenValue));

            msal.acquireTokenSilent(tokenRequest).then(function(response) {
                // Won't happen - we are not testing response here
                console.error("Shouldn't have response here. Data: " + JSON.stringify(response));
            }).catch(function(err: AuthError) {
                // Failure will be caught here since the tests are being run within the stub.
                console.error("Error in assertion: " + JSON.stringify(err));
            });
        });

        it("tests getCachedToken is skipped when claims are passed in", function (done) {
            let claimsRequestObj = {
                "accessToken": {
                    "test": null
                }
            };
            let tokenRequest : AuthenticationParameters = {
                authority: TEST_CONFIG.validAuthority,
                scopes: ["S1"],
                account: account,
                claimsRequest: JSON.stringify(claimsRequestObj)
            };
            let params: kv = {  };
            params[SSOTypes.SID] = account.sid;
            setUtilUnifiedCacheQPStubs(params);
            let cacheCallSpy = sinon.spy(msal, <any>"getCachedToken");

             sinon.stub(msal, <any>"loadIframeTimeout").callsFake(function (url: string, frameName: string) {
                expect(cacheCallSpy.notCalled).to.be.true;
                expect(url).to.include(TEST_CONFIG.validAuthority + "/oauth2/v2.0/authorize?response_type=id_token token&scope=S1%20openid%20profile");
                expect(url).to.include("&client_id=" + TEST_CONFIG.MSAL_CLIENT_ID);
                expect(url).to.include("&redirect_uri=" + encodeURIComponent(msal.getRedirectUri()));
                expect(url).to.include("&state");
                expect(url).to.include("&client_info=1");
                expect(url).to.include("&claims=" + encodeURIComponent(tokenRequest.claimsRequest));
                done();
                return {};
            });

             cacheStorage.setItem(JSON.stringify(accessTokenKey), JSON.stringify(accessTokenValue));

             msal.acquireTokenSilent(tokenRequest).then(function(response) {
                // Won't happen - we are not testing response here
                console.error("Shouldn't have response here. Data: " + JSON.stringify(response));
            }).catch(function(err: AuthError) {
                // Failure will be caught here since the tests are being run within the stub.
                console.error("Error in assertion: " + JSON.stringify(err));
            });
        });
    });

    describe("Processing Authentication Responses", function() {

        beforeEach(function () {
            cacheStorage = new Storage("sessionStorage");
            const config: Configuration = {
                auth: {
                    clientId: TEST_CONFIG.MSAL_CLIENT_ID,
                    redirectUri: TEST_URIS.TEST_REDIR_URI
                }
            };
            msal = new UserAgentApplication(config);
            setAuthInstanceStubs();
            setTestCacheItems();
        });

        afterEach(function() {
            cacheStorage.clear();
            sinon.restore();
        });

        it("tests saveTokenForHash in case of response", function(done) {
<<<<<<< HEAD
            let successHash = TEST_HASHES.TEST_SUCCESS_HASH + TEST_USER_STATE_NUM;
=======
            let successHash = TEST_SUCCESS_ID_TOKEN_HASH + TEST_USER_STATE_NUM;
>>>>>>> dc41c740
            cacheStorage.setItem(Constants.stateLogin, "RANDOM-GUID-HERE|" + TEST_USER_STATE_NUM);
            cacheStorage.setItem(Constants.nonceIdToken, TEST_NONCE);
            cacheStorage.setItem(Constants.urlHash, successHash);
            let checkRespFromServer = function(response: AuthResponse) {
                expect(response.uniqueId).to.be.eq(TEST_UNIQUE_ID);
                expect(response.tokenType).to.be.eq(Constants.idToken);
                expect(response.tenantId).to.be.eq(TEST_CONFIG.MSAL_TENANT_ID);
                expect(response.accountState).to.be.eq(TEST_USER_STATE_NUM);
                expect(cacheStorage.getItem(Constants.urlHash)).to.be.null;
                done();
            };
            msal.handleRedirectCallback(checkRespFromServer, errorReceivedCallback);
        });

        it("tests saveTokenForHash in case of error", function(done) {
            cacheStorage.setItem(Constants.urlHash, TEST_HASHES.TEST_ERROR_HASH + TEST_USER_STATE_NUM);
            cacheStorage.setItem(Constants.stateLogin, "RANDOM-GUID-HERE|" + TEST_USER_STATE_NUM);
            const checkErrorFromServer = function(error: AuthError, response: AuthResponse) {
                expect(cacheStorage.getItem(Constants.urlHash)).to.be.null;
                expect(error instanceof ServerError).to.be.true;
                expect(error.name).to.include("ServerError");
                expect(error.errorCode).to.include(TEST_ERROR_CODE);
                expect(error.errorMessage).to.include(TEST_ERROR_DESC);
                expect(error.message).to.include(TEST_ERROR_DESC);
                expect(error.stack).to.include("UserAgentApplication.spec.js");
                done();
            };
            msal.handleRedirectCallback(checkErrorFromServer);
        });

        it("tests if you get the state back in errorReceived callback, if state is a number", function (done) {
            cacheStorage.setItem(Constants.urlHash, TEST_HASHES.TEST_ERROR_HASH + TEST_USER_STATE_NUM);
            cacheStorage.setItem(Constants.stateLogin, "RANDOM-GUID-HERE|" + TEST_USER_STATE_NUM);
            const checkErrorHasState = function(error: AuthError, response: AuthResponse) {
                expect(response.accountState).to.include(TEST_USER_STATE_NUM);
                done();
            };
            msal.handleRedirectCallback(checkErrorHasState);
        });

        it("tests if you get the state back in errorReceived callback, if state is a url", function (done) {
            cacheStorage.setItem(Constants.urlHash, TEST_HASHES.TEST_ERROR_HASH + TEST_USER_STATE_URL);
            cacheStorage.setItem(Constants.stateLogin, "RANDOM-GUID-HERE|" + TEST_USER_STATE_URL);
            const checkErrorHasState = function(error: AuthError, response: AuthResponse) {
                expect(response.accountState).to.include(TEST_USER_STATE_URL);
                done();
            };
            msal.handleRedirectCallback(checkErrorHasState);
        });

        it("tests that isCallback correctly identifies url hash", function (done) {
            expect(msal.isCallback("not a callback")).to.be.false;
            expect(msal.isCallback("#error_description=someting_wrong")).to.be.true;
            expect(msal.isCallback("#/error_description=someting_wrong")).to.be.true;
            expect(msal.isCallback("#access_token=token123")).to.be.true;
            expect(msal.isCallback("#id_token=idtoken234")).to.be.true;
            done();
        });

        it("tests that expiresIn returns the correct date for access tokens", function (done) {
            sinon.stub(Utils, "now").returns(BASELINE_DATE_CHECK);
            let acquireTokenAccountKey = Storage.generateAcquireTokenAccountKey(account.homeAccountIdentifier, "RANDOM-GUID-HERE|" + TEST_USER_STATE_NUM);
            cacheStorage.setItem(acquireTokenAccountKey, JSON.stringify(account));
            let successHash = TEST_SUCCESS_ACCESS_TOKEN_HASH + TEST_USER_STATE_NUM;
            cacheStorage.setItem(Constants.stateLogin, "RANDOM-GUID-HERE|" + TEST_USER_STATE_NUM);
            cacheStorage.setItem(Constants.nonceIdToken, TEST_NONCE);
            cacheStorage.setItem(Constants.urlHash, successHash);
            let checkRespFromServer = function(response: AuthResponse) {
                expect(response.uniqueId).to.be.eq(TEST_UNIQUE_ID);
                expect(response.tokenType).to.be.eq(Constants.accessToken);
                expect(response.tenantId).to.be.eq(MSAL_TENANT_ID);
                expect(response.accountState).to.be.eq(TEST_USER_STATE_NUM);
                expect(response.expiresOn.getTime()).to.be.eq((BASELINE_DATE_CHECK + DEFAULT_EXPIRES_IN) * 1000);
                expect(cacheStorage.getItem(Constants.urlHash)).to.be.null;
                done();
            };
            msal.handleRedirectCallback(checkRespFromServer, errorReceivedCallback);
        });

        it("tests that expiresIn returns the correct date for id tokens", function (done) {
            let acquireTokenAccountKey = Storage.generateAcquireTokenAccountKey(account.homeAccountIdentifier, "RANDOM-GUID-HERE|" + TEST_USER_STATE_NUM);
            cacheStorage.setItem(acquireTokenAccountKey, JSON.stringify(account));
            let successHash = TEST_SUCCESS_ID_TOKEN_HASH + TEST_USER_STATE_NUM;
            cacheStorage.setItem(Constants.stateLogin, "RANDOM-GUID-HERE|" + TEST_USER_STATE_NUM);
            cacheStorage.setItem(Constants.nonceIdToken, TEST_NONCE);
            cacheStorage.setItem(Constants.urlHash, successHash);
            let checkRespFromServer = function(response: AuthResponse) {
                expect(response.uniqueId).to.be.eq(TEST_UNIQUE_ID);
                expect(response.tokenType).to.be.eq(Constants.idToken);
                expect(response.tenantId).to.be.eq(MSAL_TENANT_ID);
                expect(response.accountState).to.be.eq(TEST_USER_STATE_NUM);
                expect(response.expiresOn.getTime()).to.be.eq(TEST_ID_TOKEN_ISSUED * 1000);
                expect(cacheStorage.getItem(Constants.urlHash)).to.be.null;
                done();
            };
            msal.handleRedirectCallback(checkRespFromServer, errorReceivedCallback);
        });
    });

    describe("InteractionRequired Error Types", function () {

        beforeEach(function () {
            cacheStorage = new Storage("sessionStorage");
            const config: Configuration = {
                auth: {
                    clientId: TEST_CONFIG.MSAL_CLIENT_ID,
                    redirectUri: TEST_URIS.TEST_REDIR_URI
                }
            };
            msal = new UserAgentApplication(config);
            setAuthInstanceStubs();
            setTestCacheItems();
        });

        afterEach(function() {
            cacheStorage.clear();
            sinon.restore();
        });

        it("tests saveTokenForHash in case of interaction_required error code", function(done) {
            cacheStorage.setItem(Constants.urlHash, TEST_HASHES.TEST_INTERACTION_REQ_ERROR_HASH1 + TEST_USER_STATE_NUM);
            cacheStorage.setItem(Constants.stateLogin, "RANDOM-GUID-HERE|" + TEST_USER_STATE_NUM);
            const checkErrorFromServer = function(error: AuthError, response: AuthResponse) {
                expect(cacheStorage.getItem(Constants.urlHash)).to.be.null;
                expect(error instanceof InteractionRequiredAuthError).to.be.true;
                expect(error.name).to.include("InteractionRequiredAuthError");
                expect(error.errorCode).to.include(InteractionRequiredAuthErrorMessage.interactionRequired.code);
                expect(error.errorMessage).to.include(TEST_ERROR_DESC);
                expect(error.message).to.include(TEST_ERROR_DESC);
                expect(error.stack).to.include("UserAgentApplication.spec.js");
                done();
            };
            msal.handleRedirectCallback(checkErrorFromServer);
        });

        it("tests saveTokenForHash in case of interaction_required error code and description", function(done) {
            cacheStorage.setItem(Constants.urlHash, TEST_HASHES.TEST_INTERACTION_REQ_ERROR_HASH2 + TEST_USER_STATE_NUM);
            cacheStorage.setItem(Constants.stateLogin, "RANDOM-GUID-HERE|" + TEST_USER_STATE_NUM);
            const checkErrorFromServer = function(error: AuthError, response: AuthResponse) {
                expect(cacheStorage.getItem(Constants.urlHash)).to.be.null;
                expect(error instanceof InteractionRequiredAuthError).to.be.true;
                expect(error.name).to.include("InteractionRequiredAuthError");
                expect(error.errorCode).to.include(InteractionRequiredAuthErrorMessage.interactionRequired.code);
                expect(error.errorMessage).to.include(TEST_ERROR_DESC);
                expect(error.message).to.include(TEST_ERROR_DESC);
                expect(error.errorMessage).to.include(InteractionRequiredAuthErrorMessage.interactionRequired.code);
                expect(error.message).to.include(InteractionRequiredAuthErrorMessage.interactionRequired.code);
                expect(error.stack).to.include("UserAgentApplication.spec.js");
                done();
            };
            msal.handleRedirectCallback(checkErrorFromServer);
        });

        it("tests saveTokenForHash in case of login_required error code", function(done) {
            cacheStorage.setItem(Constants.urlHash, TEST_HASHES.TEST_LOGIN_REQ_ERROR_HASH1 + TEST_USER_STATE_NUM);
            cacheStorage.setItem(Constants.stateLogin, "RANDOM-GUID-HERE|" + TEST_USER_STATE_NUM);
            const checkErrorFromServer = function(error: AuthError, response: AuthResponse) {
                expect(cacheStorage.getItem(Constants.urlHash)).to.be.null;
                expect(error instanceof InteractionRequiredAuthError).to.be.true;
                expect(error.name).to.include("InteractionRequiredAuthError");
                expect(error.errorCode).to.include(InteractionRequiredAuthErrorMessage.loginRequired.code);
                expect(error.errorMessage).to.include(TEST_ERROR_DESC);
                expect(error.message).to.include(TEST_ERROR_DESC);
                expect(error.stack).to.include("UserAgentApplication.spec.js");
                done();
            };
            msal.handleRedirectCallback(checkErrorFromServer);
        });

        it("tests saveTokenForHash in case of login_required error code and description", function(done) {
            cacheStorage.setItem(Constants.urlHash, TEST_HASHES.TEST_LOGIN_REQ_ERROR_HASH2 + TEST_USER_STATE_NUM);
            cacheStorage.setItem(Constants.stateLogin, "RANDOM-GUID-HERE|" + TEST_USER_STATE_NUM);
            const checkErrorFromServer = function(error: AuthError, response: AuthResponse) {
                expect(cacheStorage.getItem(Constants.urlHash)).to.be.null;
                expect(error instanceof InteractionRequiredAuthError).to.be.true;
                expect(error.name).to.include("InteractionRequiredAuthError");
                expect(error.errorCode).to.include(InteractionRequiredAuthErrorMessage.loginRequired.code);
                expect(error.errorMessage).to.include(TEST_ERROR_DESC);
                expect(error.message).to.include(TEST_ERROR_DESC);
                expect(error.errorMessage).to.include(InteractionRequiredAuthErrorMessage.loginRequired.code);
                expect(error.message).to.include(InteractionRequiredAuthErrorMessage.loginRequired.code);
                expect(error.stack).to.include("UserAgentApplication.spec.js");
                done();
            };
            msal.handleRedirectCallback(checkErrorFromServer);
        });

        it("tests saveTokenForHash in case of consent_required error code", function(done) {
            cacheStorage.setItem(Constants.urlHash, TEST_HASHES.TEST_CONSENT_REQ_ERROR_HASH1 + TEST_USER_STATE_NUM);
            cacheStorage.setItem(Constants.stateLogin, "RANDOM-GUID-HERE|" + TEST_USER_STATE_NUM);
            const checkErrorFromServer = function(error: AuthError, response: AuthResponse) {
                expect(cacheStorage.getItem(Constants.urlHash)).to.be.null;
                expect(error instanceof InteractionRequiredAuthError).to.be.true;
                expect(error.name).to.include("InteractionRequiredAuthError");
                expect(error.errorCode).to.include(InteractionRequiredAuthErrorMessage.consentRequired.code);
                expect(error.errorMessage).to.include(TEST_ERROR_DESC);
                expect(error.message).to.include(TEST_ERROR_DESC);
                expect(error.stack).to.include("UserAgentApplication.spec.js");
                done();
            };
            msal.handleRedirectCallback(checkErrorFromServer);
        });

        it("tests saveTokenForHash in case of consent_required error code and description", function(done) {
            cacheStorage.setItem(Constants.urlHash, TEST_HASHES.TEST_CONSENT_REQ_ERROR_HASH2 + TEST_USER_STATE_NUM);
            cacheStorage.setItem(Constants.stateLogin, "RANDOM-GUID-HERE|" + TEST_USER_STATE_NUM);
            const checkErrorFromServer = function(error: AuthError, response: AuthResponse) {
                expect(cacheStorage.getItem(Constants.urlHash)).to.be.null;
                expect(error instanceof InteractionRequiredAuthError).to.be.true;
                expect(error.name).to.include("InteractionRequiredAuthError");
                expect(error.errorCode).to.include(InteractionRequiredAuthErrorMessage.consentRequired.code);
                expect(error.errorMessage).to.include(TEST_ERROR_DESC);
                expect(error.message).to.include(TEST_ERROR_DESC);
                expect(error.errorMessage).to.include(InteractionRequiredAuthErrorMessage.consentRequired.code);
                expect(error.message).to.include(InteractionRequiredAuthErrorMessage.consentRequired.code);
                expect(error.stack).to.include("UserAgentApplication.spec.js");
                done();
            };
            msal.handleRedirectCallback(checkErrorFromServer);
        });

    });

    describe("Logout functionality", function () {

        beforeEach(function () {
            cacheStorage = new Storage("sessionStorage");
            const config: Configuration = {
                auth: {
                    clientId: TEST_CONFIG.MSAL_CLIENT_ID,
                    redirectUri: TEST_URIS.TEST_REDIR_URI,
                    postLogoutRedirectUri: TEST_URIS.TEST_LOGOUT_URI
                }
            };
            msal = new UserAgentApplication(config);
            setAuthInstanceStubs();
            setTestCacheItems();
        });

        afterEach(function() {
            cacheStorage.clear();
            sinon.restore();
        });

        it("clears cache and account object", function (done) {
            cacheStorage.setItem(JSON.stringify(accessTokenKey), JSON.stringify(accessTokenValue));
            cacheStorage.setItem(Constants.idTokenKey, "idTokenKey");
            cacheStorage.setItem(Constants.msalClientInfo, TEST_DATA_CLIENT_INFO.TEST_CLIENT_INFO_B64ENCODED);
            sinon.stub(Account, "createAccount").returns(account);
            sinon.stub(window.location, "replace").callsFake(function (url) {
                done();
            });
            let clearCacheSpy = sinon.spy(msal, <any>"clearCache");
            expect(msal.getAccount()).to.not.be.null;
            msal.logout();
            expect(msal.getAccount()).to.be.null;
            expect(clearCacheSpy.calledOnce).to.be.true;
        });

        it("adds postLogoutRedirectUri to logout URI", function (done) {
            sinon.stub(window.location, "replace").callsFake(function (url) {
                expect(url).to.include(encodeURIComponent(TEST_URIS.TEST_LOGOUT_URI));
                done();
            });
            msal.logout();
        });
        it("uses the end_session_endpoint url", function (done) {
            sinon.stub(window.location, "replace").callsFake(function (url) {
                expect(url).to.include(validOpenIdConfigurationResponse.EndSessionEndpoint);
                done();
            });
            msal.logout();
        });
        it("falls back to default url when there is no end_session_endpoint ", function (done) {
            sinon.stub(msal.getAuthorityInstance(), "EndSessionEndpoint").reset();
            sinon.stub(msal.getAuthorityInstance(), "EndSessionEndpoint").value("");
            sinon.stub(window.location, "replace").callsFake(function (url) {
                expect(url).to.include(TEST_URIS.DEFAULT_INSTANCE + TEST_CONFIG.TENANT + "/oauth2/v2.0/logout?");
                done();
            });
            msal.logout();
        });


    });

    describe("State Handling", function () {

        beforeEach(function () {
            cacheStorage = new Storage("sessionStorage");
            const config: Configuration = {
                auth: {
                    clientId: TEST_CONFIG.MSAL_CLIENT_ID,
                    redirectUri: TEST_URIS.TEST_REDIR_URI
                }
            };
            msal = new UserAgentApplication(config);
            setAuthInstanceStubs();
            setTestCacheItems();
        });

        afterEach(function() {
            cacheStorage.clear();
            sinon.restore();
        });

        it("tests getAccountState with a user passed state", function () {
            const result = msal.getAccountState("123465464565|91111");
            expect(result).to.be.eq("91111");
        });

        it("test getAccountState when there is no user state", function () {
            const result = msal.getAccountState("123465464565");
            expect(result).to.be.eq("123465464565");
        });

        it("test getAccountState when there is no state", function () {
            const result = msal.getAccountState("");
            expect(result).to.be.eq("");
        });
    });

    describe("Cache Location", function () {

        beforeEach(function () {
            cacheStorage = new Storage("sessionStorage");
            setAuthInstanceStubs();
            setTestCacheItems();
        });

        afterEach(function() {
            cacheStorage.clear();
            sinon.restore();
        });

        it("tests cacheLocation functionality defaults to sessionStorage", function () {
            const config: Configuration = {
                auth: {
                    clientId: TEST_CONFIG.MSAL_CLIENT_ID,
                    redirectUri: TEST_URIS.TEST_REDIR_URI
                }
            };
            msal = new UserAgentApplication(config);
            const checkConfig = msal.getCurrentConfiguration();
            expect(checkConfig.cache.cacheLocation).to.be.eq("sessionStorage");
        });

        it("tests cacheLocation functionality sets to localStorage when passed as a parameter", function () {
            const config: Configuration = {
                auth: {
                    clientId: TEST_CONFIG.MSAL_CLIENT_ID,
                    redirectUri: TEST_URIS.TEST_REDIR_URI
                },
                cache: {
                    cacheLocation: "localStorage"
                }
            };
            msal = new UserAgentApplication(config);
            const checkConfig = msal.getCurrentConfiguration();
            expect(checkConfig.cache.cacheLocation).to.be.eq(config.cache.cacheLocation);
        });
    });

    describe("Popup Flow", function () {

        beforeEach(function() {
            const config: Configuration = {
                auth: {
                    clientId: TEST_CONFIG.MSAL_CLIENT_ID,
                    redirectUri: TEST_URIS.TEST_REDIR_URI
                }
            };
            msal = new UserAgentApplication(config);
            setAuthInstanceStubs();
        });

        afterEach(function() {
            cacheStorage.clear();
            sinon.restore();
        });

        it("returns a promise from loginPopup", function () {
            let loginPopupPromise : Promise<AuthResponse>;
            loginPopupPromise = msal.loginPopup({});
            expect(loginPopupPromise instanceof Promise).to.be.true;
            loginPopupPromise.catch(error => {});
        });

        it("returns a promise from acquireTokenPopup", function () {
            let acquireTokenPromise : Promise<AuthResponse>;
            acquireTokenPromise = msal.acquireTokenPopup({scopes: [TEST_CONFIG.MSAL_CLIENT_ID]});
            expect(acquireTokenPromise instanceof Promise).to.be.true;
            acquireTokenPromise.catch(error => {});
        });
    });

    describe("Silent Flow", function () {

        beforeEach(function() {
            const config: Configuration = {
                auth: {
                    clientId: TEST_CONFIG.MSAL_CLIENT_ID,
                    redirectUri: TEST_URIS.TEST_REDIR_URI
                }
            };
            msal = new UserAgentApplication(config);
            setAuthInstanceStubs();
        });

        afterEach(function() {
            cacheStorage.clear();
            sinon.restore();
        });

        it("returns a promise from acquireTokenSilent", function () {
            let acquireTokenSilentPromise : Promise<AuthResponse>;
            acquireTokenSilentPromise = msal.acquireTokenSilent({scopes: [TEST_CONFIG.MSAL_CLIENT_ID]});
            expect(acquireTokenSilentPromise instanceof Promise).to.be.true;
            acquireTokenSilentPromise.catch(error => {});
        });

    });
});<|MERGE_RESOLUTION|>--- conflicted
+++ resolved
@@ -24,7 +24,7 @@
 import { ClientAuthErrorMessage } from "../src/error/ClientAuthError";
 import { ClientConfigurationErrorMessage } from "../src/error/ClientConfigurationError";
 import { InteractionRequiredAuthErrorMessage } from "../src/error/InteractionRequiredAuthError";
-import { TEST_URIS, TEST_DATA_CLIENT_INFO, TEST_HASHES, TEST_TOKENS, TEST_CONFIG  } from "./TestConstants";
+import { TEST_URIS, TEST_DATA_CLIENT_INFO, TEST_HASHES, TEST_TOKENS, TEST_CONFIG, TEST_TOKEN_LIFETIMES } from "./TestConstants";
 import { IdToken } from "../src/IdToken";
 
 type kv = {
@@ -39,10 +39,9 @@
     const TEST_STATE = "6789|" + TEST_USER_STATE_NUM;
 
     // Test Unique Params
-<<<<<<< HEAD
     const TEST_NONCE = "123523";
-    const IDTOKEN_OBJECT = "00000000-0000-0000-66f3-3332eca7ea81";
-    const TEST_UNIQUE_ID = IDTOKEN_OBJECT;
+    const IDTOKEN_OID = "00000000-0000-0000-66f3-3332eca7ea81";
+    const TEST_UNIQUE_ID = IDTOKEN_OID;
 
     // Test Hash Params
     const TEST_ERROR_CODE = "error_code";
@@ -52,48 +51,9 @@
     const TEST_LOGIN_HINT = "test@test.com";
     const TEST_SID = "1234-5678";
 
-=======
-    const TEST_NONCE = "test_nonce";
-    const TEST_UNIQUE_ID = "248289761001";
-
-    // Test Client Info Params
-    const TEST_UID = "123-test-uid";
-    const TEST_UTID = "456-test-utid";
-    const TEST_DECODED_CLIENT_INFO = `{"uid":"123-test-uid","utid":"456-test-utid"}`;
-    const TEST_INVALID_JSON_CLIENT_INFO = `{"uid":"${TEST_UID}""utid":"${TEST_UTID}"`;
-    const TEST_RAW_CLIENT_INFO = "eyJ1aWQiOiIxMjMtdGVzdC11aWQiLCJ1dGlkIjoiNDU2LXRlc3QtdXRpZCJ9";
-    const TEST_CLIENT_INFO_B64ENCODED = "eyJ1aWQiOiIxMjM0NSIsInV0aWQiOiI2Nzg5MCJ9";
-
     // Test Account Params
     const TEST_HOME_ACCOUNT_ID = "MTIzLXRlc3QtdWlk.NDU2LXRlc3QtdXRpZA==";
 
-    // Test Expiration Vals
-    const DEFAULT_EXPIRES_IN = 3599;
-    const BASELINE_DATE_CHECK = Utils.now();
-    const TEST_ID_TOKEN_ISSUED = 1561749650;
-    
-    // Test Hash Params
-    const TEST_ID_TOKEN = "eyJraWQiOiIxZTlnZGs3IiwiYWxnIjoiUlMyNTYifQ"
-    + ".ewogImlzcyI6ICJodHRwOi8vc2VydmVyLmV4YW1wbGUuY29tIiwKICJzdWIiOiAiMjQ4Mjg5NzYxMDAxIiwKICJhdWQiOiAiczZCaGRSa3F0MyIsCiAibm9uY2UiOiAidGVzdF9ub25jZSIsCiAiZXhwIjogMTU2MTc0OTY1MCwKICJpYXQiOiAxNTYxNzQ5NjUwLAogIm5hbWUiOiAiSmFuZSBEb2UiLAogImdpdmVuX25hbWUiOiAiSmFuZSIsCiAiZmFtaWx5X25hbWUiOiAiRG9lIiwKICJnZW5kZXIiOiAiZmVtYWxlIiwKICJ0aWQiOiAiMTI0ZHMzMjQtNDNkZS1uODltLTc0NzctNDY2ZmVmczQ1YTg1IiwKICJiaXJ0aGRhdGUiOiAiMDAwMC0xMC0zMSIsCiAiZW1haWwiOiAiamFuZWRvZUBleGFtcGxlLmNvbSIsCiAicGljdHVyZSI6ICJodHRwOi8vZXhhbXBsZS5jb20vamFuZWRvZS9tZS5qcGciCn0="
-    + ".rHQjEmBqn9Jre0OLykYNnspA10Qql2rvx4FsD00jwlB0Sym4NzpgvPKsDjn_wMkHxcp6CilPcoKrWHcipR2iAjzLvDNAReF97zoJqq880ZD1bwY82JDauCXELVR9O6_B0w3K-E7yM2macAAgNCUwtik6SjoSUZRcf-O5lygIyLENx882p6MtmwaL1hd6qn5RZOQ0TLrOYu0532g9Exxcm-ChymrB4xLykpDj3lUivJt63eEGGN6DH5K6o33TcxkIjNrCD4XB1CKKumZvCedgHHF3IAK4dVEDSUoGlH9z4pP_eWYNXvqQOjGs-rDaQzUHl6cQQWNiDpWOl_lxXjQEvQ";
-    const TEST_ACCESS_TOKEN = "eyJ0eXAiOiJKV1QiLCJhbGciOiJSUzI1NiIsImtpZCI6IjFMVE16YWtpaGlSbGFfOHoyQkVKVlhlV01xbyJ9"
-    + ".eyJ2ZXIiOiIyLjAiLCJpc3MiOiJodHRwOi8vc2VydmVyLmV4YW1wbGUuY29tIiwic3ViIjoiMjQ4Mjg5NzYxMDAxIiwiYXVkIjoiczZCaGRSa3F0MyIsImV4cCI6MTU2MTc0OTY1MCwiaWF0IjoxNTYxNzQ1NzUwLCJuYmYiOjE1NjE3NDU3NTAsIm5hbWUiOiJKYW5lIERvZSIsInByZWZlcnJlZF91c2VybmFtZSI6ImphbmVkb2VAZXhhbXBsZS5jb20iLCJvaWQiOiIwMDAwMDAwMC0wMDAwLTAwMDAtMTIzNC0xMjM0NWFlNjc4OSIsInRpZCI6Inh4eHh4eC14eHh4LXh4eHgteHh4eHgiLCJzY3AiOiJ0ZXN0In0="
-    + ".Ztsxk8912PBaweKw0UFKcLsHL4yNnKj6MVd-ZCtKK8KxzAVCinaxepSJIlRB_p-9UBDCkFAOycbrSXYs7nA7fo9AtYxgAH5MHyuAT_K-Ev49LgD6oyLU3JLmRKthi9vVcMD2V9W93NPUxQG5JHhiruMAGDY4ISg0sD9MICZr0SMFlRxvhiEWkWuWwYhgctmOoB6dn17qrQEmTlQnZZlvQ2gLflBJmvvQ6OQxTFZi_5QxVBJkc6wyP4gArIfjUmeHK8Y9_WTTrCf7ZBNUyOvRVN4QTcl1JpYlIlU2GTg-QChpkiqQ8Weu4QaZFb_7UwLf7rnZeBKpEeBtVfsIqF39zw";
-    const TEST_ERROR_CODE = "error_code";
-    const TEST_ERROR_DESC = "msal error description";
-
-    // Test Hashes
-    const TEST_SUCCESS_ID_TOKEN_HASH = `#id_token=${TEST_ID_TOKEN}&client_info=${TEST_RAW_CLIENT_INFO}&state=RANDOM-GUID-HERE|`;
-    const TEST_SUCCESS_ACCESS_TOKEN_HASH = `#access_token=${TEST_ACCESS_TOKEN}&id_token=${TEST_ID_TOKEN}&scope=test&expiresIn=${DEFAULT_EXPIRES_IN}&client_info=${TEST_RAW_CLIENT_INFO}&state=RANDOM-GUID-HERE|`;
-    const TEST_ERROR_HASH = "#error=error_code&error_description=msal+error+description&state=RANDOM-GUID-HERE|";
-    const TEST_INTERACTION_REQ_ERROR_HASH1 = "#error=interaction_required&error_description=msal+error+description&state=RANDOM-GUID-HERE|";
-    const TEST_INTERACTION_REQ_ERROR_HASH2 = "#error=interaction_required&error_description=msal+error+description+interaction_required&state=RANDOM-GUID-HERE|";
-    const TEST_LOGIN_REQ_ERROR_HASH1 = "#error=login_required&error_description=msal+error+description&state=RANDOM-GUID-HERE|";
-    const TEST_LOGIN_REQ_ERROR_HASH2 = "#error=login_required&error_description=msal+error+description+login_required&state=RANDOM-GUID-HERE|";
-    const TEST_CONSENT_REQ_ERROR_HASH1 = "#error=consent_required&error_description=msal+error+description&state=RANDOM-GUID-HERE|";
-    const TEST_CONSENT_REQ_ERROR_HASH2 = "#error=consent_required&error_description=msal+error+description+consent_required&state=RANDOM-GUID-HERE|";
-    
->>>>>>> dc41c740
     // Sample OpenId Configurations
     const validOpenIdConfigString = `{"authorization_endpoint":"${TEST_CONFIG.validAuthority}/oauth2/v2.0/authorize","token_endpoint":"https://token_endpoint","issuer":"https://fakeIssuer", "end_session_endpoint":"https://end_session_endpoint"}`;
     const validOpenIdConfigurationResponse: ITenantDiscoveryResponse = {
@@ -163,16 +123,10 @@
         account = {
             accountIdentifier: "1234",
             environment: "js",
-<<<<<<< HEAD
-            homeAccountIdentifier: "1234",
+            homeAccountIdentifier: TEST_HOME_ACCOUNT_ID,
             idToken: new IdToken(TEST_TOKENS.IDTOKEN_V2).claims,
             idTokenClaims: new IdToken(TEST_TOKENS.IDTOKEN_V2).claims,
             name: "Abe Lincoln",
-=======
-            homeAccountIdentifier: TEST_HOME_ACCOUNT_ID,
-            idToken: "idToken",
-            name: "Test Account",
->>>>>>> dc41c740
             sid: "123451435",
             userName: "AbeLi@microsoft.com"
         };
@@ -569,11 +523,7 @@
         it("Calls the token callback if two callbacks are sent", function (done) {
             cacheStorage.setItem(Constants.stateLogin, "RANDOM-GUID-HERE|" + TEST_USER_STATE_NUM);
             cacheStorage.setItem(Constants.nonceIdToken, TEST_NONCE);
-<<<<<<< HEAD
-            cacheStorage.setItem(Constants.urlHash, TEST_HASHES.TEST_SUCCESS_HASH + TEST_USER_STATE_NUM);
-=======
-            cacheStorage.setItem(Constants.urlHash, TEST_SUCCESS_ID_TOKEN_HASH + TEST_USER_STATE_NUM);
->>>>>>> dc41c740
+            cacheStorage.setItem(Constants.urlHash, TEST_HASHES.TEST_SUCCESS_ID_TOKEN_HASH + TEST_USER_STATE_NUM);
 
             const checkResponseFromServer = function(response: AuthResponse) {
                 expect(cacheStorage.getItem(Constants.urlHash)).to.be.null;
@@ -589,11 +539,7 @@
         it("Calls the response callback if single callback is sent", function (done) {
             cacheStorage.setItem(Constants.stateLogin, "RANDOM-GUID-HERE|" + TEST_USER_STATE_NUM);
             cacheStorage.setItem(Constants.nonceIdToken, TEST_NONCE);
-<<<<<<< HEAD
-            cacheStorage.setItem(Constants.urlHash, TEST_HASHES.TEST_SUCCESS_HASH + TEST_USER_STATE_NUM);
-=======
-            cacheStorage.setItem(Constants.urlHash, TEST_SUCCESS_ID_TOKEN_HASH + TEST_USER_STATE_NUM);
->>>>>>> dc41c740
+            cacheStorage.setItem(Constants.urlHash, TEST_HASHES.TEST_SUCCESS_ID_TOKEN_HASH + TEST_USER_STATE_NUM);
 
             const checkResponseFromServer = function(error: AuthError, response: AuthResponse) {
                 expect(cacheStorage.getItem(Constants.urlHash)).to.be.null;
@@ -905,11 +851,7 @@
         });
 
         it("tests saveTokenForHash in case of response", function(done) {
-<<<<<<< HEAD
-            let successHash = TEST_HASHES.TEST_SUCCESS_HASH + TEST_USER_STATE_NUM;
-=======
-            let successHash = TEST_SUCCESS_ID_TOKEN_HASH + TEST_USER_STATE_NUM;
->>>>>>> dc41c740
+            let successHash = TEST_HASHES.TEST_SUCCESS_ID_TOKEN_HASH + TEST_USER_STATE_NUM;
             cacheStorage.setItem(Constants.stateLogin, "RANDOM-GUID-HERE|" + TEST_USER_STATE_NUM);
             cacheStorage.setItem(Constants.nonceIdToken, TEST_NONCE);
             cacheStorage.setItem(Constants.urlHash, successHash);
@@ -970,19 +912,19 @@
         });
 
         it("tests that expiresIn returns the correct date for access tokens", function (done) {
-            sinon.stub(Utils, "now").returns(BASELINE_DATE_CHECK);
+            sinon.stub(Utils, "now").returns(TEST_TOKEN_LIFETIMES.BASELINE_DATE_CHECK);
             let acquireTokenAccountKey = Storage.generateAcquireTokenAccountKey(account.homeAccountIdentifier, "RANDOM-GUID-HERE|" + TEST_USER_STATE_NUM);
             cacheStorage.setItem(acquireTokenAccountKey, JSON.stringify(account));
-            let successHash = TEST_SUCCESS_ACCESS_TOKEN_HASH + TEST_USER_STATE_NUM;
+            let successHash = TEST_HASHES.TEST_SUCCESS_ACCESS_TOKEN_HASH + TEST_USER_STATE_NUM;
             cacheStorage.setItem(Constants.stateLogin, "RANDOM-GUID-HERE|" + TEST_USER_STATE_NUM);
             cacheStorage.setItem(Constants.nonceIdToken, TEST_NONCE);
             cacheStorage.setItem(Constants.urlHash, successHash);
             let checkRespFromServer = function(response: AuthResponse) {
                 expect(response.uniqueId).to.be.eq(TEST_UNIQUE_ID);
                 expect(response.tokenType).to.be.eq(Constants.accessToken);
-                expect(response.tenantId).to.be.eq(MSAL_TENANT_ID);
+                expect(response.tenantId).to.be.eq(TEST_CONFIG.MSAL_TENANT_ID);
                 expect(response.accountState).to.be.eq(TEST_USER_STATE_NUM);
-                expect(response.expiresOn.getTime()).to.be.eq((BASELINE_DATE_CHECK + DEFAULT_EXPIRES_IN) * 1000);
+                expect(response.expiresOn.getTime()).to.be.eq((TEST_TOKEN_LIFETIMES.BASELINE_DATE_CHECK + TEST_TOKEN_LIFETIMES.DEFAULT_EXPIRES_IN) * 1000);
                 expect(cacheStorage.getItem(Constants.urlHash)).to.be.null;
                 done();
             };
@@ -992,14 +934,14 @@
         it("tests that expiresIn returns the correct date for id tokens", function (done) {
             let acquireTokenAccountKey = Storage.generateAcquireTokenAccountKey(account.homeAccountIdentifier, "RANDOM-GUID-HERE|" + TEST_USER_STATE_NUM);
             cacheStorage.setItem(acquireTokenAccountKey, JSON.stringify(account));
-            let successHash = TEST_SUCCESS_ID_TOKEN_HASH + TEST_USER_STATE_NUM;
+            let successHash = TEST_HASHES.TEST_SUCCESS_ID_TOKEN_HASH + TEST_USER_STATE_NUM;
             cacheStorage.setItem(Constants.stateLogin, "RANDOM-GUID-HERE|" + TEST_USER_STATE_NUM);
             cacheStorage.setItem(Constants.nonceIdToken, TEST_NONCE);
             cacheStorage.setItem(Constants.urlHash, successHash);
             let checkRespFromServer = function(response: AuthResponse) {
                 expect(response.uniqueId).to.be.eq(TEST_UNIQUE_ID);
                 expect(response.tokenType).to.be.eq(Constants.idToken);
-                expect(response.tenantId).to.be.eq(MSAL_TENANT_ID);
+                expect(response.tenantId).to.be.eq(TEST_CONFIG.MSAL_TENANT_ID);
                 expect(response.accountState).to.be.eq(TEST_USER_STATE_NUM);
                 expect(response.expiresOn.getTime()).to.be.eq(TEST_ID_TOKEN_ISSUED * 1000);
                 expect(cacheStorage.getItem(Constants.urlHash)).to.be.null;
