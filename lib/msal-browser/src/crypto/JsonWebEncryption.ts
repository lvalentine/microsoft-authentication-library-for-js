--- conflicted
+++ resolved
@@ -4,10 +4,9 @@
  */
 
 import { StringDict } from "@azure/msal-common";
-import { Base64Decode } from "../encode/Base64Decode";
 import { JsonWebEncryptionError } from "../error/JsonWebEncryptionError";
 import { BrowserStringUtils } from "../utils/BrowserStringUtils";
-import { ALGORITHMS } from "../utils/CryptoConstants";
+import { CryptoAlgorithms, CryptoKeyFormats } from "../utils/CryptoConstants";
 
 export type JoseHeader = {
     alg: string,
@@ -22,9 +21,9 @@
 };
 
 const KEY_ALGORITHM_MAP: StringDict = {
-    "RSA-OAEP-256": ALGORITHMS.RSA_OAEP,
-    "A256GCM": ALGORITHMS.AES_GCM,
-    "dir": ALGORITHMS.DIRECT
+    "RSA-OAEP-256": CryptoAlgorithms.RSA_OAEP,
+    "A256GCM": CryptoAlgorithms.AES_GCM,
+    "dir": CryptoAlgorithms.DIRECT
 };
 
 /**
@@ -53,23 +52,9 @@
         this.ciphertext = this.decodeElement(jweComponents[3]);
         this.authenticationTag = this.decodeElement(jweComponents[4]);
     }
-<<<<<<< HEAD
     
     get protectedHeader(): JoseHeader {
         return this.header;
-=======
-
-    private getAuthenticatedData(str: string): Uint8Array {
-        const length = str.length;
-        const data = new Uint8Array(length);
-
-        /* mapping... */
-        for (let charIndex = 0; charIndex < length; charIndex++) {
-            data[charIndex] = str.charCodeAt(charIndex) & 255;
-        }
-
-        return data;
->>>>>>> 6f4e9095
     }
 
     /**
@@ -86,12 +71,12 @@
         const encryptedKeyBuffer = BrowserStringUtils.stringToArrayBuffer(this.encryptedKey);
         const contentEncryptionKey = await window.crypto.subtle.decrypt(this.unwrappingAlgorithms.decryption, unwrappingKey, encryptedKeyBuffer);
         return await window.crypto.subtle.importKey(
-            "raw",
+            CryptoKeyFormats.RAW,
             contentEncryptionKey,
             {
-                name: "HMAC",
+                name: CryptoAlgorithms.HMAC,
                 hash: {
-                    name: "SHA-256"
+                    name: CryptoAlgorithms.S256_HASH_ALG
                 },
             },
             false,
