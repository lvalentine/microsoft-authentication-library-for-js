/*
 * Copyright (c) Microsoft Corporation. All rights reserved.
 * Licensed under the MIT License.
 */

import { CryptoOps } from "../crypto/CryptoOps";
import { BrowserStorage } from "../cache/BrowserStorage";
import { Authority, TrustedAuthority, StringUtils, CacheSchemaType, UrlString, ServerAuthorizationCodeResponse, AuthorizationCodeRequest, AuthorizationUrlRequest, AuthorizationCodeClient, PromptValue, SilentFlowRequest, ServerError, InteractionRequiredAuthError, EndSessionRequest, AccountInfo, AuthorityFactory, ServerTelemetryManager, SilentFlowClient, ClientConfiguration, BaseAuthRequest, ServerTelemetryRequest, PersistentCacheKeys, IdToken, ProtocolUtils, ResponseMode, Constants, INetworkModule, AuthenticationResult, Logger, ThrottlingUtils, RefreshTokenClient } from "@azure/msal-common";
import { buildConfiguration, Configuration } from "../config/Configuration";
import { TemporaryCacheKeys, InteractionType, ApiId, BrowserConstants } from "../utils/BrowserConstants";
import { BrowserUtils } from "../utils/BrowserUtils";
import { BrowserStateObject, BrowserProtocolUtils } from "../utils/BrowserProtocolUtils";
import { RedirectHandler } from "../interaction_handler/RedirectHandler";
import { PopupHandler } from "../interaction_handler/PopupHandler";
import { SilentHandler } from "../interaction_handler/SilentHandler";
import { RedirectRequest } from "../request/RedirectRequest";
import { PopupRequest } from "../request/PopupRequest";
import { BrowserAuthError } from "../error/BrowserAuthError";
import { SilentRequest } from "../request/SilentRequest";
import { SsoSilentRequest } from "../request/SsoSilentRequest";
import { version } from "../../package.json";
import { EventError, EventMessage, EventPayload, EventCallbackFunction } from "../event/EventMessage";
import { EventType } from "../event/EventType";

export abstract class ClientApplication {

    // Crypto interface implementation
    protected readonly browserCrypto: CryptoOps;

    // Storage interface implementation
    protected readonly browserStorage: BrowserStorage;

    // Network interface implementation
    protected readonly networkClient: INetworkModule;

    // Response promise
    protected readonly tokenExchangePromise: Promise<AuthenticationResult>;

    // Input configuration by developer/user
    protected config: Configuration;

    // Default authority
    protected defaultAuthority: Authority;

    // Logger
    protected logger: Logger;

    // Flag to indicate if in browser environment
    protected isBrowserEnvironment: boolean;

    // Callback for subscribing to events
    private eventCallbacks: EventCallbackFunction[];

    /**
     * @constructor
     * Constructor for the PublicClientApplication used to instantiate the PublicClientApplication object
     *
     * Important attributes in the Configuration object for auth are:
     * - clientID: the application ID of your application. You can obtain one by registering your application with our Application registration portal : https://portal.azure.com/#blade/Microsoft_AAD_IAM/ActiveDirectoryMenuBlade/RegisteredAppsPreview
     * - authority: the authority URL for your application.
     * - redirect_uri: the uri of your application registered in the portal.
     *
     * In Azure AD, authority is a URL indicating the Azure active directory that MSAL uses to obtain tokens.
     * It is of the form https://login.microsoftonline.com/{Enter_the_Tenant_Info_Here}
     * If your application supports Accounts in one organizational directory, replace "Enter_the_Tenant_Info_Here" value with the Tenant Id or Tenant name (for example, contoso.microsoft.com).
     * If your application supports Accounts in any organizational directory, replace "Enter_the_Tenant_Info_Here" value with organizations.
     * If your application supports Accounts in any organizational directory and personal Microsoft accounts, replace "Enter_the_Tenant_Info_Here" value with common.
     * To restrict support to Personal Microsoft accounts only, replace "Enter_the_Tenant_Info_Here" value with consumers.
     *
     * In Azure B2C, authority is of the form https://{instance}/tfp/{tenant}/{policyName}/
     * Full B2C functionality will be available in this library in future versions.
     *
     * @param {@link (Configuration:type)} configuration object for the MSAL PublicClientApplication instance
     */
    constructor(configuration: Configuration) {
        /*
         * If loaded in an environment where window is not available,
         * set internal flag to false so that further requests fail.
         * This is to support server-side rendering environments.
         */
        this.isBrowserEnvironment = typeof window !== "undefined";
        if (!this.isBrowserEnvironment) {
            return;
        }

        // Set the configuration.
        this.config = buildConfiguration(configuration);

        // Initialize the crypto class.
        this.browserCrypto = new CryptoOps();

        // Initialize the network module class.
        this.networkClient = this.config.system.networkClient;

        // Initialize the browser storage class.
        this.browserStorage = new BrowserStorage(this.config.auth.clientId, this.config.cache, this.browserCrypto);

        // Initialize logger
        this.logger = new Logger(this.config.system.loggerOptions);

        // Array of events
        this.eventCallbacks = [];

        // Initialize default authority instance
        TrustedAuthority.setTrustedAuthoritiesFromConfig(this.config.auth.knownAuthorities, this.config.auth.cloudDiscoveryMetadata);

        this.defaultAuthority = null;
    }

    // #region Redirect Flow
    
    /**
     * Event handler function which allows users to fire events after the PublicClientApplication object
     * has loaded during redirect flows. This should be invoked on all page loads involved in redirect
     * auth flows.
     * @returns {Promise.<AuthenticationResult | null>} token response or null. If the return value is null, then no auth redirect was detected.
     */
    async handleRedirectPromise(): Promise<AuthenticationResult | null> {
        const loggedInAccounts = this.getAllAccounts();
        if (this.isBrowserEnvironment) {
            return this.handleRedirectResponse()
                .then((result: AuthenticationResult) => {
                    if (result) {
                        // Emit login event if number of accounts change
                        const isLoggingIn = loggedInAccounts.length !== this.getAllAccounts().length;
                        if (isLoggingIn) {
                            this.emitEvent(EventType.LOGIN_SUCCESS, InteractionType.REDIRECT, result);
                        } else {
                            this.emitEvent(EventType.ACQUIRE_TOKEN_SUCCESS, InteractionType.REDIRECT, result);
                        }
                    }

                    return result;
                })
                .catch((e) => {
                    // Emit login event if there is an account
                    if (loggedInAccounts.length > 0) {
                        this.emitEvent(EventType.ACQUIRE_TOKEN_FAILURE, InteractionType.REDIRECT, null, e);
                    } else {
                        this.emitEvent(EventType.LOGIN_FAILURE, InteractionType.REDIRECT, null, e);
                    }

                    throw e;
                });
        }
        return null;
    }

    /**
     * Checks if navigateToLoginRequestUrl is set, and:
     * - if true, performs logic to cache and navigate
     * - if false, handles hash string and parses response
     */
    private async handleRedirectResponse(): Promise<AuthenticationResult | null> {
        if (!this.interactionInProgress()) {
            this.logger.info("handleRedirectPromise called but there is no interaction in progress, returning null.");
            return null;
        }

        const responseHash = this.getRedirectResponseHash();
        if (StringUtils.isEmpty(responseHash)) {
            // Not a recognized server response hash or hash not associated with a redirect request
            return null;
        }

        // If navigateToLoginRequestUrl is true, get the url where the redirect request was initiated
        const loginRequestUrl = this.browserStorage.getItem(this.browserStorage.generateCacheKey(TemporaryCacheKeys.ORIGIN_URI), CacheSchemaType.TEMPORARY) as string;
        const loginRequestUrlNormalized = UrlString.removeHashFromUrl(loginRequestUrl || "");
        const currentUrlNormalized = UrlString.removeHashFromUrl(window.location.href);

        if (loginRequestUrlNormalized === currentUrlNormalized && this.config.auth.navigateToLoginRequestUrl) {
            if (loginRequestUrl.indexOf("#") > -1) {
                // Replace current hash with non-msal hash, if present
                BrowserUtils.replaceHash(loginRequestUrl);
            }
            // We are on the page we need to navigate to - handle hash
            return this.handleHash(responseHash);
        } else if (!this.config.auth.navigateToLoginRequestUrl) {
            return this.handleHash(responseHash);
        } else if (!BrowserUtils.isInIframe()) {
            /*
             * Returned from authority using redirect - need to perform navigation before processing response
             * Cache the hash to be retrieved after the next redirect
             */
            const hashKey = this.browserStorage.generateCacheKey(TemporaryCacheKeys.URL_HASH);
            this.browserStorage.setItem(hashKey, responseHash, CacheSchemaType.TEMPORARY);
            if (!loginRequestUrl || loginRequestUrl === "null") {
                // Redirect to home page if login request url is null (real null or the string null)
                const homepage = BrowserUtils.getHomepage();
                // Cache the homepage under ORIGIN_URI to ensure cached hash is processed on homepage
                this.browserStorage.setItem(this.browserStorage.generateCacheKey(TemporaryCacheKeys.ORIGIN_URI), homepage, CacheSchemaType.TEMPORARY);
                this.logger.warning("Unable to get valid login request url from cache, redirecting to home page");
                BrowserUtils.navigateWindow(homepage, true);
            } else {
                // Navigate to page that initiated the redirect request
                BrowserUtils.navigateWindow(loginRequestUrl, true);
            }
        }

        return null;
    }

    /**
     * Gets the response hash for a redirect request
     * Returns null if interactionType in the state value is not "redirect" or the hash does not contain known properties
     * @returns {string}
     */
    private getRedirectResponseHash(): string | null {
        // Get current location hash from window or cache.
        const { location: { hash } } = window;
        const isResponseHash: boolean = UrlString.hashContainsKnownProperties(hash);
        const cachedHash: string = this.browserStorage.getItem(this.browserStorage.generateCacheKey(TemporaryCacheKeys.URL_HASH), CacheSchemaType.TEMPORARY) as string;
        this.browserStorage.removeItem(this.browserStorage.generateCacheKey(TemporaryCacheKeys.URL_HASH));

        const responseHash: string = isResponseHash ? hash : cachedHash;
        if (responseHash) {
            // Deserialize hash fragment response parameters.
            const serverParams: ServerAuthorizationCodeResponse = UrlString.getDeserializedHash(responseHash);
            const platformStateObj: BrowserStateObject = BrowserProtocolUtils.extractBrowserRequestState(this.browserCrypto, serverParams.state);
            if (platformStateObj.interactionType !== InteractionType.Redirect) {
                return null;
            } else {
                BrowserUtils.clearHash();
                return responseHash;
            }
        }

        // Deserialize hash fragment response parameters.
        const serverParams = BrowserProtocolUtils.parseServerResponseFromHash(hash);

        this.browserStorage.cleanRequest(serverParams.state);
        return null;
    }

    /**
     * Checks if hash exists and handles in window.
     * @param responseHash
     * @param interactionHandler
     */
    private async handleHash(responseHash: string): Promise<AuthenticationResult> {
        this.emitEvent(EventType.HANDLE_REDIRECT_START, InteractionType.REDIRECT);
        const encodedTokenRequest = this.browserStorage.getItem(this.browserStorage.generateCacheKey(TemporaryCacheKeys.REQUEST_PARAMS), CacheSchemaType.TEMPORARY) as string;
        const cachedRequest = JSON.parse(this.browserCrypto.base64Decode(encodedTokenRequest)) as AuthorizationCodeRequest;
        const serverTelemetryManager = this.initializeServerTelemetryManager(ApiId.handleRedirectPromise, cachedRequest.correlationId);

        // Deserialize hash fragment response parameters.
        const serverParams = BrowserProtocolUtils.parseServerResponseFromHash(responseHash);

        try {
            // Hash contains known properties - handle and return in callback
            const currentAuthority = this.browserStorage.getCachedAuthority(serverParams.state);
            const authClient = await this.createAuthCodeClient(serverTelemetryManager, currentAuthority);
            const interactionHandler = new RedirectHandler(authClient, this.browserStorage);
            return await interactionHandler.handleCodeResponse(responseHash, this.browserCrypto, this.config.auth.clientId);
        } catch (e) {
            serverTelemetryManager.cacheFailedRequest(e);
            this.browserStorage.cleanRequest(serverParams.state);
            throw e;
        }
    }

    /**
     * Use when you want to obtain an access_token for your API by redirecting the user's browser window to the authorization endpoint. This function redirects
     * the page, so any code that follows this function will not execute.
     *
     * IMPORTANT: It is NOT recommended to have code that is dependent on the resolution of the Promise. This function will navigate away from the current
     * browser window. It currently returns a Promise in order to reflect the asynchronous nature of the code running in this function.
     *
     * @param {@link (RedirectRequest:type)}
     */
    async acquireTokenRedirect(request: RedirectRequest): Promise<void> {
        // Preflight request
<<<<<<< HEAD
        this.preflightBrowserEnvironmentCheck();

        // If logged in, emit acquire token events
        const isLoggedIn = this.getAllAccounts().length > 0;
        if (isLoggedIn) {
            this.emitEvent(EventType.ACQUIRE_TOKEN_START, InteractionType.REDIRECT, request);
        } else {
            this.emitEvent(EventType.LOGIN_START, InteractionType.REDIRECT, request);
        }
        
        const validRequest: AuthorizationUrlRequest = this.preflightInteractiveRequest(request, InteractionType.REDIRECT);
=======
        const validRequest: AuthorizationUrlRequest = this.preflightInteractiveRequest(request, InteractionType.Redirect);
>>>>>>> 6b0becf0
        const serverTelemetryManager = this.initializeServerTelemetryManager(ApiId.acquireTokenRedirect, validRequest.correlationId);
        
        try {
            // Create auth code request and generate PKCE params
            const authCodeRequest: AuthorizationCodeRequest = await this.initializeAuthorizationCodeRequest(validRequest);

            // Initialize the client
            const authClient: AuthorizationCodeClient = await this.createAuthCodeClient(serverTelemetryManager, validRequest.authority);

            // Create redirect interaction handler.
            const interactionHandler = new RedirectHandler(authClient, this.browserStorage);

            // Create acquire token url.
            const navigateUrl = await authClient.getAuthCodeUrl(validRequest);

            const redirectStartPage = (request && request.redirectStartPage) || window.location.href;
            // Show the UI once the url has been created. Response will come back in the hash, which will be handled in the handleRedirectCallback function.
            interactionHandler.initiateAuthRequest(navigateUrl, authCodeRequest, redirectStartPage, this.browserCrypto);
        } catch (e) {
            // If logged in, emit acquire token events
            if (isLoggedIn) {
                this.emitEvent(EventType.ACQUIRE_TOKEN_FAILURE, InteractionType.REDIRECT, null, e);
            } else {
                this.emitEvent(EventType.LOGIN_FAILURE, InteractionType.REDIRECT, null, e);
            }

            serverTelemetryManager.cacheFailedRequest(e);
            this.browserStorage.cleanRequest(validRequest.state);
            throw e;
        }
    }

    // #endregion

    // #region Popup Flow

    /**
     * Use when you want to obtain an access_token for your API via opening a popup window in the user's browser
     * @param {@link (PopupRequest:type)}
     *
     * @returns {Promise.<AuthenticationResult>} - a promise that is fulfilled when this function has completed, or rejected if an error was raised. Returns the {@link AuthResponse} object
     */
    acquireTokenPopup(request: PopupRequest): Promise<AuthenticationResult> {
        try {
            this.preflightBrowserEnvironmentCheck();
        } catch (e) {
            // Since this function is syncronous we need to reject
            return Promise.reject(e);
        }

        // asyncPopups flag is true. Acquires token without first opening popup. Popup will be opened later asynchronously.
        if (this.config.system.asyncPopups) {
            return this.acquireTokenPopupAsync(request);
        } else {
            // asyncPopups flag is set to false. Opens popup before acquiring token.
            const popup = PopupHandler.openSizedPopup();
            return this.acquireTokenPopupAsync(request, popup);
        }
    }

    /**
     * Helper which obtains an access_token for your API via opening a popup window in the user's browser
     * @param {@link (PopupRequest:type)}
     *
     * @returns {Promise.<AuthenticationResult>} - a promise that is fulfilled when this function has completed, or rejected if an error was raised. Returns the {@link AuthResponse} object
     */
    private async acquireTokenPopupAsync(request: PopupRequest, popup?: Window|null): Promise<AuthenticationResult> {
        // If logged in, emit acquire token events
        const loggedInAccounts = this.getAllAccounts();
        if (loggedInAccounts.length > 0) {
            this.emitEvent(EventType.ACQUIRE_TOKEN_START, InteractionType.POPUP, request);
        } else {
            this.emitEvent(EventType.LOGIN_START, InteractionType.POPUP, request);
        }

        // Preflight request
        const validRequest: AuthorizationUrlRequest = this.preflightInteractiveRequest(request, InteractionType.Popup);
        const serverTelemetryManager = this.initializeServerTelemetryManager(ApiId.acquireTokenPopup, validRequest.correlationId);
        
        try {
            // Create auth code request and generate PKCE params
            const authCodeRequest: AuthorizationCodeRequest = await this.initializeAuthorizationCodeRequest(validRequest);

            // Initialize the client
            const authClient: AuthorizationCodeClient = await this.createAuthCodeClient(serverTelemetryManager, validRequest.authority);

            // Create acquire token url.
            const navigateUrl = await authClient.getAuthCodeUrl(validRequest);

            // Create popup interaction handler.
            const interactionHandler = new PopupHandler(authClient, this.browserStorage);

            // Show the UI once the url has been created. Get the window handle for the popup.
            const popupWindow: Window = interactionHandler.initiateAuthRequest(navigateUrl, authCodeRequest, popup);

            // Monitor the window for the hash. Return the string value and close the popup when the hash is received. Default timeout is 60 seconds.
            const hash = await interactionHandler.monitorPopupForHash(popupWindow, this.config.system.windowHashTimeout);

            // Remove throttle if it exists
            ThrottlingUtils.removeThrottle(this.browserStorage, this.config.auth.clientId, authCodeRequest.authority, authCodeRequest.scopes);

            // Handle response from hash string.
            const result = await interactionHandler.handleCodeResponse(hash);

            // If logged in, emit acquire token events
            const isLoggingIn = loggedInAccounts.length > this.getAllAccounts().length;
            if (isLoggingIn) {
                this.emitEvent(EventType.LOGIN_SUCCESS, InteractionType.POPUP, result);
            } else {
                this.emitEvent(EventType.ACQUIRE_TOKEN_SUCCESS, InteractionType.POPUP, result);
            }

            return result;
        } catch (e) {
            if (loggedInAccounts.length > 0) {
                this.emitEvent(EventType.ACQUIRE_TOKEN_FAILURE, InteractionType.POPUP, null, e);
            } else {
                this.emitEvent(EventType.LOGIN_FAILURE, InteractionType.POPUP, null, e);
            }

            serverTelemetryManager.cacheFailedRequest(e);
            this.browserStorage.cleanRequest(validRequest.state);
            throw e;
        }
    }

    // #endregion

    // #region Silent Flow

    /**
     * This function uses a hidden iframe to fetch an authorization code from the eSTS. There are cases where this may not work:
     * - Any browser using a form of Intelligent Tracking Prevention
     * - If there is not an established session with the service
     *
     * In these cases, the request must be done inside a popup or full frame redirect.
     *
     * For the cases where interaction is required, you cannot send a request with prompt=none.
     *
     * If your refresh token has expired, you can use this function to fetch a new set of tokens silently as long as
     * you session on the server still exists.
     * @param {@link AuthorizationUrlRequest}
     *
     * @returns {Promise.<AuthenticationResult>} - a promise that is fulfilled when this function has completed, or rejected if an error was raised. Returns the {@link AuthResponse} object
     */
    async ssoSilent(request: SsoSilentRequest): Promise<AuthenticationResult> {
        this.preflightBrowserEnvironmentCheck();
        this.emitEvent(EventType.SSO_SILENT_START, InteractionType.SILENT, request);
        
        try {
            const silentTokenResult = await this.acquireTokenByIframe(request);
            this.emitEvent(EventType.SSO_SILENT_SUCCESS, InteractionType.SILENT, silentTokenResult);
            return silentTokenResult;
        } catch (e) {
            this.emitEvent(EventType.SSO_SILENT_FAILURE, InteractionType.SILENT, null, e);
            throw e;
        }
    }

    /**
     * This function uses a hidden iframe to fetch an authorization code from the eSTS. To be used for silent refresh token acquisition and renewal.
     * @param {@link AuthorizationUrlRequest}
     * @param request 
     */
    private async acquireTokenByIframe(request: SsoSilentRequest): Promise<AuthenticationResult> {
        // Check that we have some SSO data
        if (StringUtils.isEmpty(request.loginHint) && StringUtils.isEmpty(request.sid) && (!request.account || StringUtils.isEmpty(request.account.username))) {
            throw BrowserAuthError.createSilentSSOInsufficientInfoError();
        }

        // Check that prompt is set to none, throw error if it is set to anything else.
        if (request.prompt && request.prompt !== PromptValue.NONE) {
            throw BrowserAuthError.createSilentPromptValueError(request.prompt);
        }

        // Create silent request
        const silentRequest: AuthorizationUrlRequest = this.initializeAuthorizationRequest({
            ...request,
            prompt: PromptValue.NONE
        }, InteractionType.Silent);

        const serverTelemetryManager = this.initializeServerTelemetryManager(ApiId.ssoSilent, silentRequest.correlationId);

        try {
            // Create auth code request and generate PKCE params
            const authCodeRequest: AuthorizationCodeRequest = await this.initializeAuthorizationCodeRequest(silentRequest);

            // Initialize the client
            const authClient: AuthorizationCodeClient = await this.createAuthCodeClient(serverTelemetryManager, silentRequest.authority);

            // Create authorize request url
            const navigateUrl = await authClient.getAuthCodeUrl(silentRequest);

            return await this.silentTokenHelper(navigateUrl, authCodeRequest, authClient);
        } catch (e) {
            serverTelemetryManager.cacheFailedRequest(e);
            this.browserStorage.cleanRequest(silentRequest.state);
            throw e;
        }
    }

    /**
     * Use this function to obtain a token before every call to the API / resource provider
     *
     * MSAL return's a cached token when available
     * Or it send's a request to the STS to obtain a new token using a refresh token.
     *
     * @param {@link (SilentRequest:type)}
     *
     * To renew idToken, please pass clientId as the only scope in the Authentication Parameters
     * @returns {Promise.<AuthenticationResult>} - a promise that is fulfilled when this function has completed, or rejected if an error was raised. Returns the {@link AuthResponse} object
     *
     */
    protected async acquireTokenByRefreshToken(request: SilentRequest): Promise<AuthenticationResult> {
        this.emitEvent(EventType.ACQUIRE_TOKEN_NETWORK_START, InteractionType.SILENT, request);
        // block the reload if it occurred inside a hidden iframe
        BrowserUtils.blockReloadInHiddenIframes();
        const silentRequest: SilentFlowRequest = {
            ...request,
            ...this.initializeBaseRequest(request)
        };
        const serverTelemetryManager = this.initializeServerTelemetryManager(ApiId.acquireTokenSilent_silentFlow, silentRequest.correlationId);
        try {
            const refreshTokenClient = await this.createRefreshTokenClient(serverTelemetryManager, silentRequest.authority);
            // Send request to renew token. Auth module will throw errors if token cannot be renewed.
            return await refreshTokenClient.acquireTokenByRefreshToken(silentRequest);
        } catch (e) {
            serverTelemetryManager.cacheFailedRequest(e);
            const isServerError = e instanceof ServerError;
            const isInteractionRequiredError = e instanceof InteractionRequiredAuthError;
            const isInvalidGrantError = (e.errorCode === BrowserConstants.INVALID_GRANT_ERROR);
            if (isServerError && isInvalidGrantError && !isInteractionRequiredError) {
                return await this.acquireTokenByIframe(request);
            }
            throw e;
        }
    }

    /**
     * Helper which acquires an authorization code silently using a hidden iframe from given url
     * using the scopes requested as part of the id, and exchanges the code for a set of OAuth tokens.
     * @param navigateUrl
     * @param userRequestScopes
     */
    private async silentTokenHelper(navigateUrl: string, authCodeRequest: AuthorizationCodeRequest, authClient: AuthorizationCodeClient): Promise<AuthenticationResult> {
        // Create silent handler
        const silentHandler = new SilentHandler(authClient, this.browserStorage, this.config.system.loadFrameTimeout);
        // Get the frame handle for the silent request
        const msalFrame = await silentHandler.initiateAuthRequest(navigateUrl, authCodeRequest);
        // Monitor the window for the hash. Return the string value and close the popup when the hash is received. Default timeout is 60 seconds.
        const hash = await silentHandler.monitorIframeForHash(msalFrame, this.config.system.iframeHashTimeout);
        // Handle response from hash string
        return silentHandler.handleCodeResponse(hash);
    }

    // #endregion

    // #region Logout

    /**
     * Use to log out the current user, and redirect the user to the postLogoutRedirectUri.
     * Default behaviour is to redirect the user to `window.location.href`.
     * @param {@link (EndSessionRequest:type)} 
     */
    async logout(logoutRequest?: EndSessionRequest): Promise<void> {
        try {
            this.preflightBrowserEnvironmentCheck();
            this.emitEvent(EventType.LOGOUT_START, InteractionType.REDIRECT, logoutRequest);
            const validLogoutRequest = this.initializeLogoutRequest(logoutRequest);
            const authClient = await this.createAuthCodeClient(null, validLogoutRequest && validLogoutRequest.authority);
            // create logout string and navigate user window to logout. Auth module will clear cache.
            const logoutUri: string = authClient.getLogoutUri(validLogoutRequest);
            this.emitEvent(EventType.LOGOUT_SUCCESS, InteractionType.REDIRECT, validLogoutRequest);
            BrowserUtils.navigateWindow(logoutUri);
        } catch(e) {
            this.emitEvent(EventType.LOGOUT_FAILURE, InteractionType.REDIRECT, null, e);
            throw e;
        }
    }

    // #endregion

    // #region Account APIs

    /**
     * Returns all accounts that MSAL currently has data for.
     * (the account object is created at the time of successful login)
     * or empty array when no accounts are found
     * @returns {@link AccountInfo[]} - Array of account objects in cache
     */
    getAllAccounts(): AccountInfo[] {
        return this.isBrowserEnvironment ? this.browserStorage.getAllAccounts() : [];
    }

    /**
     * Returns the signed in account matching username.
     * (the account object is created at the time of successful login)
     * or null when no matching account is found.
     * This API is provided for convenience but getAccountById should be used for best reliability
     * @returns {@link AccountInfo} - the account object stored in MSAL
     */
    getAccountByUsername(userName: string): AccountInfo|null {
        const allAccounts = this.getAllAccounts();
        if (!StringUtils.isEmpty(userName) && allAccounts && allAccounts.length) {
            return allAccounts.filter(accountObj => accountObj.username.toLowerCase() === userName.toLowerCase())[0] || null;
        } else {
            return null;
        }
    }

    /**
     * Returns the signed in account matching homeAccountId.
     * (the account object is created at the time of successful login)
     * or null when no matching account is found
     * @returns {@link AccountInfo} - the account object stored in MSAL
     */
    getAccountByHomeId(homeAccountId: string): AccountInfo|null {
        const allAccounts = this.getAllAccounts();
        if (!StringUtils.isEmpty(homeAccountId) && allAccounts && allAccounts.length) {
            return allAccounts.filter(accountObj => accountObj.homeAccountId === homeAccountId)[0] || null;
        } else {
            return null;
        }
    }

    // #endregion

    // #region Helpers

    /**
     *
     * Use to get the redirect uri configured in MSAL or null.
     * @returns {string} redirect URL
     *
     */
    protected getRedirectUri(requestRedirectUri?: string): string {
        return requestRedirectUri || this.config.auth.redirectUri || BrowserUtils.getCurrentUri();
    }

    /**
     * Use to get the post logout redirect uri configured in MSAL or null.
     *
     * @returns {string} post logout redirect URL
     */
    protected getPostLogoutRedirectUri(requestPostLogoutRedirectUri?: string): string {
        return requestPostLogoutRedirectUri || this.config.auth.postLogoutRedirectUri || BrowserUtils.getCurrentUri();
    }

    /**
     * Used to get a discovered version of the default authority.
     */
    protected async getDiscoveredDefaultAuthority(): Promise<Authority> {
        if (!this.defaultAuthority) {
            this.defaultAuthority = await AuthorityFactory.createDiscoveredInstance(this.config.auth.authority, this.config.system.networkClient, this.config.auth.protocolMode);
        }
        return this.defaultAuthority;
    }

    /**
     * Helper to check whether interaction is in progress.
     */
    protected interactionInProgress(): boolean {
        // Check whether value in cache is present and equal to expected value
        return (this.browserStorage.getItem(this.browserStorage.generateCacheKey(BrowserConstants.INTERACTION_STATUS_KEY), CacheSchemaType.TEMPORARY) as string) === BrowserConstants.INTERACTION_IN_PROGRESS_VALUE;
    }

    /**
     * Creates an Authorization Code Client with the given authority, or the default authority.
     * @param authorityUrl 
     */
    protected async createAuthCodeClient(serverTelemetryManager: ServerTelemetryManager, authorityUrl?: string): Promise<AuthorizationCodeClient> {
        // Create auth module.
        const clientConfig = await this.getClientConfiguration(serverTelemetryManager, authorityUrl);
        return new AuthorizationCodeClient(clientConfig);
    }

    /**
     * Creates an Silent Flow Client with the given authority, or the default authority.
     * @param authorityUrl 
     */
    protected async createSilentFlowClient(serverTelemetryManager: ServerTelemetryManager, authorityUrl?: string): Promise<SilentFlowClient> {
        // Create auth module.
        const clientConfig = await this.getClientConfiguration(serverTelemetryManager, authorityUrl);
        return new SilentFlowClient(clientConfig);
    }

    /**
     * Creates a Refresh Client with the given authority, or the default authority.
     * @param authorityUrl 
     */
    protected async createRefreshTokenClient(serverTelemetryManager: ServerTelemetryManager, authorityUrl?: string): Promise<RefreshTokenClient> {
        // Create auth module.
        const clientConfig = await this.getClientConfiguration(serverTelemetryManager, authorityUrl);
        return new RefreshTokenClient(clientConfig);
    }

    /**
     * Creates a Client Configuration object with the given request authority, or the default authority.
     * @param requestAuthority 
     */
    protected async getClientConfiguration(serverTelemetryManager: ServerTelemetryManager, requestAuthority?: string): Promise<ClientConfiguration> {
        // If the requestAuthority is passed and is not equivalent to the default configured authority, create new authority and discover endpoints. Return default authority otherwise.
        const discoveredAuthority = (!StringUtils.isEmpty(requestAuthority) && requestAuthority !== this.config.auth.authority) ? await AuthorityFactory.createDiscoveredInstance(requestAuthority, this.config.system.networkClient, this.config.auth.protocolMode) 
            : await this.getDiscoveredDefaultAuthority();
        return {
            authOptions: {
                clientId: this.config.auth.clientId,
                authority: discoveredAuthority,
                knownAuthorities: this.config.auth.knownAuthorities,
                cloudDiscoveryMetadata: this.config.auth.cloudDiscoveryMetadata,
                clientCapabilities: this.config.auth.clientCapabilities,
                protocolMode: this.config.auth.protocolMode
            },
            systemOptions: {
                tokenRenewalOffsetSeconds: this.config.system.tokenRenewalOffsetSeconds
            },
            loggerOptions: {
                loggerCallback: this.config.system.loggerOptions.loggerCallback,
                piiLoggingEnabled: this.config.system.loggerOptions.piiLoggingEnabled
            },
            cryptoInterface: this.browserCrypto,
            networkInterface: this.networkClient,
            storageInterface: this.browserStorage,
            serverTelemetryManager: serverTelemetryManager,
            libraryInfo: {
                sku: BrowserConstants.MSAL_SKU,
                version: version,
                cpu: "",
                os: ""
            }
        };
    }

    /**
     * Helper to validate app environment before making a request.
     */
    protected preflightInteractiveRequest(request: RedirectRequest|PopupRequest, interactionType: InteractionType): AuthorizationUrlRequest {
        // block the reload if it occurred inside a hidden iframe
        BrowserUtils.blockReloadInHiddenIframes();

        // Check if interaction is in progress. Throw error if true.
        if (this.interactionInProgress()) {
            throw BrowserAuthError.createInteractionInProgressError();
        }
        
        return this.initializeAuthorizationRequest(request, interactionType);
    }

    /**
     * Helper to validate app environment before making a silent request
     * * @param request 
     */
    protected preflightBrowserEnvironmentCheck(): void {
        // Block request if not in browser environment
        BrowserUtils.blockNonBrowserEnvironment(this.isBrowserEnvironment);

        // block the reload if it occurred inside a hidden iframe
        BrowserUtils.blockReloadInHiddenIframes();
    }

    /**
     * Initializer function for all request APIs
     * @param request 
     */
    protected initializeBaseRequest(request: BaseAuthRequest): BaseAuthRequest {
        const validatedRequest: BaseAuthRequest = {
            ...request
        };

        if (StringUtils.isEmpty(validatedRequest.authority)) {
            validatedRequest.authority = this.config.auth.authority;
        }

        validatedRequest.correlationId = (request && request.correlationId) || this.browserCrypto.createNewGuid();

        return validatedRequest;
    }

    protected initializeServerTelemetryManager(apiId: number, correlationId: string, forceRefresh?: boolean): ServerTelemetryManager {
        const telemetryPayload: ServerTelemetryRequest = {
            clientId: this.config.auth.clientId,
            correlationId: correlationId,
            apiId: apiId,
            forceRefresh: forceRefresh || false
        };

        return new ServerTelemetryManager(telemetryPayload, this.browserStorage);
    }

    /**
     * Generates a request that will contain the openid and profile scopes.
     * @param request 
     */
    protected setDefaultScopes(request: AuthorizationUrlRequest|RedirectRequest|PopupRequest|SsoSilentRequest): AuthorizationUrlRequest {
        return {
            ...request,
            scopes: [...((request && request.scopes) || [])]
        };
    }

    /**
     * Helper to initialize required request parameters for interactive APIs and ssoSilent()
     * @param request
     */
    protected initializeAuthorizationRequest(request: AuthorizationUrlRequest|RedirectRequest|PopupRequest|SsoSilentRequest, interactionType: InteractionType): AuthorizationUrlRequest {
        let validatedRequest: AuthorizationUrlRequest = {
            ...request,
            ...this.setDefaultScopes(request)
        };

        validatedRequest.redirectUri = this.getRedirectUri(validatedRequest.redirectUri);

        // Check for ADAL SSO
        if (StringUtils.isEmpty(validatedRequest.loginHint)) {
            // Only check for adal token if no SSO params are being used
            const adalIdTokenString = this.browserStorage.getItem(PersistentCacheKeys.ADAL_ID_TOKEN, CacheSchemaType.TEMPORARY) as string;
            if (!StringUtils.isEmpty(adalIdTokenString)) {
                const adalIdToken = new IdToken(adalIdTokenString, this.browserCrypto);
                this.browserStorage.removeItem(PersistentCacheKeys.ADAL_ID_TOKEN);
                if (adalIdToken.claims && adalIdToken.claims.upn) {
                    validatedRequest.loginHint = adalIdToken.claims.upn;
                }
            }
        }

        const browserState: BrowserStateObject = {
            interactionType: interactionType
        };

        validatedRequest.state = ProtocolUtils.setRequestState(
            this.browserCrypto,
            (request && request.state) || "",
            browserState
        );

        if (StringUtils.isEmpty(validatedRequest.nonce)) {
            validatedRequest.nonce = this.browserCrypto.createNewGuid();
        }

        validatedRequest.responseMode = ResponseMode.FRAGMENT;

        validatedRequest = {	
            ...validatedRequest,	
            ...this.initializeBaseRequest(validatedRequest)	
        };

        this.browserStorage.updateCacheEntries(validatedRequest.state, validatedRequest.nonce, validatedRequest.authority);

        return validatedRequest;
    }

    /**
     * Generates an auth code request tied to the url request.
     * @param request 
     */
    protected async initializeAuthorizationCodeRequest(request: AuthorizationUrlRequest): Promise<AuthorizationCodeRequest> {
        const generatedPkceParams = await this.browserCrypto.generatePkceCodes();

        const authCodeRequest: AuthorizationCodeRequest = {
            ...request,
            redirectUri: request.redirectUri,
            code: "",
            codeVerifier: generatedPkceParams.verifier
        };

        request.codeChallenge = generatedPkceParams.challenge;
        request.codeChallengeMethod = Constants.S256_CODE_CHALLENGE_METHOD;

        return authCodeRequest;
    }

    /**
     * Initializer for the logout request.
     * @param logoutRequest 
     */
    protected initializeLogoutRequest(logoutRequest?: EndSessionRequest): EndSessionRequest {
        const validLogoutRequest = {
            ...logoutRequest
        };
        if (StringUtils.isEmpty(validLogoutRequest.authority)) {
            validLogoutRequest.authority = this.config.auth.authority;
        }

        validLogoutRequest.correlationId = (validLogoutRequest && validLogoutRequest.correlationId) || this.browserCrypto.createNewGuid();

        validLogoutRequest.postLogoutRedirectUri = this.getPostLogoutRedirectUri(logoutRequest ? logoutRequest.postLogoutRedirectUri : "");
        
        return validLogoutRequest;
    }

    /**
     * Emits events by calling callback with event message
     * @param eventType 
     * @param interactionType 
     * @param payload 
     * @param error 
     */
    protected emitEvent(eventType: EventType, interactionType?: InteractionType, payload?: EventPayload, error?: EventError) {
        if (this.isBrowserEnvironment) {
            const message: EventMessage = {
                eventType: eventType,
                interactionType: interactionType || null,
                payload: payload || null,
                error: error || null,
                timestamp: Date.now()
            };
    
            this.logger.info(`Emitting event: ${eventType}`);
    
            this.eventCallbacks.forEach((callback) => {
                this.logger.verbose(`Emitting event to callback: ${eventType}`);
                callback.apply(null, [message]);
            });
        }
    }

    /**
     * Adds event callbacks to array
     * @param callback 
     */
    addEventCallback(callback: EventCallbackFunction) {
        if (this.isBrowserEnvironment) {
            this.logger.verbose("Event callback registered");
            this.eventCallbacks.push(callback);
        }
    }

    // #endregion
}<|MERGE_RESOLUTION|>--- conflicted
+++ resolved
@@ -270,21 +270,17 @@
      */
     async acquireTokenRedirect(request: RedirectRequest): Promise<void> {
         // Preflight request
-<<<<<<< HEAD
         this.preflightBrowserEnvironmentCheck();
 
         // If logged in, emit acquire token events
         const isLoggedIn = this.getAllAccounts().length > 0;
         if (isLoggedIn) {
-            this.emitEvent(EventType.ACQUIRE_TOKEN_START, InteractionType.REDIRECT, request);
+            this.emitEvent(EventType.ACQUIRE_TOKEN_START, InteractionType.Redirect, request);
         } else {
-            this.emitEvent(EventType.LOGIN_START, InteractionType.REDIRECT, request);
+            this.emitEvent(EventType.LOGIN_START, InteractionType.Redirect, request);
         }
         
-        const validRequest: AuthorizationUrlRequest = this.preflightInteractiveRequest(request, InteractionType.REDIRECT);
-=======
         const validRequest: AuthorizationUrlRequest = this.preflightInteractiveRequest(request, InteractionType.Redirect);
->>>>>>> 6b0becf0
         const serverTelemetryManager = this.initializeServerTelemetryManager(ApiId.acquireTokenRedirect, validRequest.correlationId);
         
         try {
