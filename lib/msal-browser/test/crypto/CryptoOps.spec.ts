--- conflicted
+++ resolved
@@ -5,12 +5,8 @@
 import { createHash } from "crypto";
 import { AuthenticationScheme, BaseAuthRequest, PkceCodes } from "@azure/msal-common";
 import { DatabaseStorage } from "../../src/cache/DatabaseStorage";
-<<<<<<< HEAD
 import { CRYPTO_KEY_CONFIG } from "../../src/utils/CryptoConstants";
-
-=======
-import { BrowserAuthError, BrowserAuthErrorMessage } from "../../src";
->>>>>>> 04c68504
+import { BrowserAuthError } from "../../src";
 const msrCrypto = require("../polyfills/msrcrypto.min");
 
 
