/*
 * Copyright (c) Microsoft Corporation. All rights reserved.
 * Licensed under the MIT License.
 */

import { PkceCodes, AuthorityFactory, CommonAuthorizationCodeRequest, Constants, AuthorizationCodeClient, ProtocolMode, Logger, AuthenticationScheme, AuthorityOptions, ClientConfiguration, ServerAuthorizationTokenResponse } from "@azure/msal-common";
import sinon from "sinon";
import { SilentHandler } from "../../src/interaction_handler/SilentHandler";
import { Configuration, buildConfiguration } from "../../src/config/Configuration";
<<<<<<< HEAD
import { TEST_CONFIG, testNavUrl, TEST_URIS, RANDOM_TEST_GUID, TEST_POP_VALUES, DECRYPTED_BOUND_RT_AUTHENTICATION_RESULT_DEFAULT_SCOPES } from "../utils/StringConstants";
=======
import { TEST_CONFIG, testNavUrl, TEST_URIS, RANDOM_TEST_GUID, TEST_POP_VALUES, AUTHENTICATION_RESULT } from "../utils/StringConstants";
>>>>>>> 02477e5f
import { InteractionHandler } from "../../src/interaction_handler/InteractionHandler";
import { BrowserAuthError } from "../../src/error/BrowserAuthError";
import { CryptoOps } from "../../src/crypto/CryptoOps";
import { TestStorageManager } from "../cache/TestStorageManager";
import { BrowserCacheManager } from "../../src/cache/BrowserCacheManager";

const DEFAULT_IFRAME_TIMEOUT_MS = 6000;

const testPkceCodes = {
    challenge: "TestChallenge",
    verifier: "TestVerifier"
} as PkceCodes;

const testNetworkResult = {
    testParam: "testValue"
};

const defaultTokenRequest: CommonAuthorizationCodeRequest = {
    redirectUri: `${TEST_URIS.DEFAULT_INSTANCE}/`,
    code: "thisIsATestCode",
    scopes: TEST_CONFIG.DEFAULT_SCOPES,
    codeVerifier: TEST_CONFIG.TEST_VERIFIER,
    authority: `${Constants.DEFAULT_AUTHORITY}/`,
    correlationId: RANDOM_TEST_GUID,
    authenticationScheme: AuthenticationScheme.BEARER
};

const networkInterface = {
    sendGetRequestAsync<T>(): T {
        return {} as T;
    },
    sendPostRequestAsync<T>(): T {
        return {} as T;
    },
};

describe("SilentHandler.ts Unit Tests", () => {
    let browserStorage: BrowserCacheManager;
    let authCodeModule: AuthorizationCodeClient;
    let browserRequestLogger: Logger;
    beforeEach(() => {
        const appConfig: Configuration = {
            auth: {
                clientId: TEST_CONFIG.MSAL_CLIENT_ID
            }
        };
        const configObj = buildConfiguration(appConfig, true);
        const authorityOptions: AuthorityOptions = {
            protocolMode: ProtocolMode.AAD,
            knownAuthorities: [],
            cloudDiscoveryMetadata: "",
            authorityMetadata: ""
        }
        const authorityInstance = AuthorityFactory.createInstance(configObj.auth.authority, networkInterface, browserStorage, authorityOptions);
        const authConfig: ClientConfiguration = {
            authOptions: {
                ...configObj.auth,
                authority: authorityInstance,
            },
            systemOptions: {
                tokenRenewalOffsetSeconds:
                    configObj.system.tokenRenewalOffsetSeconds
            },
            cryptoInterface: {
                createNewGuid: (): string => {
                    return "newGuid";
                },
                base64Decode: (input: string): string => {
                    return "testDecodedString";
                },
                base64Encode: (input: string): string => {
                    return "testEncodedString";
                },
                generatePkceCodes: async (): Promise<PkceCodes> => {
                    return testPkceCodes;
                },
                getPublicKeyThumbprint: async (): Promise<string> => {
                    return TEST_POP_VALUES.ENCODED_REQ_CNF;
                },
                signJwt: async (): Promise<string> => {
                    return "signedJwt";
                },
<<<<<<< HEAD
                async getAsymmetricPublicKey(): Promise<string> {
                    return TEST_POP_VALUES.KID;
                },
                async decryptBoundTokenResponse(): Promise<ServerAuthorizationTokenResponse> {
                    return DECRYPTED_BOUND_RT_AUTHENTICATION_RESULT_DEFAULT_SCOPES;
=======
                getAsymmetricPublicKey: async (): Promise<string> => {
                    return TEST_POP_VALUES.DECODED_STK_JWK_THUMBPRINT
                },
                decryptBoundTokenResponse: async (): Promise<ServerAuthorizationTokenResponse | null> => {
                    return AUTHENTICATION_RESULT.body;
>>>>>>> 02477e5f
                }
            },
            networkInterface: {
                sendGetRequestAsync: async (): Promise<any> => {
                    return testNetworkResult;
                },
                sendPostRequestAsync: async (): Promise<any> => {
                    return testNetworkResult;
                },
            },
            loggerOptions: {
                loggerCallback: (): void => {},
                piiLoggingEnabled: true,
            },
        };
        authConfig.storageInterface = new TestStorageManager(TEST_CONFIG.MSAL_CLIENT_ID, authConfig.cryptoInterface!);
        authCodeModule = new AuthorizationCodeClient(authConfig);
        const browserCrypto = new CryptoOps();
        const logger = new Logger(authConfig.loggerOptions!);
        browserStorage = new BrowserCacheManager(TEST_CONFIG.MSAL_CLIENT_ID, configObj.cache, browserCrypto, logger);
        browserRequestLogger = new Logger(authConfig.loggerOptions!);
    });

    afterEach(() => {
        sinon.restore();
    });

    describe("Constructor", () => {

        it("creates a subclass of InteractionHandler called SilentHandler", () => {
            const silentHandler = new SilentHandler(authCodeModule, browserStorage, defaultTokenRequest, browserRequestLogger, DEFAULT_IFRAME_TIMEOUT_MS);
            expect(silentHandler instanceof SilentHandler).toBe(true);
            expect(silentHandler instanceof InteractionHandler).toBe(true);
        });
    });

    describe("initiateAuthRequest()", () => {

        it("throws error if requestUrl is empty", async () => {
            const silentHandler = new SilentHandler(authCodeModule, browserStorage, defaultTokenRequest, browserRequestLogger, DEFAULT_IFRAME_TIMEOUT_MS);
            await expect(silentHandler.initiateAuthRequest("")).rejects.toMatchObject(BrowserAuthError.createEmptyNavigationUriError());
            //@ts-ignore
            await expect(silentHandler.initiateAuthRequest(null)).rejects.toMatchObject(BrowserAuthError.createEmptyNavigationUriError());
        });

        it("Creates a frame asynchronously when created with default timeout", async () => {
            const silentHandler = new SilentHandler(authCodeModule, browserStorage, defaultTokenRequest, browserRequestLogger, DEFAULT_IFRAME_TIMEOUT_MS);
            const loadFrameSpy = sinon.spy(silentHandler, <any>"loadFrame");
            const authFrame = await silentHandler.initiateAuthRequest(testNavUrl);
            expect(loadFrameSpy.called).toBe(true);
            expect(authFrame instanceof HTMLIFrameElement).toBe(true);
        }, DEFAULT_IFRAME_TIMEOUT_MS + 1000);

        it("Creates a frame synchronously when created with a timeout of 0", async () => {
            const silentHandler = new SilentHandler(authCodeModule, browserStorage, defaultTokenRequest, browserRequestLogger, 0);
            const loadFrameSyncSpy = sinon.spy(silentHandler, <any>"loadFrameSync");
            const loadFrameSpy = sinon.spy(silentHandler, <any>"loadFrame");
            const authFrame = await silentHandler.initiateAuthRequest(testNavUrl);
            expect(loadFrameSyncSpy.calledOnce).toBe(true);
            expect(loadFrameSpy.called).toBe(false);
            expect(authFrame instanceof HTMLIFrameElement).toBe(true);
        });
    });

    describe("monitorIframeForHash", () => {
        it("times out", done => {
            const iframe = {
                contentWindow: {
                    // @ts-ignore
                    location: null // example of scenario that would never otherwise resolve
                }
            };

            const silentHandler = new SilentHandler(authCodeModule, browserStorage, defaultTokenRequest, browserRequestLogger, DEFAULT_IFRAME_TIMEOUT_MS);
            // @ts-ignore
            silentHandler.monitorIframeForHash(iframe, 500)
                .catch(() => {
                    done();
                });
        });

        it("times out when event loop is suspended", done => {
            jest.setTimeout(5000);

            const iframe = {
                contentWindow: {
                    location: {
                        href: "http://localhost",
                        hash: ""
                    }
                }
            };

            const silentHandler = new SilentHandler(authCodeModule, browserStorage, defaultTokenRequest, browserRequestLogger, DEFAULT_IFRAME_TIMEOUT_MS);
            // @ts-ignore
            silentHandler.monitorIframeForHash(iframe, 2000)
                .catch(() => {
                    done();
                });

            setTimeout(() => {
                iframe.contentWindow.location = {
                    href: "http://localhost/#/code=hello",
                    hash: "#code=hello"
                };
            }, 1600);

            /**
             * This code mimics the JS event loop being synchonously paused (e.g. tab suspension) midway through polling the iframe.
             * If the event loop is suspended for longer than the configured timeout,
             * the polling operation should throw an error for a timeout.
             */
            const startPauseDelay = 200;
            const pauseDuration = 3000;
            setTimeout(() => {
                Atomics.wait(new Int32Array(new SharedArrayBuffer(4)), 0, 0, pauseDuration);
            }, startPauseDelay);
        });

        it("returns hash", done => {
            const iframe = {
                contentWindow: {
                    location: {
                        href: "http://localhost",
                        hash: ""
                    }
                }
            };

            const silentHandler = new SilentHandler(authCodeModule, browserStorage, defaultTokenRequest, browserRequestLogger, DEFAULT_IFRAME_TIMEOUT_MS);
            // @ts-ignore
            silentHandler.monitorIframeForHash(iframe, 1000)
                .then((hash: string) => {
                    expect(hash).toEqual("#code=hello");
                    done();
                });

            setTimeout(() => {
                iframe.contentWindow.location = {
                    href: "http://localhost/#code=hello",
                    hash: "#code=hello"
                };
            }, 500);
        });
    });
});<|MERGE_RESOLUTION|>--- conflicted
+++ resolved
@@ -7,11 +7,7 @@
 import sinon from "sinon";
 import { SilentHandler } from "../../src/interaction_handler/SilentHandler";
 import { Configuration, buildConfiguration } from "../../src/config/Configuration";
-<<<<<<< HEAD
 import { TEST_CONFIG, testNavUrl, TEST_URIS, RANDOM_TEST_GUID, TEST_POP_VALUES, DECRYPTED_BOUND_RT_AUTHENTICATION_RESULT_DEFAULT_SCOPES } from "../utils/StringConstants";
-=======
-import { TEST_CONFIG, testNavUrl, TEST_URIS, RANDOM_TEST_GUID, TEST_POP_VALUES, AUTHENTICATION_RESULT } from "../utils/StringConstants";
->>>>>>> 02477e5f
 import { InteractionHandler } from "../../src/interaction_handler/InteractionHandler";
 import { BrowserAuthError } from "../../src/error/BrowserAuthError";
 import { CryptoOps } from "../../src/crypto/CryptoOps";
@@ -94,19 +90,11 @@
                 signJwt: async (): Promise<string> => {
                     return "signedJwt";
                 },
-<<<<<<< HEAD
-                async getAsymmetricPublicKey(): Promise<string> {
-                    return TEST_POP_VALUES.KID;
-                },
-                async decryptBoundTokenResponse(): Promise<ServerAuthorizationTokenResponse> {
-                    return DECRYPTED_BOUND_RT_AUTHENTICATION_RESULT_DEFAULT_SCOPES;
-=======
                 getAsymmetricPublicKey: async (): Promise<string> => {
                     return TEST_POP_VALUES.DECODED_STK_JWK_THUMBPRINT
                 },
-                decryptBoundTokenResponse: async (): Promise<ServerAuthorizationTokenResponse | null> => {
-                    return AUTHENTICATION_RESULT.body;
->>>>>>> 02477e5f
+                decryptBoundTokenResponse: async (): Promise<ServerAuthorizationTokenResponse> => {
+                    return DECRYPTED_BOUND_RT_AUTHENTICATION_RESULT_DEFAULT_SCOPES;
                 }
             },
             networkInterface: {
