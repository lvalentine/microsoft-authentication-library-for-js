--- conflicted
+++ resolved
@@ -395,36 +395,9 @@
                         return input;
                 }
             };
-<<<<<<< HEAD
 
             testServerParams.scope = "openid profile offline_access";
 
-=======
-            responseHandler = new ResponseHandler(TEST_CONFIG.MSAL_CLIENT_ID, cacheStorage, cacheHelpers, cryptoInterface, logger);
-            const expectedTokenResponse: TokenResponse = {
-                uniqueId: idToken.claims.oid,
-                tenantId: idToken.claims.tid,
-                scopes: TEST_CONFIG.DEFAULT_SCOPES,
-                tokenType: TEST_CONFIG.TOKEN_TYPE_BEARER,
-                idToken: idToken.rawIdToken,
-                idTokenClaims: idToken.claims,
-                accessToken: TEST_TOKENS.ACCESS_TOKEN,
-                refreshToken: TEST_TOKENS.REFRESH_TOKEN,
-                expiresOn: null,
-                account: testAccount,
-                userRequestState: ""
-            };
-            const testServerParams: ServerAuthorizationTokenResponse = {
-                token_type: TEST_CONFIG.TOKEN_TYPE_BEARER,
-                scope: "openid profile offline_access",
-                expires_in: TEST_TOKEN_LIFETIMES.DEFAULT_EXPIRES_IN,
-                ext_expires_in: TEST_TOKEN_LIFETIMES.DEFAULT_EXPIRES_IN,
-                access_token: TEST_TOKENS.ACCESS_TOKEN,
-                refresh_token: TEST_TOKENS.REFRESH_TOKEN,
-                id_token: TEST_TOKENS.IDTOKEN_V2
-            };
-            const testResource = "https://login.contoso.com/endpt";
->>>>>>> 8b6cf5bb
             cacheStorage.setItem(cacheHelpers.generateNonceKey(RANDOM_TEST_GUID), idToken.claims.nonce);
             cacheStorage.setItem(PersistentCacheKeys.CLIENT_INFO, TEST_DATA_CLIENT_INFO.TEST_RAW_CLIENT_INFO);
             cacheStorage.setItem(cacheHelpers.generateAcquireTokenAccountKey(TEST_DATA_CLIENT_INFO.TEST_HOME_ACCOUNT_ID), JSON.stringify(testAccount));
