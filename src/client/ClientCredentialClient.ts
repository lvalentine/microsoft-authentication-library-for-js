/*
 * Copyright (c) Microsoft Corporation. All rights reserved.
 * Licensed under the MIT License.
 */

import { ClientConfiguration } from "../config/ClientConfiguration";
import { BaseClient } from "./BaseClient";
import { Authority } from "../authority/Authority";
import { RequestParameterBuilder } from "../request/RequestParameterBuilder";
import { ScopeSet } from "../request/ScopeSet";
import { GrantType , CredentialType } from "../utils/Constants";
import { ResponseHandler } from "../response/ResponseHandler";
import { AuthenticationResult } from "../response/AuthenticationResult";
import { ClientCredentialRequest } from "../request/ClientCredentialRequest";
import { CredentialFilter, CredentialCache } from "../cache/utils/CacheTypes";

import { AccessTokenEntity } from "../cache/entities/AccessTokenEntity";
import { TimeUtils } from "../utils/TimeUtils";
import { StringUtils } from "../utils/StringUtils";
import { RequestThumbprint } from "../network/RequestThumbprint";
import { ClientAuthError } from "../error/ClientAuthError";

/**
 * OAuth2.0 client credential grant
 */
export class ClientCredentialClient extends BaseClient {

    private scopeSet: ScopeSet;

    constructor(configuration: ClientConfiguration) {
        super(configuration);
    }

    /**
     * Public API to acquire a token with ClientCredential Flow for Confidential clients
     * @param request
     */
    public async acquireToken(request: ClientCredentialRequest): Promise<AuthenticationResult | null> {

        this.scopeSet = new ScopeSet(request.scopes || []);

        if (request.skipCache) {
            return await this.executeTokenRequest(request, this.authority);
        }

        const cachedAuthenticationResult = await this.getCachedAuthenticationResult();
        if (cachedAuthenticationResult != null) {
            return cachedAuthenticationResult;
        } else {
            return await this.executeTokenRequest(request, this.authority);
        }
    }

    /**
     * looks up cache if the tokens are cached already
     */
    private async getCachedAuthenticationResult(): Promise<AuthenticationResult | null> {
        const cachedAccessToken = this.readAccessTokenFromCache();
        if (!cachedAccessToken ||
            TimeUtils.isTokenExpired(cachedAccessToken.expiresOn, this.config.systemOptions.tokenRenewalOffsetSeconds)) {
            return null;
        }

        return await ResponseHandler.generateAuthenticationResult(
            this.cryptoUtils,
            this.authority,
            {
                account: null,
                idToken: null,
                accessToken: cachedAccessToken,
                refreshToken: null,
                appMetadata: null
            },
            true
        );
    }

    /**
     * Reads access token from the cache
     * TODO: Move this call to cacheManager instead
     */
    private readAccessTokenFromCache(): AccessTokenEntity | null {
        const accessTokenFilter: CredentialFilter = {
            homeAccountId: "",
            environment: this.authority.canonicalAuthorityUrlComponents.HostNameAndPort,
            credentialType: CredentialType.ACCESS_TOKEN,
            clientId: this.config.authOptions.clientId,
            realm: this.authority.tenant,
            target: this.scopeSet.printScopesLowerCase()
        };
        const credentialCache: CredentialCache = this.cacheManager.getCredentialsFilteredBy(accessTokenFilter);
        const accessTokens = Object.keys(credentialCache.accessTokens).map(key => credentialCache.accessTokens[key]);
        if (accessTokens.length < 1) {
            return null;
        } else if (accessTokens.length > 1) {
            throw ClientAuthError.createMultipleMatchingTokensInCacheError();
        }
        return accessTokens[0] as AccessTokenEntity;
    }

    /**
     * Makes a network call to request the token from the service
     * @param request
     * @param authority
     */
    private async executeTokenRequest(request: ClientCredentialRequest, authority: Authority)
        : Promise<AuthenticationResult | null> {

        const requestBody = this.createTokenRequestBody(request);
        const headers: Record<string, string> = this.createDefaultTokenRequestHeaders();
        const thumbprint: RequestThumbprint = {
            clientId: this.config.authOptions.clientId,
            authority: request.authority,
            scopes: request.scopes
        };

        const response = await this.executePostToTokenEndpoint(authority.tokenEndpoint, requestBody, headers, thumbprint);

        const responseHandler = new ResponseHandler(
            this.config.authOptions.clientId,
            this.cacheManager,
            this.cryptoUtils,
            this.logger,
            this.config.serializableCache,
            this.config.persistencePlugin
        );

        responseHandler.validateTokenResponse(response.body);
        const tokenResponse = await responseHandler.handleServerTokenResponse(
            response.body,
            this.authority,
            request.resourceRequestMethod,
            request.resourceRequestUri,
<<<<<<< HEAD
            null,
=======
            undefined,
            undefined,
>>>>>>> 16e91182
            request.scopes
        );

        return tokenResponse;
    }

    /**
     * generate the request to the server in the acceptable format
     * @param request
     */
    private createTokenRequestBody(request: ClientCredentialRequest): string {
        const parameterBuilder = new RequestParameterBuilder();

        parameterBuilder.addClientId(this.config.authOptions.clientId);

        parameterBuilder.addScopes(request.scopes, false);

        parameterBuilder.addGrantType(GrantType.CLIENT_CREDENTIALS_GRANT);

        const correlationId = request.correlationId || this.config.cryptoInterface.createNewGuid();
        parameterBuilder.addCorrelationId(correlationId);

        if (this.config.clientCredentials.clientSecret) {
            parameterBuilder.addClientSecret(this.config.clientCredentials.clientSecret);
        }

        if (this.config.clientCredentials.clientAssertion) {
            const clientAssertion = this.config.clientCredentials.clientAssertion;
            parameterBuilder.addClientAssertion(clientAssertion.assertion);
            parameterBuilder.addClientAssertionType(clientAssertion.assertionType);
        }

        if (!StringUtils.isEmpty(request.claims) || this.config.authOptions.clientCapabilities && this.config.authOptions.clientCapabilities.length > 0) {
            parameterBuilder.addClaims(request.claims, this.config.authOptions.clientCapabilities);
        }

        return parameterBuilder.createQueryString();
    }
}<|MERGE_RESOLUTION|>--- conflicted
+++ resolved
@@ -131,12 +131,7 @@
             this.authority,
             request.resourceRequestMethod,
             request.resourceRequestUri,
-<<<<<<< HEAD
             null,
-=======
-            undefined,
-            undefined,
->>>>>>> 16e91182
             request.scopes
         );
 
