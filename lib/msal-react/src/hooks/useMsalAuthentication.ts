--- conflicted
+++ resolved
@@ -73,12 +73,8 @@
     }, [instance, logger]);
 
     useEffect(() => {
-<<<<<<< HEAD
-        if (!hasBeenCalled && !isAuthenticated && inProgress === InteractionStatus.None) {
+        if (!hasBeenCalled && !error && !isAuthenticated && inProgress === InteractionStatus.None) {
             logger.info("useMsalAuthentication - No user is authenticated, attempting to login");
-=======
-        if (!hasBeenCalled && !error && !isAuthenticated && inProgress === InteractionStatus.None) {
->>>>>>> 02a34c09
             // Ensure login is only called one time from within this hook, any subsequent login attempts should use the callback returned
             setHasBeenCalled(true);
             login().catch(() => {
@@ -86,11 +82,7 @@
                 return;
             });
         }
-<<<<<<< HEAD
-    }, [isAuthenticated, inProgress, hasBeenCalled, login, logger]);
-=======
-    }, [isAuthenticated, inProgress, error, hasBeenCalled, login]);
->>>>>>> 02a34c09
+    }, [isAuthenticated, inProgress, error, hasBeenCalled, login, logger]);
 
     return { login, result, error };
 }