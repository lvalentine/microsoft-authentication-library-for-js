/*
 * Copyright (c) Microsoft Corporation. All rights reserved.
 * Licensed under the MIT License.
 */

import { Configuration } from "../config/Configuration";
import { Logger, AuthenticationResult } from "@azure/msal-common";
import { BrokerHandshakeRequest } from "./BrokerHandshakeRequest";
import { BrokerHandshakeResponse } from "./BrokerHandshakeResponse";
import { PopupRequest } from "../request/PopupRequest";
import { RedirectRequest } from "../request/RedirectRequest";
import { BrokerAuthRequest } from "./BrokerAuthRequest";
import { InteractionType } from "../utils/BrowserConstants";
import { BrokerRedirectResponse } from "./BrokerRedirectResponse";
import { BrokerAuthResult } from "./BrokerAuthResult";
import { BrowserStorage } from "../cache/BrowserStorage";
import { BrowserAuthError } from "../error/BrowserAuthError";
<<<<<<< HEAD
import { SilentRequest } from "../request/SilentRequest";
=======
import { version } from "../../package.json";
>>>>>>> 767995dc

const DEFAULT_MESSAGE_TIMEOUT = 2000;
const DEFAULT_POPUP_MESSAGE_TIMEOUT = 60000;
/**
 * Embedded application in a broker scenario.
 */
export class EmbeddedClientApplication {
    private logger: Logger;
    private config: Configuration;
    private version: string;
    private brokerOrigin: string;
    private browserStorage: BrowserStorage;

    private get trustedBrokersProvided(): boolean {
        return this.config.system.brokerOptions.trustedBrokerDomains && this.config.system.brokerOptions.trustedBrokerDomains.length >= 1;
    };
    public brokerConnectionEstablished: boolean;

    constructor(configuration: Configuration, logger: Logger, browserStorage: BrowserStorage) {
        this.config = configuration;
        this.logger = logger;
        this.browserStorage = browserStorage;
        this.brokerConnectionEstablished = false;
        this.version = version;
    }

    async initiateHandshake(): Promise<void> {
        if (!this.trustedBrokersProvided) {
            throw BrowserAuthError.createNoTrustedBrokersProvidedError();
        }

        try {
            const response = await this.sendHandshakeRequest();
            this.brokerOrigin = response.brokerOrigin;
            this.brokerConnectionEstablished = true;
        } catch (e) {
            this.logger.error(e);
            this.brokerConnectionEstablished = false;
            throw e;
        }
    }

    private async preflightBrokerRequest(): Promise<void> {
        if (!this.brokerConnectionEstablished) {
            this.logger.info("Attempting handshake...");
            try {
                await this.initiateHandshake();
            } catch (e) {
                this.logger.error("Handshake rejected");
                throw BrowserAuthError.createBrokeringDisabledError(e);
            }
        }
    }

    async sendPopupRequest(request: PopupRequest): Promise<AuthenticationResult> {
        await this.preflightBrokerRequest();

        const brokerAuthResultMessage = await this.sendRequest(request, InteractionType.POPUP, DEFAULT_POPUP_MESSAGE_TIMEOUT);
        return BrokerAuthResult.processBrokerResponse(brokerAuthResultMessage, this.browserStorage);
    }

    async sendRedirectRequest(request: RedirectRequest): Promise<void> {
        await this.preflightBrokerRequest();

        const message = await this.sendRequest(request, InteractionType.REDIRECT, DEFAULT_MESSAGE_TIMEOUT);
        BrokerRedirectResponse.validate(message);
    }

    async sendSilentRefreshRequest(request: SilentRequest): Promise<AuthenticationResult> {
        await this.preflightBrokerRequest();

        const brokerAuthResultMessage = await this.sendRequest(request, InteractionType.SILENT, DEFAULT_MESSAGE_TIMEOUT);
        return BrokerAuthResult.processBrokerResponse(brokerAuthResultMessage, this.browserStorage);
    }

    private async sendRequest(request: PopupRequest|RedirectRequest, interactionType: InteractionType, timeoutMs: number): Promise<MessageEvent> {
        const brokerRequest = new BrokerAuthRequest(this.config.auth.clientId, interactionType, request);

        return this.messageBroker<MessageEvent>(brokerRequest, timeoutMs);
    }

    private async sendHandshakeRequest(): Promise<BrokerHandshakeResponse> {
        return new Promise<BrokerHandshakeResponse>((resolve: any, reject: any) => {
            const timeoutId = setTimeout(() => {
                this.logger.warning("Broker handshake timed out");
                reject(BrowserAuthError.createMessageBrokerTimeoutError());
            }, DEFAULT_MESSAGE_TIMEOUT);

            const onHandshakeResponse = (message: MessageEvent) => {
                try {
                    const brokerHandshakeResponse = BrokerHandshakeResponse.validate(message, this.config.system.brokerOptions.trustedBrokerDomains);
                    if (brokerHandshakeResponse) {
                        clearTimeout(timeoutId);
                        this.logger.info(`Received handshake response: ${JSON.stringify(brokerHandshakeResponse)}`);
                        resolve(brokerHandshakeResponse);
                    } else {
                        this.logger.warning(`Message is not handshake response: ${message}`);
                    }
                } catch (e) {
                    reject(e);
                }
                window.removeEventListener("message", onHandshakeResponse);
            };

            window.addEventListener("message", onHandshakeResponse);

            const handshakeRequest = new BrokerHandshakeRequest(this.config.auth.clientId, this.version);
            this.logger.verbose(`Sending handshake request: ${handshakeRequest}`);
            // Message top frame window
            window.top.postMessage(handshakeRequest, "*");
        });
    }

    private async messageBroker<T>(payload: any, timeoutMs: number = DEFAULT_MESSAGE_TIMEOUT): Promise<T> {
        return new Promise<T>((resolve: any, reject: any) => {
            const timeoutId = setTimeout(() => {
                reject(BrowserAuthError.createMessageBrokerTimeoutError());
            }, timeoutMs);

            const messageChannel = new MessageChannel();
            messageChannel.port1.onmessage = ((message: MessageEvent): void => {
                this.logger.verbose(`in messageBroker<T> w/ origin: ${message}`);
                clearTimeout(timeoutId);
                resolve(message);
            });
            // Message top frame window
            window.top.postMessage(payload, this.brokerOrigin, [messageChannel.port2]);
        });
    }
}<|MERGE_RESOLUTION|>--- conflicted
+++ resolved
@@ -15,11 +15,8 @@
 import { BrokerAuthResult } from "./BrokerAuthResult";
 import { BrowserStorage } from "../cache/BrowserStorage";
 import { BrowserAuthError } from "../error/BrowserAuthError";
-<<<<<<< HEAD
 import { SilentRequest } from "../request/SilentRequest";
-=======
 import { version } from "../../package.json";
->>>>>>> 767995dc
 
 const DEFAULT_MESSAGE_TIMEOUT = 2000;
 const DEFAULT_POPUP_MESSAGE_TIMEOUT = 60000;
