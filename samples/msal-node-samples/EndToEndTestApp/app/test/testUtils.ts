import { Screenshot } from "../../../../e2eTestUtils/TestUtils";
import { Page } from "puppeteer";

export async function enterCredentials(page: Page, screenshot: Screenshot, username: string, accountPwd: string): Promise<void> {
    await page.waitForNavigation({ waitUntil: "networkidle0"});
    await page.waitForSelector("#i0116");
    await screenshot.takeScreenshot(page, "loginPage");
    await page.type("#i0116", username);
    await page.click("#idSIButton9");
<<<<<<< HEAD
    await page.waitForSelector("#idA_PWD_ForgotPassword");
    await screenshot.takeScreenshot(page, "pwdInputPage");
=======
    await page.waitForSelector("#idSIButton9");
    await screenshot.takeScreenshot(page, `pwdInputPage`);
>>>>>>> 0726f712
    await page.type("#i0118", accountPwd);
    await page.click("#idSIButton9");
}

export async function clickSignIn(page: Page, screenshot: Screenshot): Promise<void> {
    await screenshot.takeScreenshot(page, "samplePageInit");
    await page.click("#SignIn");
    await screenshot.takeScreenshot(page, "signInClicked");
}

export async function enterCredentialsADFS(page: Page, screenshot: Screenshot, username: string, accountPwd: string): Promise<void> {
    await page.waitForSelector("#i0116");
    await screenshot.takeScreenshot(page, `loginPage`);
    await page.type("#i0116", username);
    await page.click("#idSIButton9");
    await page.waitForSelector("#userNameInput");
    await screenshot.takeScreenshot(page, `adfsUsernameInputPage`);
    await page.type("#passwordInput", accountPwd);
    await page.click("#submitButton");
}

// Constants

export const SCREENSHOT_BASE_FOLDER_NAME = `${__dirname}/screenshots`;
export const SAMPLE_HOME_URL = 'http://localhost:3000';
export const SUCCESSFUL_GRAPH_CALL_ID = "graph-called-successfully";
export const SUCCESSFUL_GET_ALL_ACCOUNTS_ID = "accounts-retrieved-successfully";<|MERGE_RESOLUTION|>--- conflicted
+++ resolved
@@ -1,3 +1,8 @@
+/*
+ * Copyright (c) Microsoft Corporation. All rights reserved.
+ * Licensed under the MIT License.
+ */
+
 import { Screenshot } from "../../../../e2eTestUtils/TestUtils";
 import { Page } from "puppeteer";
 
@@ -7,13 +12,8 @@
     await screenshot.takeScreenshot(page, "loginPage");
     await page.type("#i0116", username);
     await page.click("#idSIButton9");
-<<<<<<< HEAD
     await page.waitForSelector("#idA_PWD_ForgotPassword");
     await screenshot.takeScreenshot(page, "pwdInputPage");
-=======
-    await page.waitForSelector("#idSIButton9");
-    await screenshot.takeScreenshot(page, `pwdInputPage`);
->>>>>>> 0726f712
     await page.type("#i0118", accountPwd);
     await page.click("#idSIButton9");
 }
@@ -26,11 +26,11 @@
 
 export async function enterCredentialsADFS(page: Page, screenshot: Screenshot, username: string, accountPwd: string): Promise<void> {
     await page.waitForSelector("#i0116");
-    await screenshot.takeScreenshot(page, `loginPage`);
+    await screenshot.takeScreenshot(page, "loginPage");
     await page.type("#i0116", username);
     await page.click("#idSIButton9");
     await page.waitForSelector("#userNameInput");
-    await screenshot.takeScreenshot(page, `adfsUsernameInputPage`);
+    await screenshot.takeScreenshot(page, "adfsUsernameInputPage");
     await page.type("#passwordInput", accountPwd);
     await page.click("#submitButton");
 }
@@ -38,6 +38,6 @@
 // Constants
 
 export const SCREENSHOT_BASE_FOLDER_NAME = `${__dirname}/screenshots`;
-export const SAMPLE_HOME_URL = 'http://localhost:3000';
+export const SAMPLE_HOME_URL = "http://localhost:3000";
 export const SUCCESSFUL_GRAPH_CALL_ID = "graph-called-successfully";
 export const SUCCESSFUL_GET_ALL_ACCOUNTS_ID = "accounts-retrieved-successfully";