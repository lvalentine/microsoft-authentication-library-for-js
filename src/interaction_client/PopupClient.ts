--- conflicted
+++ resolved
@@ -21,13 +21,7 @@
      */
     acquireToken(request: PopupRequest): Promise<AuthenticationResult> {
         try {
-<<<<<<< HEAD
-            const validRequest = await this.preflightInteractiveRequest(request, InteractionType.Popup);
-            this.browserStorage.updateCacheEntries(validRequest.state, validRequest.nonce, validRequest.authority, validRequest.loginHint || "", validRequest.account || null);
-            const popupName = PopupUtils.generatePopupName(this.config.auth.clientId, validRequest);
-=======
             const popupName = PopupUtils.generatePopupName(this.config.auth.clientId, request.scopes || OIDC_DEFAULT_SCOPES, request.authority || this.config.auth.authority, this.correlationId);
->>>>>>> 4f75ff81
             const popupWindowAttributes = request.popupWindowAttributes || {};
 
             // asyncPopups flag is true. Acquires token without first opening popup. Popup will be opened later asynchronously.
@@ -86,14 +80,11 @@
      *
      * @returns A promise that is fulfilled when this function has completed, or rejected if an error was raised.
      */
-<<<<<<< HEAD
-    protected async acquireTokenPopupAsync(validRequest: AuthorizationUrlRequest, popupName: string, popupWindowAttributes: PopupWindowAttributes, popup?: Window|null): Promise<AuthenticationResult> {
-=======
-    private async acquireTokenPopupAsync(request: PopupRequest, popupName: string, popupWindowAttributes: PopupWindowAttributes, popup?: Window|null): Promise<AuthenticationResult> {
->>>>>>> 4f75ff81
+    protected async acquireTokenPopupAsync(request: PopupRequest, popupName: string, popupWindowAttributes: PopupWindowAttributes, popup?: Window|null): Promise<AuthenticationResult> {
         this.logger.verbose("acquireTokenPopupAsync called");
         const serverTelemetryManager = this.initializeServerTelemetryManager(ApiId.acquireTokenPopup);
         const validRequest = await this.initializeAuthorizationRequest(request, InteractionType.Popup);
+        this.browserStorage.updateCacheEntries(validRequest.state, validRequest.nonce, validRequest.authority, validRequest.loginHint || "", validRequest.account || null);
 
         try {
             // Create auth code request and generate PKCE params
