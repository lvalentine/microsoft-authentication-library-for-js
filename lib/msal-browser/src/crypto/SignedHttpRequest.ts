/*
 * Copyright (c) Microsoft Corporation. All rights reserved.
 * Licensed under the MIT License.
 */

import { CryptoOps } from "./CryptoOps";
<<<<<<< HEAD
import { PopTokenGenerator, SignedHttpRequestParameters, CryptoKeyManager, CryptoKeyTypes } from "@azure/msal-common";
=======
import { Logger, LoggerOptions, PopTokenGenerator, SignedHttpRequestParameters } from "@azure/msal-common";
import { version, name } from "../packageMetadata";

export type SignedHttpRequestOptions = {
    loggerOptions: LoggerOptions
};
>>>>>>> 51669adf

export class SignedHttpRequest {
    private popTokenGenerator: PopTokenGenerator;
    private cryptoOps: CryptoOps;
    private shrParameters: SignedHttpRequestParameters;
<<<<<<< HEAD
    private cryptoKeyManager: CryptoKeyManager;
=======
    private logger: Logger;
>>>>>>> 51669adf

    constructor(shrParameters: SignedHttpRequestParameters, shrOptions?: SignedHttpRequestOptions) {
        const loggerOptions = (shrOptions && shrOptions.loggerOptions) || {};
        this.logger = new Logger(loggerOptions, name, version);
        this.cryptoOps = new CryptoOps(this.logger);
        this.popTokenGenerator = new PopTokenGenerator(this.cryptoOps);
        this.cryptoKeyManager = new CryptoKeyManager(this.cryptoOps);
        this.shrParameters = shrParameters;
    }

    /**
     * Generates and caches a keypair for the given request options.
     * @returns Public key digest, which should be sent to the token issuer.
     */
    async generatePublicKeyThumbprint(): Promise<string> {
        const { kid } = await this.cryptoKeyManager.generateKid(this.shrParameters, CryptoKeyTypes.ReqCnf);

        return kid;
    }

    /**
     * Generates a signed http request for the given payload with the given key.
     * @param payload Payload to sign (e.g. access token)
     * @param publicKeyThumbprint Public key digest (from generatePublicKeyThumbprint API)
     * @param claims Additional claims to include/override in the signed JWT 
     * @returns Pop token signed with the corresponding private key
     */
    async signRequest(payload: string, publicKeyThumbprint: string, claims?: object): Promise<string> {
        return this.popTokenGenerator.signPayload(
            payload, 
            publicKeyThumbprint,
            this.shrParameters, 
            claims
        );
    }

    /**
     * Removes cached keys from browser for given public key thumbprint
     * @param publicKeyThumbprint Public key digest (from generatePublicKeyThumbprint API)
     * @returns If keys are properly deleted
     */
    async removeKeys(publicKeyThumbprint: string): Promise<boolean> {
        return await this.cryptoOps.removeTokenBindingKey(publicKeyThumbprint);
    }
}<|MERGE_RESOLUTION|>--- conflicted
+++ resolved
@@ -4,26 +4,19 @@
  */
 
 import { CryptoOps } from "./CryptoOps";
-<<<<<<< HEAD
-import { PopTokenGenerator, SignedHttpRequestParameters, CryptoKeyManager, CryptoKeyTypes } from "@azure/msal-common";
-=======
-import { Logger, LoggerOptions, PopTokenGenerator, SignedHttpRequestParameters } from "@azure/msal-common";
+import { CryptoKeyManager, CryptoKeyTypes, Logger, LoggerOptions, PopTokenGenerator, SignedHttpRequestParameters } from "@azure/msal-common";
 import { version, name } from "../packageMetadata";
 
 export type SignedHttpRequestOptions = {
     loggerOptions: LoggerOptions
 };
->>>>>>> 51669adf
 
 export class SignedHttpRequest {
     private popTokenGenerator: PopTokenGenerator;
     private cryptoOps: CryptoOps;
     private shrParameters: SignedHttpRequestParameters;
-<<<<<<< HEAD
+    private logger: Logger;
     private cryptoKeyManager: CryptoKeyManager;
-=======
-    private logger: Logger;
->>>>>>> 51669adf
 
     constructor(shrParameters: SignedHttpRequestParameters, shrOptions?: SignedHttpRequestOptions) {
         const loggerOptions = (shrOptions && shrOptions.loggerOptions) || {};
