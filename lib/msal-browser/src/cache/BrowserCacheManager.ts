/*
 * Copyright (c) Microsoft Corporation. All rights reserved.
 * Licensed under the MIT License.
 */

<<<<<<< HEAD
import { Constants, PersistentCacheKeys, StringUtils, AuthorizationCodeRequest, ICrypto, AccountEntity, IdTokenEntity, AccessTokenEntity, RefreshTokenEntity, AppMetadataEntity, CacheManager, ServerTelemetryEntity, ThrottlingEntity, ProtocolUtils, Logger, RequestThumbprint } from "@azure/msal-common";
=======
import { Constants, PersistentCacheKeys, StringUtils, AuthorizationCodeRequest, ICrypto, AccountEntity, IdTokenEntity, AccessTokenEntity, RefreshTokenEntity, AppMetadataEntity, CacheManager, ServerTelemetryEntity, ThrottlingEntity, ProtocolUtils, Logger, DEFAULT_CRYPTO_IMPLEMENTATION } from "@azure/msal-common";
>>>>>>> 75198422
import { CacheOptions } from "../config/Configuration";
import { BrowserAuthError } from "../error/BrowserAuthError";
import { BrowserCacheLocation, InteractionType, MemoryCacheKeys, TemporaryCacheKeys } from "../utils/BrowserConstants";
import { BrowserStorage } from "./BrowserStorage";
import { MemoryStorage } from "./MemoryStorage";
import { IWindowStorage } from "./IWindowStorage";
import { BrowserProtocolUtils } from "../utils/BrowserProtocolUtils";

/**
 * This class implements the cache storage interface for MSAL through browser local or session storage.
 * Cookies are only used if storeAuthStateInCookie is true, and are only used for
 * parameters such as state and nonce, generally.
 */
export class BrowserCacheManager extends CacheManager {

    // Cache configuration, either set by user or default values.
    private cacheConfig: CacheOptions;
    // Window storage object (either local or sessionStorage)
    private browserStorage: IWindowStorage;
    // Internal in-memory storage object used for data used by msal that does not need to persist across page loads
    private internalStorage: MemoryStorage;
    // Client id of application. Used in cache keys to partition cache correctly in the case of multiple instances of MSAL.
    private logger: Logger;

    // Cookie life calculation (hours * minutes * seconds * ms)
    private readonly COOKIE_LIFE_MULTIPLIER = 24 * 60 * 60 * 1000;

    constructor(clientId: string, cacheConfig: Required<CacheOptions>, cryptoImpl: ICrypto, logger: Logger) {
        super(clientId, cryptoImpl);

        this.cacheConfig = cacheConfig;
        this.logger = logger;

        this.browserStorage = this.setupBrowserStorage(cacheConfig.cacheLocation);
        this.internalStorage = new MemoryStorage();

        // Migrate any cache entries from older versions of MSAL.
        this.migrateCacheEntries();
    }

    /**
     * Returns a window storage class implementing the IWindowStorage interface that corresponds to the configured cacheLocation.
     * @param cacheLocation 
     */
    private setupBrowserStorage(cacheLocation: BrowserCacheLocation | string): IWindowStorage {
        switch (cacheLocation) {
            case BrowserCacheLocation.LocalStorage:
            case BrowserCacheLocation.SessionStorage:
                try {
                    return new BrowserStorage(cacheLocation);
                } catch (e) {
                    this.logger.verbose(e);
                    this.cacheConfig.cacheLocation = BrowserCacheLocation.MemoryStorage;
                    return new MemoryStorage();
                }
            case BrowserCacheLocation.MemoryStorage:
            default:
                return new MemoryStorage();
        }
    }

    /**
     * Migrate all old cache entries to new schema. No rollback supported.
     * @param storeAuthStateInCookie
     */
    private migrateCacheEntries(): void {
        const idTokenKey = `${Constants.CACHE_PREFIX}.${PersistentCacheKeys.ID_TOKEN}`;
        const clientInfoKey = `${Constants.CACHE_PREFIX}.${PersistentCacheKeys.CLIENT_INFO}`;
        const errorKey = `${Constants.CACHE_PREFIX}.${PersistentCacheKeys.ERROR}`;
        const errorDescKey = `${Constants.CACHE_PREFIX}.${PersistentCacheKeys.ERROR_DESC}`;

        const idTokenValue = this.browserStorage.getItem(idTokenKey);
        const clientInfoValue = this.browserStorage.getItem(clientInfoKey);
        const errorValue = this.browserStorage.getItem(errorKey);
        const errorDescValue = this.browserStorage.getItem(errorDescKey);

        const values = [idTokenValue, clientInfoValue, errorValue, errorDescValue];
        const keysToMigrate = [PersistentCacheKeys.ID_TOKEN, PersistentCacheKeys.CLIENT_INFO, PersistentCacheKeys.ERROR, PersistentCacheKeys.ERROR_DESC];

        keysToMigrate.forEach((cacheKey, index) => this.migrateCacheEntry(cacheKey, values[index]));
    }

    /**
     * Utility function to help with migration.
     * @param newKey
     * @param value
     * @param storeAuthStateInCookie
     */
    private migrateCacheEntry(newKey: string, value: string|null): void {
        if (value) {
            this.setTemporaryCache(newKey, value, true);
        }
    }

    /**
     * Parses passed value as JSON object, JSON.parse() will throw an error.
     * @param input
     */
    private validateAndParseJson(jsonValue: string): object | null {
        try {
            const parsedJson = JSON.parse(jsonValue);
            /**
             * There are edge cases in which JSON.parse will successfully parse a non-valid JSON object 
             * (e.g. JSON.parse will parse an escaped string into an unescaped string), so adding a type check
             * of the parsed value is necessary in order to be certain that the string represents a valid JSON object.
             *
             */
            return (parsedJson && typeof parsedJson === "object") ? parsedJson : null;
        } catch (error) {
            return null;
        }
    }

    /**
     * fetches the entry from the browser storage based off the key
     * @param key
     */
    getItem(key: string): string | null {
        return this.browserStorage.getItem(key);
    }

    /**
     * sets the entry in the browser storage
     * @param key
     * @param value
     */
    setItem(key: string, value: string): void {
        this.browserStorage.setItem(key, value);
    }

    /**
     * fetch the account entity from the platform cache
     * @param accountKey
     */
    getAccount(accountKey: string): AccountEntity | null {
        const account = this.getItem(accountKey);
        if (!account) {
            return null;
        }

        const parsedAccount = this.validateAndParseJson(account);
        if (!parsedAccount) {
            return null;
        }

        const accountEntity = CacheManager.toObject<AccountEntity>(new AccountEntity(), parsedAccount);
        if (AccountEntity.isAccountEntity(accountEntity)) {
            return accountEntity;
        }
        return null;
    }

    /**
     * set account entity in the platform cache
     * @param key
     * @param value
     */
    setAccount(account: AccountEntity): void {
        const key = account.generateAccountKey();
        this.setItem(key, JSON.stringify(account));
    }

    /**
     * generates idToken entity from a string
     * @param idTokenKey
     */
    getIdTokenCredential(idTokenKey: string): IdTokenEntity | null {
        const value = this.getItem(idTokenKey);
        if (!value) {
            return null;
        }

        const parsedIdToken = this.validateAndParseJson(value);
        if (!parsedIdToken) {
            return null;
        }

        const idToken: IdTokenEntity = CacheManager.toObject(new IdTokenEntity(), parsedIdToken);
        if (IdTokenEntity.isIdTokenEntity(idToken)) {
            return idToken;
        }
        return null;
    }

    /**
     * set IdToken credential to the platform cache
     * @param idToken
     */
    setIdTokenCredential(idToken: IdTokenEntity): void {
        const idTokenKey = idToken.generateCredentialKey();
        this.setItem(idTokenKey, JSON.stringify(idToken));
    }

    /**
     * generates accessToken entity from a string
     * @param key
     */
    getAccessTokenCredential(accessTokenKey: string): AccessTokenEntity | null {
        const value = this.getItem(accessTokenKey);
        if (!value) {
            return null;
        }
        const parsedAccessToken = this.validateAndParseJson(value);
        if (!parsedAccessToken) {
            return null;
        }

        const accessToken: AccessTokenEntity = CacheManager.toObject(new AccessTokenEntity(), parsedAccessToken);
        if (AccessTokenEntity.isAccessTokenEntity(accessToken)) {
            return accessToken;
        }
        return null;
    }

    /**
     * set accessToken credential to the platform cache
     * @param accessToken
     */
    setAccessTokenCredential(accessToken: AccessTokenEntity): void {
        const accessTokenKey = accessToken.generateCredentialKey();
        this.setItem(accessTokenKey, JSON.stringify(accessToken));
    }

    /**
     * generates refreshToken entity from a string
     * @param refreshTokenKey
     */
    getRefreshTokenCredential(refreshTokenKey: string): RefreshTokenEntity | null {
        const value = this.getItem(refreshTokenKey);
        if (!value) {
            return null;
        }
        const parsedRefreshToken = this.validateAndParseJson(value);
        if (!parsedRefreshToken) {
            return null;
        }

        const refreshToken: RefreshTokenEntity = CacheManager.toObject(new RefreshTokenEntity(), parsedRefreshToken);
        if (RefreshTokenEntity.isRefreshTokenEntity(refreshToken)) {
            return refreshToken;
        }
        return null;
    }

    /**
     * set refreshToken credential to the platform cache
     * @param refreshToken
     */
    setRefreshTokenCredential(refreshToken: RefreshTokenEntity): void {
        const refreshTokenKey = refreshToken.generateCredentialKey();
        this.setItem(refreshTokenKey, JSON.stringify(refreshToken));
    }

    /**
     * fetch appMetadata entity from the platform cache
     * @param appMetadataKey
     */
    getAppMetadata(appMetadataKey: string): AppMetadataEntity | null {
        const value = this.getItem(appMetadataKey);
        if (!value) {
            return null;
        }

        const parsedMetadata = this.validateAndParseJson(value);
        if (!parsedMetadata) {
            return null;
        }

        const appMetadata: AppMetadataEntity = CacheManager.toObject(new AppMetadataEntity(), parsedMetadata);
        if (AppMetadataEntity.isAppMetadataEntity(appMetadataKey, appMetadata)) {
            return appMetadata;
        }
        return null;
    }

    /**
     * set appMetadata entity to the platform cache
     * @param appMetadata
     */
    setAppMetadata(appMetadata: AppMetadataEntity): void {
        const appMetadataKey = appMetadata.generateAppMetadataKey();
        this.setItem(appMetadataKey, JSON.stringify(appMetadata));
    }

    /**
     * fetch server telemetry entity from the platform cache
     * @param serverTelemetryKey
     */
    getServerTelemetry(serverTelemetryKey: string): ServerTelemetryEntity | null {
        const value = this.getItem(serverTelemetryKey);
        if (!value) {
            return null;
        }
        const parsedMetadata = this.validateAndParseJson(value);
        if (!parsedMetadata) {
            return null;
        }

        const serverTelemetryEntity = CacheManager.toObject(new ServerTelemetryEntity(), parsedMetadata);
        if (ServerTelemetryEntity.isServerTelemetryEntity(serverTelemetryKey, serverTelemetryEntity)) {
            return serverTelemetryEntity;
        }
        return null;
    }

    /**
     * set server telemetry entity to the platform cache
     * @param serverTelemetryKey
     * @param serverTelemetry
     */
    setServerTelemetry(serverTelemetryKey: string, serverTelemetry: ServerTelemetryEntity): void {
        this.setItem(serverTelemetryKey, JSON.stringify(serverTelemetry));
    }

    /**
     * fetch throttling entity from the platform cache
     * @param throttlingCacheKey
     */
    getThrottlingCache(throttlingCacheKey: string): ThrottlingEntity | null {
        const value = this.getItem(throttlingCacheKey);
        if (!value) {
            return null;
        }
        
        const parsedThrottlingCache = this.validateAndParseJson(value);
        if (!parsedThrottlingCache) {
            return null;
        }

        const throttlingCache = CacheManager.toObject(new ThrottlingEntity(), parsedThrottlingCache);
        if (ThrottlingEntity.isThrottlingEntity(throttlingCacheKey, throttlingCache)) {
            return throttlingCache;
        }
        return null;
    }

    /**
     * set throttling entity to the platform cache
     * @param throttlingCacheKey
     * @param throttlingCache
     */
    setThrottlingCache(throttlingCacheKey: string, throttlingCache: ThrottlingEntity): void {
        this.setItem(throttlingCacheKey, JSON.stringify(throttlingCache));
    }

    /**
     * Gets cache item with given key.
     * Will retrieve frm cookies if storeAuthStateInCookie is set to true.
     * @param key
     */
    getTemporaryCache(cacheKey: string, generateKey?: boolean): string | null {
        const key = generateKey ? this.generateCacheKey(cacheKey) : cacheKey;
        if (this.cacheConfig.storeAuthStateInCookie) {
            const itemCookie = this.getItemCookie(key);
            if (itemCookie) {
                return itemCookie;
            }
        }

        const value = this.getItem(key);
        if (!value) {
            return null;
        }
        return value;
    }

    /**
     * Sets the cache item with the key and value given.
     * Stores in cookie if storeAuthStateInCookie is set to true.
     * This can cause cookie overflow if used incorrectly.
     * @param key
     * @param value
     */
    setTemporaryCache(cacheKey: string, value: string, generateKey?: boolean): void {
        const key = generateKey ? this.generateCacheKey(cacheKey) : cacheKey;

        this.setItem(key, value);
        if (this.cacheConfig.storeAuthStateInCookie) {
            this.setItemCookie(key, value);
        }
    }

    /**
     * Gets internal cache item with given key.
     * @param key
     */
    getMemoryCache(cacheKey: string): string {
        const key = this.generateCacheKey(cacheKey);

        const value = this.internalStorage.getItem(key);
        if (StringUtils.isEmpty(value)) {
            return null;
        }
        return value;
    }

    /**
     * Sets the internal cache item with the key and value given. Internal storage is cleared on page reload.
     * @param key
     * @param value
     */
    setMemoryCache(cacheKey: string, value: string): void {
        const key = this.generateCacheKey(cacheKey);

        this.internalStorage.setItem(key, value);
    }

    /**
     * Removes the cache item with the given key.
     * Will also clear the cookie item if storeAuthStateInCookie is set to true.
     * @param key
     */
    removeItem(key: string): boolean {
        this.browserStorage.removeItem(key);
        if (this.cacheConfig.storeAuthStateInCookie) {
            this.clearItemCookie(key);
        }
        return true;
    }

    /**
     * Removes a cache item fom internal memory storage with the given key.
     * @param key 
     */
    removeMemoryItem(key: string): boolean {
        this.internalStorage.removeItem(key);
        return true;
    }

    /**
     * Checks whether key is in cache.
     * @param key
     */
    containsKey(key: string): boolean {
        return this.browserStorage.containsKey(key);
    }

    /**
     * Gets all keys in window.
     */
    getKeys(): string[] {
        return this.browserStorage.getKeys();
    }

    getMemoryKeys(): string[] {
        return this.internalStorage.getKeys();
    }

    /**
     * Clears all cache entries created by MSAL (except tokens).
     */
    clear(): void {
        this.removeAllAccounts();
        this.removeAppMetadata();
        this.browserStorage.getKeys().forEach((cacheKey: string) => {
            // Check if key contains msal prefix; For now, we are clearing all the cache items created by MSAL.js
            if (this.browserStorage.containsKey(cacheKey) && ((cacheKey.indexOf(Constants.CACHE_PREFIX) !== -1) || (cacheKey.indexOf(this.clientId) !== -1))) {
                this.removeItem(cacheKey);
            }
        });
    }

    /**
     * Add value to cookies
     * @param cookieName
     * @param cookieValue
     * @param expires
     */
    setItemCookie(cookieName: string, cookieValue: string, expires?: number): void {
        let cookieStr = `${encodeURIComponent(cookieName)}=${encodeURIComponent(cookieValue)};path=/;`;
        if (expires) {
            const expireTime = this.getCookieExpirationTime(expires);
            cookieStr += `expires=${expireTime};`;
        }

        document.cookie = cookieStr;
    }

    /**
     * Get one item by key from cookies
     * @param cookieName
     */
    getItemCookie(cookieName: string): string {
        const name = `${encodeURIComponent(cookieName)}=`;
        const cookieList = document.cookie.split(";");
        for (let i = 0; i < cookieList.length; i++) {
            let cookie = cookieList[i];
            while (cookie.charAt(0) === " ") {
                cookie = cookie.substring(1);
            }
            if (cookie.indexOf(name) === 0) {
                return decodeURIComponent(cookie.substring(name.length, cookie.length));
            }
        }
        return "";
    }

    /**
     * Clear an item in the cookies by key
     * @param cookieName
     */
    clearItemCookie(cookieName: string): void {
        this.setItemCookie(cookieName, "", -1);
    }

    /**
     * Get cookie expiration time
     * @param cookieLifeDays
     */
    getCookieExpirationTime(cookieLifeDays: number): string {
        const today = new Date();
        const expr = new Date(today.getTime() + cookieLifeDays * this.COOKIE_LIFE_MULTIPLIER);
        return expr.toUTCString();
    }

    /**
     * Gets the cache object referenced by the browser
     */
    getCache(): object {
        return this.browserStorage;
    }

    /**
     * interface compat, we cannot overwrite browser cache; Functionality is supported by individual entities in browser
     */
    setCache(): void {
        // sets nothing
    }

    /**
     * Prepend msal.<client-id> to each key; Skip for any JSON object as Key (defined schemas do not need the key appended: AccessToken Keys or the upcoming schema)
     * @param key
     * @param addInstanceId
     */
    generateCacheKey(key: string): string {
        const generatedKey = this.validateAndParseJson(key);
        if (!generatedKey) {
            if (StringUtils.startsWith(key, Constants.CACHE_PREFIX) || StringUtils.startsWith(key, PersistentCacheKeys.ADAL_ID_TOKEN)) {
                return key;
            }
            return `${Constants.CACHE_PREFIX}.${this.clientId}.${key}`;
        }

        return JSON.stringify(key);
    }

    /**
     * Create authorityKey to cache authority
     * @param state
     */
    generateAuthorityKey(stateString: string): string {
        const {
            libraryState: {
                id: stateId
            }
        } = ProtocolUtils.parseRequestState(this.cryptoImpl, stateString);

        return this.generateCacheKey(`${TemporaryCacheKeys.AUTHORITY}.${stateId}`);
    }

    /**
     * Create Nonce key to cache nonce
     * @param state
     */
    generateNonceKey(stateString: string): string {
        const {
            libraryState: {
                id: stateId
            }
        } = ProtocolUtils.parseRequestState(this.cryptoImpl, stateString);

        return this.generateCacheKey(`${TemporaryCacheKeys.NONCE_IDTOKEN}.${stateId}`);
    }

    /**
     * Creates full cache key for the request state.
     * @param stateString State string for the request
     */
    generateStateKey(stateString: string): string {
        // Use the library state id to key temp storage for uniqueness for multiple concurrent requests
        const {
            libraryState: {
                id: stateId
            }
        } = ProtocolUtils.parseRequestState(this.cryptoImpl, stateString);

        return this.generateCacheKey(`${TemporaryCacheKeys.REQUEST_STATE}.${stateId}`);
    }

    /**
<<<<<<< HEAD
     * Generates key used to store response objects.
     * Thumbprint has the following format: "broker.response.<embedded-app-origin>.<request-thumbprint>"
     * @param responseThumbprint 
     */
    generateBrokerResponseKey(responseThumbprint: string): string {
        return `${MemoryCacheKeys.BROKER_RESPONSE}.${responseThumbprint}`;
    }

    /**
     * Searches through saved broker response keys for a given origin and retrieves the first one.
     * Then looks up the saved broker responses in memory and returns if found.
     * Will log an error if more than one is found.
     * @param messageOrigin 
     */
    getBrokerResponseByOrigin(messageOrigin: string): string | null {
        // Filter cache keys that match the messageOrigin.
        const memCacheKeys = this.getMemoryKeys();
        const embeddedAppKey = `${MemoryCacheKeys.BROKER_RESPONSE}.${messageOrigin}`;
        const cachedResponseKeys = memCacheKeys.filter((cacheKey) => cacheKey.indexOf(embeddedAppKey));
        // Return null if no cache keys found.
        if (cachedResponseKeys.length <= 0) {
            return null;
        }
        // Log error if more than one cache key found.
        if (cachedResponseKeys.length > 1) {
            this.logger.error("Too many responses found for the origin, sending back the first one found. You may need to call login/acquireTokenPopup/Silent() again.");
        }
        // Retrieve first found cache key, retrieve response from memory cache.
        return this.getBrokerResponse(cachedResponseKeys[0]);
    }

    /**
     * Generates key from thumbprint and looks up brokered response.
     * @param responseThumbprint 
     */
    getBrokerResponseByThumbprint(reqThumbprint: RequestThumbprint, embeddedAppOrigin: string): string | null {
        // Create cache key and lookup relevant item in memory cache.
        const responseThumbprint = `${embeddedAppOrigin}.${this.cryptoImpl.base64Encode(JSON.stringify(reqThumbprint))}`;
        const responseCacheKey = `${MemoryCacheKeys.BROKER_RESPONSE}.${responseThumbprint}`;
        return this.getBrokerResponse(responseCacheKey);
    }

    /**
     * Looks up the saved broker responses in memory cache and returns if found.
     * @param cacheKey 
     */
    private getBrokerResponse(cacheKey: string): string | null {
        const cachedResponse = this.getMemoryCache(cacheKey);
        if (cachedResponse) {
            // Remove from memory cache before returning.
            this.removeMemoryItem(cacheKey);
            return cachedResponse;
        }
        // Return null if no cachedResponse found.
        return null;
    }
 
    /**
     * Sets the cacheKey for and stores the authority information in cache
     * @param state
     * @param authority
     */
    setAuthorityCache(authority: string, state: string): void {
        // Cache authorityKey
        const authorityCacheKey = this.generateAuthorityKey(state);
        this.setItem(authorityCacheKey, authority);
    }

    /**
=======
>>>>>>> 75198422
     * Gets the cached authority based on the cached state. Returns empty if no cached state found.
     */
    getCachedAuthority(cachedState: string): string | null {
        const stateCacheKey = this.generateStateKey(cachedState);
        const state = this.getTemporaryCache(stateCacheKey);
        if (!state) {
            return null;
        }

        const authorityCacheKey = this.generateAuthorityKey(state);
        return this.getTemporaryCache(authorityCacheKey);
    }

    /**
     * Updates account, authority, and state in cache
     * @param serverAuthenticationRequest
     * @param account
     */
    updateCacheEntries(state: string, nonce: string, authorityInstance: string): void {
        // Cache the request state
        const stateCacheKey = this.generateStateKey(state);
        this.setTemporaryCache(stateCacheKey, state, false);

        // Cache the nonce
        const nonceCacheKey = this.generateNonceKey(state);
        this.setTemporaryCache(nonceCacheKey, nonce, false);

        // Cache authorityKey
        const authorityCacheKey = this.generateAuthorityKey(state);
        this.setTemporaryCache(authorityCacheKey, authorityInstance, false);
    }

    /**
     * Reset all temporary cache items
     * @param state
     */
    resetRequestCache(state: string): void {
        // check state and remove associated cache items
        this.getKeys().forEach(key => {
            if (!StringUtils.isEmpty(state) && key.indexOf(state) !== -1) {
                this.removeItem(key);
            }
        });

        // delete generic interactive request parameters
        if (state) {
            this.removeItem(this.generateStateKey(state));
            this.removeItem(this.generateNonceKey(state));
            this.removeItem(this.generateAuthorityKey(state));
        }
        this.removeItem(this.generateCacheKey(TemporaryCacheKeys.REQUEST_PARAMS));
        this.removeItem(this.generateCacheKey(TemporaryCacheKeys.ORIGIN_URI));
        this.removeItem(this.generateCacheKey(TemporaryCacheKeys.URL_HASH));
        this.removeItem(this.generateCacheKey(TemporaryCacheKeys.INTERACTION_STATUS_KEY));
    }

    cleanRequestByState(stateString: string): void {
        // Interaction is completed - remove interaction status.
        if (stateString) {
            const stateKey = this.generateStateKey(stateString);
            const cachedState = this.getItem(stateKey);
            this.resetRequestCache(cachedState || "");
        }
    }

    cleanRequestByInteractionType(interactionType: InteractionType): void {
        this.getKeys().forEach((key) => {
            if (key.indexOf(TemporaryCacheKeys.REQUEST_STATE) === -1) {
                return;
            }

            const value = this.browserStorage.getItem(key);
            if (!value) {
                return;
            }
            const parsedState = BrowserProtocolUtils.extractBrowserRequestState(this.cryptoImpl, value);
            if (parsedState && parsedState.interactionType === interactionType) {
                this.resetRequestCache(value);
            }
        });
    }

    cacheCodeRequest(authCodeRequest: AuthorizationCodeRequest, browserCrypto: ICrypto): void {
        const encodedValue = browserCrypto.base64Encode(JSON.stringify(authCodeRequest));
        this.setTemporaryCache(TemporaryCacheKeys.REQUEST_PARAMS, encodedValue, true);
    }

    /**
     * Gets the token exchange parameters from the cache. Throws an error if nothing is found.
     */
    getCachedRequest(state: string, browserCrypto: ICrypto): AuthorizationCodeRequest {
        // Get token request from cache and parse as TokenExchangeParameters.
        const encodedTokenRequest = this.getTemporaryCache(TemporaryCacheKeys.REQUEST_PARAMS, true);
        if (!encodedTokenRequest) {
            throw BrowserAuthError.createNoTokenRequestCacheError();
        }

        const parsedRequest = this.validateAndParseJson(browserCrypto.base64Decode(encodedTokenRequest)) as AuthorizationCodeRequest;
        if (!parsedRequest) {
            throw BrowserAuthError.createUnableToParseTokenRequestCacheError();
        }
        this.removeItem(this.generateCacheKey(TemporaryCacheKeys.REQUEST_PARAMS));

        // Get cached authority and use if no authority is cached with request.
        if (StringUtils.isEmpty(parsedRequest.authority)) {
            const authorityCacheKey: string = this.generateAuthorityKey(state);
            const cachedAuthority = this.getTemporaryCache(authorityCacheKey);
            if (!cachedAuthority) {
                throw BrowserAuthError.createNoCachedAuthorityError();
            }
            parsedRequest.authority = cachedAuthority;
        }
        
        return parsedRequest;
    }
}

export const DEFAULT_BROWSER_CACHE_MANAGER = (clientId: string, logger: Logger) => {
    const cacheOptions = {
        cacheLocation: BrowserCacheLocation.MemoryStorage,
        storeAuthStateInCookie: false
    };
    return new BrowserCacheManager(clientId, cacheOptions, DEFAULT_CRYPTO_IMPLEMENTATION, logger);
};<|MERGE_RESOLUTION|>--- conflicted
+++ resolved
@@ -3,11 +3,7 @@
  * Licensed under the MIT License.
  */
 
-<<<<<<< HEAD
-import { Constants, PersistentCacheKeys, StringUtils, AuthorizationCodeRequest, ICrypto, AccountEntity, IdTokenEntity, AccessTokenEntity, RefreshTokenEntity, AppMetadataEntity, CacheManager, ServerTelemetryEntity, ThrottlingEntity, ProtocolUtils, Logger, RequestThumbprint } from "@azure/msal-common";
-=======
-import { Constants, PersistentCacheKeys, StringUtils, AuthorizationCodeRequest, ICrypto, AccountEntity, IdTokenEntity, AccessTokenEntity, RefreshTokenEntity, AppMetadataEntity, CacheManager, ServerTelemetryEntity, ThrottlingEntity, ProtocolUtils, Logger, DEFAULT_CRYPTO_IMPLEMENTATION } from "@azure/msal-common";
->>>>>>> 75198422
+import { Constants, PersistentCacheKeys, StringUtils, AuthorizationCodeRequest, ICrypto, AccountEntity, IdTokenEntity, AccessTokenEntity, RefreshTokenEntity, AppMetadataEntity, CacheManager, ServerTelemetryEntity, ThrottlingEntity, ProtocolUtils, Logger, RequestThumbprint, DEFAULT_CRYPTO_IMPLEMENTATION } from "@azure/msal-common";
 import { CacheOptions } from "../config/Configuration";
 import { BrowserAuthError } from "../error/BrowserAuthError";
 import { BrowserCacheLocation, InteractionType, MemoryCacheKeys, TemporaryCacheKeys } from "../utils/BrowserConstants";
@@ -394,11 +390,11 @@
      * Gets internal cache item with given key.
      * @param key
      */
-    getMemoryCache(cacheKey: string): string {
+    getMemoryCache(cacheKey: string): string | null {
         const key = this.generateCacheKey(cacheKey);
 
         const value = this.internalStorage.getItem(key);
-        if (StringUtils.isEmpty(value)) {
+        if (value) {
             return null;
         }
         return value;
@@ -598,7 +594,6 @@
     }
 
     /**
-<<<<<<< HEAD
      * Generates key used to store response objects.
      * Thumbprint has the following format: "broker.response.<embedded-app-origin>.<request-thumbprint>"
      * @param responseThumbprint 
@@ -668,8 +663,6 @@
     }
 
     /**
-=======
->>>>>>> 75198422
      * Gets the cached authority based on the cached state. Returns empty if no cached state found.
      */
     getCachedAuthority(cachedState: string): string | null {
