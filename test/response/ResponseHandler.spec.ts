import * as Mocha from "mocha";
import { expect } from "chai";
import sinon from "sinon";
import { ServerAuthorizationTokenResponse } from "../../src/response/ServerAuthorizationTokenResponse";
import { ResponseHandler } from "../../src/response/ResponseHandler";
import { AUTHENTICATION_RESULT, RANDOM_TEST_GUID, TEST_CONFIG, ID_TOKEN_CLAIMS, TEST_DATA_CLIENT_INFO, TEST_STATE_VALUES, TEST_POP_VALUES, POP_AUTHENTICATION_RESULT, TEST_URIS } from "../utils/StringConstants";
import { Authority } from "../../src/authority/Authority";
import { INetworkModule, NetworkRequestOptions } from "../../src/network/INetworkModule";
import { CacheManager } from "../../src/cache/CacheManager";
import { ICrypto, PkceCodes } from "../../src/crypto/ICrypto";
import { ClientTestUtils } from "../client/ClientTestUtils";
import { AccountEntity, TrustedAuthority, ClientAuthError, ClientAuthErrorMessage, InteractionRequiredAuthError, ServerError, AuthToken, AuthenticationResult, AuthError, TokenClaims, AuthenticationScheme } from "../../src";
import { ServerAuthorizationCodeResponse } from "../../src/response/ServerAuthorizationCodeResponse";

const networkInterface: INetworkModule = {
    sendGetRequestAsync<T>(url: string, options?: NetworkRequestOptions): T {
        return null;
    },
    sendPostRequestAsync<T>(url: string, options?: NetworkRequestOptions): T {
        return null;
    }
};
const signedJwt = "SignedJwt";
const cryptoInterface: ICrypto = {
    createNewGuid(): string {
        return RANDOM_TEST_GUID;
    },
    base64Decode(input: string): string {
        switch (input) {
            case TEST_POP_VALUES.ENCODED_REQ_CNF:
                TEST_POP_VALUES.DECODED_REQ_CNF;
            case TEST_DATA_CLIENT_INFO.TEST_RAW_CLIENT_INFO:
                return TEST_DATA_CLIENT_INFO.TEST_DECODED_CLIENT_INFO;
            case TEST_POP_VALUES.SAMPLE_POP_AT_PAYLOAD_ENCODED:
                return TEST_POP_VALUES.SAMPLE_POP_AT_PAYLOAD_DECODED;
            default:
                return input;
        }
    },
    base64Encode(input: string): string {
        switch (input) {
            case TEST_POP_VALUES.DECODED_REQ_CNF:
                TEST_POP_VALUES.ENCODED_REQ_CNF;
            case TEST_DATA_CLIENT_INFO.TEST_DECODED_CLIENT_INFO:
                return TEST_DATA_CLIENT_INFO.TEST_RAW_CLIENT_INFO;
            case TEST_POP_VALUES.SAMPLE_POP_AT_PAYLOAD_DECODED:
                return TEST_POP_VALUES.SAMPLE_POP_AT_PAYLOAD_ENCODED;
            default:
                return input;
        }
    },
    async generatePkceCodes(): Promise<PkceCodes> {
        return {
            challenge: TEST_CONFIG.TEST_CHALLENGE,
            verifier: TEST_CONFIG.TEST_VERIFIER,
        };
    },
    async getPublicKeyThumbprint(): Promise<string> {
        return TEST_POP_VALUES.KID;
    },
    async signJwt(): Promise<string> {
        return signedJwt;
    }
}

let store = {};
class TestCacheManager extends CacheManager {
    setItem(key: string, value: string | object, type?: string): void {
        store[key] = value as string;
    }
    getItem(key: string, type?: string): string | object {
        return store[key];
    }
    removeItem(key: string, type?: string): boolean {
        let result: boolean = false;
        if (!!store[key]) {
            delete store[key];
            result = true;
        }

        return result;
    }
    containsKey(key: string, type?: string): boolean {
        return !!store[key];
    }
    getKeys(): string[] {
        return Object.keys(store);
    }
    clear(): void {
        store = {};
    }
}
const testCacheManager = new TestCacheManager;

let authority = new Authority("https://login.microsoftonline.com/common", networkInterface);

describe("ResponseHandler.ts", () => {
    beforeEach(() => {
        sinon.stub(AuthToken, "extractTokenClaims").callsFake((encodedIdToken, crypto) => {
            return ID_TOKEN_CLAIMS as TokenClaims;
        });
        sinon.stub(ResponseHandler.prototype, <any>"generateAccountEntity").returns(new AccountEntity());
        sinon.stub(AccountEntity.prototype, "getAccountInfo").returns({
            homeAccountId: TEST_DATA_CLIENT_INFO.TEST_HOME_ACCOUNT_ID,
            environment: "login.windows.net",
            tenantId: "testTenantId",
            username: "test@contoso.com"
        });
        ClientTestUtils.setCloudDiscoveryMetadataStubs();
    });

    afterEach(() => {
        sinon.restore();
    })

<<<<<<< HEAD
    describe("generateCacheRecord", async () => {
=======
    describe("generateCacheRecord", () => {
>>>>>>> 3af8909f
        it("throws invalid cache environment error", async () => {
            sinon.restore();
            sinon.stub(AuthToken, "extractTokenClaims").callsFake((encodedIdToken, crypto) => {
                return ID_TOKEN_CLAIMS as TokenClaims;
            });
            sinon.stub(ResponseHandler.prototype, <any>"generateAccountEntity").returns(new AccountEntity());
            sinon.stub(AccountEntity.prototype, "getAccountInfo").returns({
                homeAccountId: TEST_DATA_CLIENT_INFO.TEST_HOME_ACCOUNT_ID,
                environment: "login.windows.net",
                tenantId: "testTenantId",
                username: "test@contoso.com"
            });
            sinon.stub(TrustedAuthority, "getCloudDiscoveryMetadata").returns(null);

            const testResponse: ServerAuthorizationTokenResponse = {...AUTHENTICATION_RESULT.body};
            const responseHandler = new ResponseHandler("this-is-a-client-id", testCacheManager, cryptoInterface, null);
            try {
<<<<<<< HEAD
                await responseHandler.handleServerTokenResponse(testResponse, authority);
            } catch(e) {
                expect(e).to.be.instanceOf(ClientAuthError);
                expect(e.errorCode).to.be.eq(ClientAuthErrorMessage.invalidCacheEnvironment.code);
                expect(e.errorMessage).to.be.eq(ClientAuthErrorMessage.invalidCacheEnvironment.desc);
=======
                const tokenResp = await responseHandler.handleServerTokenResponse(testResponse, authority);
                expect(tokenResp).to.be.undefined;
            } catch(e) {
                if (e instanceof AuthError) {
                    expect(e).to.be.instanceOf(ClientAuthError);
                    expect(e.errorCode).to.be.eq(ClientAuthErrorMessage.invalidCacheEnvironment.code);
                    expect(e.errorMessage).to.be.eq(ClientAuthErrorMessage.invalidCacheEnvironment.desc);
                } else {
                    throw e;
                }                
>>>>>>> 3af8909f
            }
        });

        it("doesn't create AccessTokenEntity if access_token not in response", (done) => {
            const testResponse: ServerAuthorizationTokenResponse = {...AUTHENTICATION_RESULT.body};
            testResponse.access_token = null;

            const responseHandler = new ResponseHandler("this-is-a-client-id", testCacheManager, cryptoInterface, null);

            sinon.stub(ResponseHandler, "generateAuthenticationResult").callsFake((cryptoObj, cacheRecord, idTokenObj, fromTokenCache, stateString, resourceReqMethod, resourceReqUri) => {
                expect(cacheRecord.idToken).to.not.be.null;
                expect(cacheRecord.accessToken).to.be.null;
                expect(cacheRecord.refreshToken).to.not.be.null;
                done();
                return null;
            });

            responseHandler.handleServerTokenResponse(testResponse, authority);
        });

        it("doesn't create RefreshTokenEntity if refresh_token not in response", (done) => {
            const testResponse: ServerAuthorizationTokenResponse = {...AUTHENTICATION_RESULT.body};
            testResponse.refresh_token = null;

            const responseHandler = new ResponseHandler("this-is-a-client-id", testCacheManager, cryptoInterface, null);

            sinon.stub(ResponseHandler, "generateAuthenticationResult").callsFake((cryptoObj, cacheRecord, idTokenObj, fromTokenCache, stateString, resourceReqMethod, resourceReqUri) => {
                expect(cacheRecord.idToken).to.not.be.null;
                expect(cacheRecord.accessToken).to.not.be.null;
                expect(cacheRecord.refreshToken).to.be.null;
                done();
                return null;
            });

            responseHandler.handleServerTokenResponse(testResponse, authority);
        });

        it("create CacheRecord with all token entities", (done) => {
            const testResponse: ServerAuthorizationTokenResponse = {...AUTHENTICATION_RESULT.body};

            const responseHandler = new ResponseHandler("this-is-a-client-id", testCacheManager, cryptoInterface, null);

            sinon.stub(ResponseHandler, "generateAuthenticationResult").callsFake((cryptoObj, cacheRecord, idTokenObj, fromTokenCache, stateString, resourceReqMethod, resourceReqUri) => {
                expect(cacheRecord.idToken).to.not.be.null;
                expect(cacheRecord.accessToken).to.not.be.null;
                expect(cacheRecord.refreshToken).to.not.be.null;
                done();
                return null;
            });

            responseHandler.handleServerTokenResponse(testResponse, authority);
        });
    });

<<<<<<< HEAD
    describe("generateAuthenticationResult", async () => {
=======
    describe("generateAuthenticationResult", () => {
>>>>>>> 3af8909f
        it("sets default values if access_token not in cacheRecord", async () => {
            const testResponse: ServerAuthorizationTokenResponse = {...AUTHENTICATION_RESULT.body};
            testResponse.access_token = null;

            const responseHandler = new ResponseHandler("this-is-a-client-id", testCacheManager, cryptoInterface, null);
            const result = await responseHandler.handleServerTokenResponse(testResponse, authority);

            expect(result.accessToken).to.be.eq("");
            expect(result.scopes).to.be.length(0);
            expect(result.expiresOn).to.be.null;
            expect(result.extExpiresOn).to.be.null;
        });

        it("sets default values if refresh_token not in cacheRecord", async () => {
            const testResponse: ServerAuthorizationTokenResponse = {...AUTHENTICATION_RESULT.body};
            testResponse.refresh_token = null;

            const responseHandler = new ResponseHandler("this-is-a-client-id", testCacheManager, cryptoInterface, null);
            const result = await responseHandler.handleServerTokenResponse(testResponse, authority);

            expect(result.familyId).to.be.null;
        });

        it("sets default values for access token using PoP scheme", async () => {
            const testResponse: ServerAuthorizationTokenResponse = { ...POP_AUTHENTICATION_RESULT.body };
            sinon.restore();
            sinon.stub(AuthToken, "extractTokenClaims").callsFake((encodedToken: string, crypto: ICrypto): TokenClaims => {
                switch (encodedToken) {
                    case testResponse.id_token:
                        return ID_TOKEN_CLAIMS as TokenClaims;
                    case testResponse.access_token:
                        return {
                            cnf: {
                                kid: TEST_POP_VALUES.KID
                            }
                        };
                    default:
                        return null;
                };
            });
            sinon.stub(ResponseHandler.prototype, <any>"generateAccountEntity").returns(new AccountEntity());
            sinon.stub(AccountEntity.prototype, "getAccountInfo").returns({
                homeAccountId: TEST_DATA_CLIENT_INFO.TEST_HOME_ACCOUNT_ID,
                environment: "login.windows.net",
                tenantId: "testTenantId",
                username: "test@contoso.com"
            });
            ClientTestUtils.setCloudDiscoveryMetadataStubs();
            
            const responseHandler = new ResponseHandler("this-is-a-client-id", testCacheManager, cryptoInterface, null);
            const result = await responseHandler.handleServerTokenResponse(testResponse, authority, "POST", TEST_URIS.TEST_RESOURCE_ENDPT_WITH_PARAMS);

            expect(result.tokenType).to.be.eq(AuthenticationScheme.POP);
            expect(result.accessToken).to.be.eq(signedJwt);
        });
    });

    describe("validateServerAuthorizationCodeResponse", () => {
        afterEach(() => {
            sinon.restore();
        });
        
        it("throws state mismatch error", (done) => {
            const testServerCodeResponse: ServerAuthorizationCodeResponse = {
                code: "testCode",
                client_info: TEST_DATA_CLIENT_INFO.TEST_RAW_CLIENT_INFO,
                state: TEST_STATE_VALUES.URI_ENCODED_LIB_STATE
            };

            const responseHandler = new ResponseHandler("this-is-a-client-id", testCacheManager, cryptoInterface, null);
            const stateMismatchSpy = sinon.spy(ClientAuthError, "createStateMismatchError");

            try {
                responseHandler.validateServerAuthorizationCodeResponse(testServerCodeResponse, "differentState", cryptoInterface);
            } catch (e) {
                expect(e).to.be.instanceOf(ClientAuthError);
                expect(stateMismatchSpy.calledOnce).to.be.true;
                done();
            }
        });

        it("Does not throw state mismatch error when states match", () => {
            const testServerCodeResponse: ServerAuthorizationCodeResponse = {
                code: "testCode",
                client_info: TEST_DATA_CLIENT_INFO.TEST_RAW_CLIENT_INFO,
                state: TEST_STATE_VALUES.URI_ENCODED_LIB_STATE
            };
            const stateMismatchSpy = sinon.spy(ClientAuthError, "createStateMismatchError");

            const responseHandler = new ResponseHandler("this-is-a-client-id", testCacheManager, cryptoInterface, null);
            responseHandler.validateServerAuthorizationCodeResponse(testServerCodeResponse, TEST_STATE_VALUES.URI_ENCODED_LIB_STATE, cryptoInterface);
            expect(stateMismatchSpy.notCalled).to.be.true;
        });

        it("Does not throw state mismatch error when Uri encoded characters have different casing", () => {
            const testServerCodeResponse: ServerAuthorizationCodeResponse = {
                code: "testCode",
                client_info: TEST_DATA_CLIENT_INFO.TEST_RAW_CLIENT_INFO,
                state: TEST_STATE_VALUES.URI_ENCODED_LIB_STATE
            };
            const stateMismatchSpy = sinon.spy(ClientAuthError, "createStateMismatchError");

            const testAltState = "eyJpZCI6IjExNTUzYTliLTcxMTYtNDhiMS05ZDQ4LWY2ZDRhOGZmODM3MSIsInRzIjoxNTkyODQ2NDgyfQ%3d%3d";
            const responseHandler = new ResponseHandler("this-is-a-client-id", testCacheManager, cryptoInterface, null);
            responseHandler.validateServerAuthorizationCodeResponse(testServerCodeResponse, testAltState, cryptoInterface);
            expect(stateMismatchSpy.notCalled).to.be.true;
        });

        it("throws interactionRequiredError", (done) => {
            const testServerCodeResponse: ServerAuthorizationCodeResponse = {
                code: "testCode",
                client_info: TEST_DATA_CLIENT_INFO.TEST_RAW_CLIENT_INFO,
                state: TEST_STATE_VALUES.URI_ENCODED_LIB_STATE,
                error: "interaction_required"
            };

            const responseHandler = new ResponseHandler("this-is-a-client-id", testCacheManager, cryptoInterface, null);
            try {
                responseHandler.validateServerAuthorizationCodeResponse(testServerCodeResponse, TEST_STATE_VALUES.URI_ENCODED_LIB_STATE, cryptoInterface);
            } catch (e) {
                expect(e).to.be.instanceOf(InteractionRequiredAuthError);
                done();
            }
        });

        it("thows ServerError if error in response", (done) => {
            const testServerCodeResponse: ServerAuthorizationCodeResponse = {
                code: "testCode",
                client_info: TEST_DATA_CLIENT_INFO.TEST_RAW_CLIENT_INFO,
                state: TEST_STATE_VALUES.URI_ENCODED_LIB_STATE,
                error: "test_error"
            };

            const responseHandler = new ResponseHandler("this-is-a-client-id", testCacheManager, cryptoInterface, null);
            try {
                responseHandler.validateServerAuthorizationCodeResponse(testServerCodeResponse, TEST_STATE_VALUES.URI_ENCODED_LIB_STATE, cryptoInterface);
            } catch (e) {
                expect(e).to.be.instanceOf(ServerError);
                done();
            }
        });

        it("throws ServerError if error_description in response", (done) => {
            const testServerCodeResponse: ServerAuthorizationCodeResponse = {
                code: "testCode",
                client_info: TEST_DATA_CLIENT_INFO.TEST_RAW_CLIENT_INFO,
                state: TEST_STATE_VALUES.URI_ENCODED_LIB_STATE,
                error_description: "test_error"
            };

            const responseHandler = new ResponseHandler("this-is-a-client-id", testCacheManager, cryptoInterface, null);
            try {
                responseHandler.validateServerAuthorizationCodeResponse(testServerCodeResponse, TEST_STATE_VALUES.URI_ENCODED_LIB_STATE, cryptoInterface);
            } catch (e) {
                expect(e).to.be.instanceOf(ServerError);
                done();
            }

        });

        it("throws ServerError if suberror in response", (done) => {
            const testServerCodeResponse: ServerAuthorizationCodeResponse = {
                code: "testCode",
                client_info: TEST_DATA_CLIENT_INFO.TEST_RAW_CLIENT_INFO,
                state: TEST_STATE_VALUES.URI_ENCODED_LIB_STATE,
                suberror: "test_error"
            };

            const responseHandler = new ResponseHandler("this-is-a-client-id", testCacheManager, cryptoInterface, null);
            try {
                responseHandler.validateServerAuthorizationCodeResponse(testServerCodeResponse, TEST_STATE_VALUES.URI_ENCODED_LIB_STATE, cryptoInterface);
            } catch (e) {
                expect(e).to.be.instanceOf(ServerError);
                done();
            }

        });

        it("calls buildClientInfo if clientInfo in response", () => {
            const testServerCodeResponse: ServerAuthorizationCodeResponse = {
                code: "testCode",
                client_info: TEST_DATA_CLIENT_INFO.TEST_RAW_CLIENT_INFO,
                state: TEST_STATE_VALUES.URI_ENCODED_LIB_STATE
            };
            // Can't spy on buildClientInfo, spy on one of its function calls instead
            const buildClientInfoSpy = sinon.spy(cryptoInterface, "base64Decode");

            const responseHandler = new ResponseHandler("this-is-a-client-id", testCacheManager, cryptoInterface, null);
            responseHandler.validateServerAuthorizationCodeResponse(testServerCodeResponse, TEST_STATE_VALUES.URI_ENCODED_LIB_STATE, cryptoInterface);
            expect(buildClientInfoSpy.calledOnce).to.be.true;
            expect(buildClientInfoSpy.calledWith(TEST_DATA_CLIENT_INFO.TEST_RAW_CLIENT_INFO)).to.be.true;
        });

        it("does not call buildClientInfo if clientInfo not in response", () => {
            const testServerCodeResponse: ServerAuthorizationCodeResponse = {
                code: "testCode",
                state: TEST_STATE_VALUES.URI_ENCODED_LIB_STATE
            };
            // Can't spy on buildClientInfo, spy on one of its function calls instead
            const buildClientInfoSpy = sinon.spy(cryptoInterface, "base64Decode");

            const responseHandler = new ResponseHandler("this-is-a-client-id", testCacheManager, cryptoInterface, null);
            responseHandler.validateServerAuthorizationCodeResponse(testServerCodeResponse, TEST_STATE_VALUES.URI_ENCODED_LIB_STATE, cryptoInterface);
            expect(buildClientInfoSpy.notCalled).to.be.true;
        });
    });
});<|MERGE_RESOLUTION|>--- conflicted
+++ resolved
@@ -113,11 +113,7 @@
         sinon.restore();
     })
 
-<<<<<<< HEAD
     describe("generateCacheRecord", async () => {
-=======
-    describe("generateCacheRecord", () => {
->>>>>>> 3af8909f
         it("throws invalid cache environment error", async () => {
             sinon.restore();
             sinon.stub(AuthToken, "extractTokenClaims").callsFake((encodedIdToken, crypto) => {
@@ -135,13 +131,6 @@
             const testResponse: ServerAuthorizationTokenResponse = {...AUTHENTICATION_RESULT.body};
             const responseHandler = new ResponseHandler("this-is-a-client-id", testCacheManager, cryptoInterface, null);
             try {
-<<<<<<< HEAD
-                await responseHandler.handleServerTokenResponse(testResponse, authority);
-            } catch(e) {
-                expect(e).to.be.instanceOf(ClientAuthError);
-                expect(e.errorCode).to.be.eq(ClientAuthErrorMessage.invalidCacheEnvironment.code);
-                expect(e.errorMessage).to.be.eq(ClientAuthErrorMessage.invalidCacheEnvironment.desc);
-=======
                 const tokenResp = await responseHandler.handleServerTokenResponse(testResponse, authority);
                 expect(tokenResp).to.be.undefined;
             } catch(e) {
@@ -152,7 +141,6 @@
                 } else {
                     throw e;
                 }                
->>>>>>> 3af8909f
             }
         });
 
@@ -207,11 +195,7 @@
         });
     });
 
-<<<<<<< HEAD
     describe("generateAuthenticationResult", async () => {
-=======
-    describe("generateAuthenticationResult", () => {
->>>>>>> 3af8909f
         it("sets default values if access_token not in cacheRecord", async () => {
             const testResponse: ServerAuthorizationTokenResponse = {...AUTHENTICATION_RESULT.body};
             testResponse.access_token = null;
