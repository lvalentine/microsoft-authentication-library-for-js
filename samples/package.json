{
    "name": "msal-node-samples",
    "version": "0.0.1",
    "license": "MIT",
    "private": true,
    "scripts": {
        "test": "jest"
    },
    "dependencies": {
        "axios": "^0.21.1",
        "typescript": "^4.1.3"
    },
    "devDependencies": {
        "@azure/identity": "^1.0.2",
        "@types/jest": "^26.0.19",
<<<<<<< HEAD
=======
        "@types/puppeteer": "^5.4.2",
        "dotenv": "^8.2.0",
>>>>>>> d60059b5
        "find-process": "^1.4.4",
        "jest": "^26.6.3",
        "puppeteer": "^8.0.0",
        "ts-jest": "^26.4.4",
        "wait-on": "^5.2.1"
    }
}<|MERGE_RESOLUTION|>--- conflicted
+++ resolved
@@ -13,11 +13,7 @@
     "devDependencies": {
         "@azure/identity": "^1.0.2",
         "@types/jest": "^26.0.19",
-<<<<<<< HEAD
-=======
-        "@types/puppeteer": "^5.4.2",
         "dotenv": "^8.2.0",
->>>>>>> d60059b5
         "find-process": "^1.4.4",
         "jest": "^26.6.3",
         "puppeteer": "^8.0.0",
