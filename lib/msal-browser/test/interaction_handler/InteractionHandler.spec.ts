/*
 * Copyright (c) Microsoft Corporation. All rights reserved.
 * Licensed under the MIT License.
 */

import { InteractionHandler } from "../../src/interaction_handler/InteractionHandler";
import {
    PkceCodes,
    NetworkRequestOptions,
    LogLevel,
    AccountInfo,
    AuthorityFactory,
    CommonAuthorizationCodeRequest,
    AuthenticationResult,
    AuthorizationCodeClient,
    AuthenticationScheme,
    ProtocolMode,
    Logger,
    Authority,
    ClientConfiguration,
    AuthorizationCodePayload,
    AuthorityOptions,
    CcsCredential,
    CcsCredentialType,
    ServerAuthorizationTokenResponse,
} from "@azure/msal-common";
import { Configuration, buildConfiguration } from "../../src/config/Configuration";
<<<<<<< HEAD
import { TEST_CONFIG, TEST_URIS, TEST_DATA_CLIENT_INFO, TEST_TOKENS, TEST_TOKEN_LIFETIMES, TEST_HASHES, TEST_POP_VALUES, TEST_STATE_VALUES, RANDOM_TEST_GUID, AUTHENTICATION_RESULT, DECRYPTED_BOUND_RT_AUTHENTICATION_RESULT_DEFAULT_SCOPES } from "../utils/StringConstants";
=======
import { TEST_CONFIG, TEST_URIS, TEST_DATA_CLIENT_INFO, TEST_TOKENS, TEST_TOKEN_LIFETIMES, TEST_HASHES, TEST_POP_VALUES, TEST_STATE_VALUES, DECRYPTED_BOUND_RT_AUTHENTICATION_RESULT_DEFAULT_SCOPES } from "../utils/StringConstants";
>>>>>>> dfbc5810
import { BrowserAuthError } from "../../src/error/BrowserAuthError";
import sinon from "sinon";
import { CryptoOps } from "../../src/crypto/CryptoOps";
import { TestStorageManager } from "../cache/TestStorageManager";
import { BrowserCacheManager } from "../../src/cache/BrowserCacheManager";
import { TemporaryCacheKeys } from "../../src/utils/BrowserConstants";

class TestInteractionHandler extends InteractionHandler {

    constructor(authCodeModule: AuthorizationCodeClient, storageImpl: BrowserCacheManager) {
        super(authCodeModule, storageImpl, testAuthCodeRequest, testBrowserRequestLogger);
    }

    showUI(requestUrl: string): Window {
        throw new Error("Method not implemented.");
    }

    initiateAuthRequest(requestUrl: string): Window | Promise<HTMLIFrameElement> {
        this.authCodeRequest = testAuthCodeRequest;
        //@ts-ignore
        return null;
    }
}

const testAuthCodeRequest: CommonAuthorizationCodeRequest = {
    authenticationScheme: AuthenticationScheme.BEARER,
    authority: "",
    redirectUri: TEST_URIS.TEST_REDIR_URI,
    scopes: ["scope1", "scope2"],
    code: "",
    correlationId: ""
};

const testBrowserRequestLogger: Logger = new Logger({
    loggerCallback: (level: LogLevel, message: string, containsPii: boolean): void => {},
    piiLoggingEnabled: true
}, "@azure/msal-browser", "test");

const testPkceCodes = {
    challenge: "TestChallenge",
    verifier: "TestVerifier"
} as PkceCodes;

const testNetworkResult = {
    testParam: "testValue"
};

const networkInterface = {
    sendGetRequestAsync<T>(): T {
        return {} as T;
    },
    sendPostRequestAsync<T>(): T {
        return {} as T;
    },
};

const cryptoInterface = {
    createNewGuid: (): string => {
        return "newGuid";
    },
    base64Decode: (input: string): string => {
        return "testDecodedString";
    },
    base64Encode: (input: string): string => {
        return "testEncodedString";
    },
    generatePkceCodes: async (): Promise<PkceCodes> => {
        return testPkceCodes;
    },
    getPublicKeyThumbprint: async (): Promise<string> => {
        return TEST_POP_VALUES.ENCODED_REQ_CNF;
    },
    signJwt: async (): Promise<string> => {
        return "signedJwt";
    },
    removeTokenBindingKey: async (): Promise<boolean> => {
        return Promise.resolve(true);
    },
    clearKeystore: async (): Promise<boolean> => {
        return Promise.resolve(true);
    },
    getAsymmetricPublicKey: async (): Promise<string> => {
        return TEST_POP_VALUES.DECODED_STK_JWK_THUMBPRINT
    },
<<<<<<< HEAD
    decryptBoundTokenResponse: async (): Promise<ServerAuthorizationTokenResponse> => {
=======
    decryptBoundTokenResponse: async (): Promise<ServerAuthorizationTokenResponse> =>{
>>>>>>> dfbc5810
        return DECRYPTED_BOUND_RT_AUTHENTICATION_RESULT_DEFAULT_SCOPES;
    }
}

let authorityInstance: Authority;
let authConfig: ClientConfiguration;

describe("InteractionHandler.ts Unit Tests", () => {

    let authCodeModule: AuthorizationCodeClient;
    let browserStorage: BrowserCacheManager;
    const cryptoOpts = new CryptoOps();

    beforeEach(() => {
        const appConfig: Configuration = {
            auth: {
                clientId: TEST_CONFIG.MSAL_CLIENT_ID
            }
        };
        const configObj = buildConfiguration(appConfig, true);
        const authorityOptions: AuthorityOptions = {
            protocolMode: ProtocolMode.AAD,
            knownAuthorities: [configObj.auth.authority],
            cloudDiscoveryMetadata: "",
            authorityMetadata: ""
        }
        authorityInstance = AuthorityFactory.createInstance(configObj.auth.authority, networkInterface, browserStorage, authorityOptions);
        authConfig = {
            authOptions: {
                ...configObj.auth,
                authority: authorityInstance,
            },
            systemOptions: {
                tokenRenewalOffsetSeconds: configObj.system.tokenRenewalOffsetSeconds
            },
            cryptoInterface: cryptoInterface,
            storageInterface: new TestStorageManager(TEST_CONFIG.MSAL_CLIENT_ID, cryptoInterface),
            networkInterface: {
                sendGetRequestAsync: async (url: string, options?: NetworkRequestOptions): Promise<any> => {
                    return testNetworkResult;
                },
                sendPostRequestAsync: async (url: string, options?: NetworkRequestOptions): Promise<any> => {
                    return testNetworkResult;
                }
            },
            loggerOptions: {
                loggerCallback: (level: LogLevel, message: string, containsPii: boolean): void => {},
                piiLoggingEnabled: true
            }
        };
        authCodeModule = new AuthorizationCodeClient(authConfig);
        const logger = new Logger(authConfig.loggerOptions!);
        browserStorage = new BrowserCacheManager(TEST_CONFIG.MSAL_CLIENT_ID, configObj.cache, cryptoOpts, logger);
    });

    afterEach(() => {
        sinon.restore();
    });

    it("Constructor", () => {
        const interactionHandler = new TestInteractionHandler(authCodeModule, browserStorage);

        expect(interactionHandler).toBeInstanceOf(TestInteractionHandler);
        expect(interactionHandler).toBeInstanceOf(InteractionHandler);
    });

    describe("handleCodeResponse()", () => {

        it("throws error if given location hash is empty", async () => {
            const interactionHandler = new TestInteractionHandler(authCodeModule, browserStorage);
            expect(interactionHandler.handleCodeResponse("", "", authorityInstance, authConfig.networkInterface!)).rejects.toMatchObject(BrowserAuthError.createEmptyHashError(""));
            //@ts-ignore
            expect(interactionHandler.handleCodeResponse(null, "", authorityInstance, authConfig.networkInterface)).rejects.toMatchObject(BrowserAuthError.createEmptyHashError(null));
        });
        
        // TODO: Need to improve these tests
        it("successfully uses a new authority if cloud_instance_host_name is different", async () => {
            const idTokenClaims = {
                "ver": "2.0",
                "iss": `${TEST_URIS.DEFAULT_INSTANCE}9188040d-6c67-4c5b-b112-36a304b66dad/v2.0`,
                "sub": "AAAAAAAAAAAAAAAAAAAAAIkzqFVrSaSaFHy782bbtaQ",
                "exp": "1536361411",
                "name": "Abe Lincoln",
                "preferred_username": "AbeLi@microsoft.com",
                "oid": "00000000-0000-0000-66f3-3332eca7ea81",
                "tid": "3338040d-6c67-4c5b-b112-36a304b66dad",
                "nonce": "123523"
            };
            const testCodeResponse: AuthorizationCodePayload = {
                code: "authcode",
                nonce: idTokenClaims.nonce,
                state: TEST_STATE_VALUES.TEST_STATE_REDIRECT,
                cloud_instance_host_name: "contoso.com"
            };
            const testAccount: AccountInfo = {
                homeAccountId: TEST_DATA_CLIENT_INFO.TEST_HOME_ACCOUNT_ID,
                environment: "login.windows.net",
                tenantId: idTokenClaims.tid,
                username: idTokenClaims.preferred_username,
                localAccountId: TEST_DATA_CLIENT_INFO.TEST_LOCAL_ACCOUNT_ID
            };
            const testTokenResponse: AuthenticationResult = {
                authority: authorityInstance.canonicalAuthority,
                accessToken: TEST_TOKENS.ACCESS_TOKEN,
                idToken: TEST_TOKENS.IDTOKEN_V2,
                fromCache: false,
                scopes: ["scope1", "scope2"],
                account: testAccount,
                expiresOn: new Date(Date.now() + (TEST_TOKEN_LIFETIMES.DEFAULT_EXPIRES_IN * 1000)),
                idTokenClaims: idTokenClaims,
                tenantId: idTokenClaims.tid,
                uniqueId: idTokenClaims.oid,
                state: "testState",
                tokenType: AuthenticationScheme.BEARER
            };
            browserStorage.setTemporaryCache(browserStorage.generateStateKey(TEST_STATE_VALUES.TEST_STATE_REDIRECT), TEST_STATE_VALUES.TEST_STATE_REDIRECT);
            browserStorage.setTemporaryCache(browserStorage.generateNonceKey(TEST_STATE_VALUES.TEST_STATE_REDIRECT), idTokenClaims.nonce);
            sinon.stub(AuthorizationCodeClient.prototype, "handleFragmentResponse").returns(testCodeResponse);
            sinon.stub(Authority.prototype, "isAlias").returns(false);
            const authorityOptions: AuthorityOptions = {
                protocolMode: ProtocolMode.AAD,
                knownAuthorities: ["www.contoso.com"],
                cloudDiscoveryMetadata: "",
                authorityMetadata: ""
            }
            const authority = new Authority("https://www.contoso.com/common/", networkInterface, browserStorage, authorityOptions);
            sinon.stub(AuthorityFactory, "createDiscoveredInstance").resolves(authority);
            sinon.stub(Authority.prototype, "discoveryComplete").returns(true);
            const updateAuthoritySpy = sinon.spy(AuthorizationCodeClient.prototype, "updateAuthority");
            const acquireTokenSpy = sinon.stub(AuthorizationCodeClient.prototype, "acquireToken").resolves(testTokenResponse);
            const interactionHandler = new TestInteractionHandler(authCodeModule, browserStorage);
            await interactionHandler.initiateAuthRequest("testNavUrl");
            const tokenResponse = await interactionHandler.handleCodeResponse(TEST_HASHES.TEST_SUCCESS_CODE_HASH_REDIRECT, TEST_STATE_VALUES.TEST_STATE_REDIRECT, authorityInstance, authConfig.networkInterface!);
            expect(updateAuthoritySpy.calledWith(authority)).toBe(true);
            expect(tokenResponse).toEqual(testTokenResponse);
            expect(acquireTokenSpy.calledWith(testAuthCodeRequest, testCodeResponse)).toBe(true);
            expect(acquireTokenSpy.threw()).toBe(false);
        });

        it("successfully adds login_hint as CCS credential to auth code request", async () => {
            const idTokenClaims = {
                "ver": "2.0",
                "iss": `${TEST_URIS.DEFAULT_INSTANCE}9188040d-6c67-4c5b-b112-36a304b66dad/v2.0`,
                "sub": "AAAAAAAAAAAAAAAAAAAAAIkzqFVrSaSaFHy782bbtaQ",
                "exp": "1536361411",
                "name": "Abe Lincoln",
                "preferred_username": "AbeLi@microsoft.com",
                "oid": "00000000-0000-0000-66f3-3332eca7ea81",
                "tid": "3338040d-6c67-4c5b-b112-36a304b66dad",
                "nonce": "123523"
            };
            const testCodeResponse: AuthorizationCodePayload = {
                code: "authcode",
                nonce: idTokenClaims.nonce,
                state: TEST_STATE_VALUES.TEST_STATE_REDIRECT,
                cloud_instance_host_name: "contoso.com"
            };
            const testAccount: AccountInfo = {
                homeAccountId: TEST_DATA_CLIENT_INFO.TEST_HOME_ACCOUNT_ID,
                environment: "login.windows.net",
                tenantId: idTokenClaims.tid,
                username: idTokenClaims.preferred_username,
                localAccountId: TEST_DATA_CLIENT_INFO.TEST_LOCAL_ACCOUNT_ID
            };
            const testCcsCred: CcsCredential = {
                credential: idTokenClaims.preferred_username || "",
                type: CcsCredentialType.UPN
            };
            const testTokenResponse: AuthenticationResult = {
                authority: authorityInstance.canonicalAuthority,
                accessToken: TEST_TOKENS.ACCESS_TOKEN,
                idToken: TEST_TOKENS.IDTOKEN_V2,
                fromCache: false,
                scopes: ["scope1", "scope2"],
                account: testAccount,
                expiresOn: new Date(Date.now() + (TEST_TOKEN_LIFETIMES.DEFAULT_EXPIRES_IN * 1000)),
                idTokenClaims: idTokenClaims,
                tenantId: idTokenClaims.tid,
                uniqueId: idTokenClaims.oid,
                state: "testState",
                tokenType: AuthenticationScheme.BEARER
            };
            testAuthCodeRequest.ccsCredential = testCcsCred;
            browserStorage.setTemporaryCache(browserStorage.generateStateKey(TEST_STATE_VALUES.TEST_STATE_REDIRECT), TEST_STATE_VALUES.TEST_STATE_REDIRECT);
            browserStorage.setTemporaryCache(browserStorage.generateNonceKey(TEST_STATE_VALUES.TEST_STATE_REDIRECT), idTokenClaims.nonce);
            browserStorage.setTemporaryCache(TemporaryCacheKeys.CCS_CREDENTIAL, JSON.stringify(CcsCredentialType));
            sinon.stub(AuthorizationCodeClient.prototype, "handleFragmentResponse").returns(testCodeResponse);
            sinon.stub(Authority.prototype, "isAlias").returns(false);
            const authorityOptions: AuthorityOptions = {
                protocolMode: ProtocolMode.AAD,
                knownAuthorities: ["www.contoso.com"],
                cloudDiscoveryMetadata: "",
                authorityMetadata: ""
            }
            const authority = new Authority("https://www.contoso.com/common/", networkInterface, browserStorage, authorityOptions);
            sinon.stub(AuthorityFactory, "createDiscoveredInstance").resolves(authority);
            sinon.stub(Authority.prototype, "discoveryComplete").returns(true);
            const updateAuthoritySpy = sinon.spy(AuthorizationCodeClient.prototype, "updateAuthority");
            const acquireTokenSpy = sinon.stub(AuthorizationCodeClient.prototype, "acquireToken").resolves(testTokenResponse);
            const interactionHandler = new TestInteractionHandler(authCodeModule, browserStorage);
            await interactionHandler.initiateAuthRequest("testNavUrl");
            const tokenResponse = await interactionHandler.handleCodeResponse(TEST_HASHES.TEST_SUCCESS_CODE_HASH_REDIRECT, TEST_STATE_VALUES.TEST_STATE_REDIRECT, authorityInstance, authConfig.networkInterface!);
            expect(updateAuthoritySpy.calledWith(authority)).toBe(true);
            expect(tokenResponse).toEqual(testTokenResponse);
            expect(acquireTokenSpy.calledWith(testAuthCodeRequest, testCodeResponse)).toBe(true);
            expect(acquireTokenSpy.threw()).toBe(false);
        });
    });
});<|MERGE_RESOLUTION|>--- conflicted
+++ resolved
@@ -25,11 +25,7 @@
     ServerAuthorizationTokenResponse,
 } from "@azure/msal-common";
 import { Configuration, buildConfiguration } from "../../src/config/Configuration";
-<<<<<<< HEAD
-import { TEST_CONFIG, TEST_URIS, TEST_DATA_CLIENT_INFO, TEST_TOKENS, TEST_TOKEN_LIFETIMES, TEST_HASHES, TEST_POP_VALUES, TEST_STATE_VALUES, RANDOM_TEST_GUID, AUTHENTICATION_RESULT, DECRYPTED_BOUND_RT_AUTHENTICATION_RESULT_DEFAULT_SCOPES } from "../utils/StringConstants";
-=======
 import { TEST_CONFIG, TEST_URIS, TEST_DATA_CLIENT_INFO, TEST_TOKENS, TEST_TOKEN_LIFETIMES, TEST_HASHES, TEST_POP_VALUES, TEST_STATE_VALUES, DECRYPTED_BOUND_RT_AUTHENTICATION_RESULT_DEFAULT_SCOPES } from "../utils/StringConstants";
->>>>>>> dfbc5810
 import { BrowserAuthError } from "../../src/error/BrowserAuthError";
 import sinon from "sinon";
 import { CryptoOps } from "../../src/crypto/CryptoOps";
@@ -114,11 +110,7 @@
     getAsymmetricPublicKey: async (): Promise<string> => {
         return TEST_POP_VALUES.DECODED_STK_JWK_THUMBPRINT
     },
-<<<<<<< HEAD
-    decryptBoundTokenResponse: async (): Promise<ServerAuthorizationTokenResponse> => {
-=======
     decryptBoundTokenResponse: async (): Promise<ServerAuthorizationTokenResponse> =>{
->>>>>>> dfbc5810
         return DECRYPTED_BOUND_RT_AUTHENTICATION_RESULT_DEFAULT_SCOPES;
     }
 }
