/*
 * Copyright (c) Microsoft Corporation. All rights reserved.
 * Licensed under the MIT License.
 */

import { AuthorizationUrlRequest, Constants } from "@azure/msal-common";

/**
 * Constants
 */
export const BrowserConstants = {
    // Local storage constant string
    CACHE_LOCATION_LOCAL: "localStorage",
    // Session storage constant string
    CACHE_LOCATION_SESSION: "sessionStorage",
    // Interaction status key (only used for browsers)
    INTERACTION_STATUS_KEY: "interaction.status",
    // Interaction in progress cache value
    INTERACTION_IN_PROGRESS_VALUE: "interaction_in_progress",
    // Invalid grant error code
    INVALID_GRANT_ERROR: "invalid_grant",
    // Default popup window width
    POPUP_WIDTH: 483,
    // Default popup window height
    POPUP_HEIGHT: 600,
    // Default popup monitor poll interval in milliseconds
    POLL_INTERVAL_MS: 50,
    // msal-browser SKU
    MSAL_SKU: "msal.js.browser",
};

/**
 * HTTP Request types supported by MSAL.
 */
export enum HTTP_REQUEST_TYPE {
    GET = "GET",
    POST = "POST"
}

/**
 * Temporary cache keys for MSAL, deleted after any request.
 */
export enum TemporaryCacheKeys {
    AUTHORITY = "authority",
    ACQUIRE_TOKEN_ACCOUNT = "acquireToken.account",
    SESSION_STATE = "session.state",
    REQUEST_STATE = "request.state",
    NONCE_IDTOKEN = "nonce.id_token",
    ORIGIN_URI = "request.origin",
    RENEW_STATUS = "token.renew.status",
    URL_HASH = "urlHash",
    REQUEST_PARAMS = "request.params",
    SCOPES = "scopes"
}

/**
 * API Codes for Telemetry purposes. 
 * Before adding a new code you must claim it in the MSAL Telemetry tracker as these number spaces are shared across all MSALs
 * 0-99 Silent Flow
 * 800-899 Auth Code Flow
 */
export enum ApiId {
    acquireTokenRedirect = 861,
    acquireTokenPopup = 862,
    ssoSilent = 863,
    acquireTokenSilent_authCode = 864,
    handleRedirectPromise = 865,
    acquireTokenSilent_silentFlow = 61
}

/*
 * Interaction type of the API - used for state and telemetry
 */
export enum InteractionType {
<<<<<<< HEAD
    REDIRECT = "redirect",
    POPUP = "popup",
    SILENT = "silent",
    NONE = "none"
}

export enum BrokerMessageType {
    HANDSHAKE_REQUEST = "BrokerHandshakeRequest",
    HANDSHAKE_RESPONSE = "BrokerHandshakeResponse",
    AUTH_REQUEST = "BrokerAuthRequest",
    REDIRECT_RESPONSE = "BrokerRedirectResponse",
    AUTH_RESULT = "BrokerAuthResult"
=======
    Redirect = "redirect",
    Popup = "popup",
    Silent = "silent"
>>>>>>> d6997c1f
}

export const DEFAULT_REQUEST: AuthorizationUrlRequest = {
    scopes: [Constants.OPENID_SCOPE, Constants.PROFILE_SCOPE]
};

// JWK Key Format string (Type MUST be defined for window crypto APIs)
export const KEY_FORMAT_JWK = "jwk";<|MERGE_RESOLUTION|>--- conflicted
+++ resolved
@@ -72,11 +72,10 @@
  * Interaction type of the API - used for state and telemetry
  */
 export enum InteractionType {
-<<<<<<< HEAD
-    REDIRECT = "redirect",
-    POPUP = "popup",
-    SILENT = "silent",
-    NONE = "none"
+    Redirect = "redirect",
+    Popup = "popup",
+    Silent = "silent",
+    None = "none"
 }
 
 export enum BrokerMessageType {
@@ -85,11 +84,6 @@
     AUTH_REQUEST = "BrokerAuthRequest",
     REDIRECT_RESPONSE = "BrokerRedirectResponse",
     AUTH_RESULT = "BrokerAuthResult"
-=======
-    Redirect = "redirect",
-    Popup = "popup",
-    Silent = "silent"
->>>>>>> d6997c1f
 }
 
 export const DEFAULT_REQUEST: AuthorizationUrlRequest = {
