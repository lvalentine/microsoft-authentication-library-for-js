/*
 * Copyright (c) Microsoft Corporation. All rights reserved.
 * Licensed under the MIT License.
 */

import {
    AuthorizationCodeClient,
    AuthorizationCodeUrlRequest,
    AuthorizationCodeRequest,
    Configuration,
    INetworkModule,
} from '@azure/msal-common';
<<<<<<< HEAD
import {
    ClientConfiguration,
    buildConfiguration,
} from '../config/ClientConfiguration';
import { CryptoOps } from '../crypto/CryptoOps';
=======
import { ClientConfiguration, buildConfiguration } from '../config/ClientConfiguration';
import { CryptoProvider } from '../crypto/CryptoProvider';
>>>>>>> bf0e3d82
import { Storage } from '../cache/Storage';
import { NetworkUtils } from './../utils/NetworkUtils';

export abstract class ClientApplication {
    // Input configuration by developer/user
    protected config: ClientConfiguration;

    // Crypto interface implementation
    protected crypto: CryptoProvider;

    // Storage interface implementation
    protected storage: Storage;

    // Network interface implementation
    protected networkClient: INetworkModule;

    /**
     * @constructor
     * Constructor for the ClientApplication to instantiate the PublicClientApplication object
     *
     * Important attributes in the Configuration object for auth are:
     * - clientID: the application ID of your application. You can obtain one by registering your application with our Application registration portal
     * - authority: the authority URL for your application.
     * - redirect_uri: the uri of your application registered in the portal.
     *
     * In Azure AD, authority is a URL indicating the Azure active directory that MSAL uses to obtain tokens.
     * It is of the form https://login.microsoftonline.com/{Enter_the_Tenant_Info_Here}
     * If your application supports Accounts in one organizational directory, replace "Enter_the_Tenant_Info_Here" value with the Tenant Id or Tenant name (for example, contoso.microsoft.com).
     * If your application supports Accounts in any organizational directory, replace "Enter_the_Tenant_Info_Here" value with organizations.
     * If your application supports Accounts in any organizational directory and personal Microsoft accounts, replace "Enter_the_Tenant_Info_Here" value with common.
     * To restrict support to Personal Microsoft accounts only, replace "Enter_the_Tenant_Info_Here" value with consumers.
     *
     * In Azure B2C, authority is of the form https://{instance}/tfp/{tenant}/{policyName}/
     * Full B2C functionality will be available in this library in future versions.
     *
     * @param {@link (Configuration:type)} configuration object for the MSAL PublicClientApplication instance
     */
    protected constructor(configuration: ClientConfiguration) {
        // Set the configuration.
        this.config = buildConfiguration(configuration);

        // Initialize the crypto class.
        this.crypto = new CryptoProvider();

        // Initialize the network module class.
        this.networkClient = NetworkUtils.getNetworkClient();

        // Initialize the browser storage class.
        this.storage = new Storage(
            this.config.auth.clientId,
            this.config.cache
        );
    }

    /**
<<<<<<< HEAD
     * Creates a url for logging in a user. This will by default add scopes: openid, profile and offline_access. Also performs validation of the request parameters.
     * Including any SSO parameters (account, sid, login_hint) will short circuit the authentication and allow you to retrieve a code without interaction.
     * @param request
     */
    async getAuthCodeUrl(
        request: AuthorizationCodeUrlRequest
    ): Promise<string> {
        const authorizationCodeParameters: Configuration = {
            authOptions: this.config.auth,
            systemOptions: {
                tokenRenewalOffsetSeconds: this.config.system
                    .tokenRenewalOffsetSeconds,
                telemetry: this.config.system.telemetry,
            },
            loggerOptions: {
                loggerCallback: this.config.system.loggerOptions.loggerCallback,
                piiLoggingEnabled: this.config.system.loggerOptions
                    .piiLoggingEnabled,
            },
            cryptoInterface: this.crypto,
            networkInterface: this.networkClient,
            storageInterface: this.storage,
        };

        const authorizationCodeClient = new AuthorizationCodeClient(
            authorizationCodeParameters
        );
=======
     * Creates the URL of the authorization request letting the user input credentials and consent to the
     * application. The URL target the /authorize endpoint of the authority configured in the
     * application object.
     *
     * Once the user inputs their credentials and consents, the authority will send a response to the redirect URI
     * sent in the request and should contain an authorization code, which can then be used to acquire tokens via
     * acquireToken(AuthorizationCodeRequest)
     * @param request
     */
    async getAuthCodeUrl(request: AuthorizationCodeUrlRequest): Promise<string> {
>>>>>>> bf0e3d82

        const authorizationCodeClient = new AuthorizationCodeClient(this.buildOauthClientConfiguration());
        return authorizationCodeClient.getAuthCodeUrl(request);
    }

    /**
     * Acquires a token by exchanging the Authorization Code received from the first step of OAuth2.0
     * Authorization Code flow.
     *
     * getAuthCodeUrl(AuthorizationCodeUrlRequest) can be used to create the URL for the first step of OAuth2.0
     * Authorization Code flow. Ensure that values for redirectUri and scopes in AuthorizationCodeUrlRequest and
     * AuthorizationCodeRequest are the same.
     *
     * @param request
     */
<<<<<<< HEAD
    async acquireTokenByCode(
        request: AuthorizationCodeRequest
    ): Promise<string> {
        const authorizationClientConfiguration: Configuration = {
=======
    async acquireTokenByCode(request: AuthorizationCodeRequest): Promise<string> {

        const authorizationCodeClient = new AuthorizationCodeClient(this.buildOauthClientConfiguration());
        return authorizationCodeClient.acquireToken(request);
    }

    protected buildOauthClientConfiguration(): Configuration {
        return {
>>>>>>> bf0e3d82
            authOptions: this.config.auth,
            systemOptions: {
                tokenRenewalOffsetSeconds: this.config.system
                    .tokenRenewalOffsetSeconds,
                telemetry: this.config.system.telemetry,
            },
            loggerOptions: {
                loggerCallback: this.config.system.loggerOptions.loggerCallback,
                piiLoggingEnabled: this.config.system.loggerOptions
                    .piiLoggingEnabled,
            },
            cryptoInterface: this.crypto,
            networkInterface: this.networkClient,
            storageInterface: this.storage,
        };
<<<<<<< HEAD

        const authorizationCodeClient = new AuthorizationCodeClient(
            authorizationClientConfiguration
        );

        return authorizationCodeClient.acquireToken(request);
    }

    protected getNodeDefaultHeaders(): Map<string, string> {
        const msalSkuHeaderKey: string = 'x-client-SKU';
        const msalVersionHeaderKey: string = 'x-client-VER';
        const cpuHeaderKey: string = 'x-client-CPU';
        const osHeaderKey: string = 'x-client-OS';
        // const correlationId: string = "client-request_id";
        // TODO will also add appName and appVersion

        return new Map<string, string>([
            [msalSkuHeaderKey, 'MSAL.node'],
            [msalVersionHeaderKey, '0.1.0'],
            [cpuHeaderKey, ''],
            [osHeaderKey, process.platform],
        ]);
=======
>>>>>>> bf0e3d82
    }
}<|MERGE_RESOLUTION|>--- conflicted
+++ resolved
@@ -10,16 +10,8 @@
     Configuration,
     INetworkModule,
 } from '@azure/msal-common';
-<<<<<<< HEAD
-import {
-    ClientConfiguration,
-    buildConfiguration,
-} from '../config/ClientConfiguration';
-import { CryptoOps } from '../crypto/CryptoOps';
-=======
 import { ClientConfiguration, buildConfiguration } from '../config/ClientConfiguration';
 import { CryptoProvider } from '../crypto/CryptoProvider';
->>>>>>> bf0e3d82
 import { Storage } from '../cache/Storage';
 import { NetworkUtils } from './../utils/NetworkUtils';
 
@@ -75,15 +67,39 @@
     }
 
     /**
-<<<<<<< HEAD
-     * Creates a url for logging in a user. This will by default add scopes: openid, profile and offline_access. Also performs validation of the request parameters.
-     * Including any SSO parameters (account, sid, login_hint) will short circuit the authentication and allow you to retrieve a code without interaction.
+     * Creates the URL of the authorization request letting the user input credentials and consent to the
+     * application. The URL target the /authorize endpoint of the authority configured in the
+     * application object.
+     *
+     * Once the user inputs their credentials and consents, the authority will send a response to the redirect URI
+     * sent in the request and should contain an authorization code, which can then be used to acquire tokens via
+     * acquireToken(AuthorizationCodeRequest)
      * @param request
      */
-    async getAuthCodeUrl(
-        request: AuthorizationCodeUrlRequest
-    ): Promise<string> {
-        const authorizationCodeParameters: Configuration = {
+    async getAuthCodeUrl(request: AuthorizationCodeUrlRequest): Promise<string> {
+
+        const authorizationCodeClient = new AuthorizationCodeClient(this.buildOauthClientConfiguration());
+        return authorizationCodeClient.getAuthCodeUrl(request);
+    }
+
+    /**
+     * Acquires a token by exchanging the Authorization Code received from the first step of OAuth2.0
+     * Authorization Code flow.
+     *
+     * getAuthCodeUrl(AuthorizationCodeUrlRequest) can be used to create the URL for the first step of OAuth2.0
+     * Authorization Code flow. Ensure that values for redirectUri and scopes in AuthorizationCodeUrlRequest and
+     * AuthorizationCodeRequest are the same.
+     *
+     * @param request
+     */
+    async acquireTokenByCode(request: AuthorizationCodeRequest): Promise<string> {
+
+        const authorizationCodeClient = new AuthorizationCodeClient(this.buildOauthClientConfiguration());
+        return authorizationCodeClient.acquireToken(request);
+    }
+
+    protected buildOauthClientConfiguration(): Configuration {
+        return {
             authOptions: this.config.auth,
             systemOptions: {
                 tokenRenewalOffsetSeconds: this.config.system
@@ -99,91 +115,5 @@
             networkInterface: this.networkClient,
             storageInterface: this.storage,
         };
-
-        const authorizationCodeClient = new AuthorizationCodeClient(
-            authorizationCodeParameters
-        );
-=======
-     * Creates the URL of the authorization request letting the user input credentials and consent to the
-     * application. The URL target the /authorize endpoint of the authority configured in the
-     * application object.
-     *
-     * Once the user inputs their credentials and consents, the authority will send a response to the redirect URI
-     * sent in the request and should contain an authorization code, which can then be used to acquire tokens via
-     * acquireToken(AuthorizationCodeRequest)
-     * @param request
-     */
-    async getAuthCodeUrl(request: AuthorizationCodeUrlRequest): Promise<string> {
->>>>>>> bf0e3d82
-
-        const authorizationCodeClient = new AuthorizationCodeClient(this.buildOauthClientConfiguration());
-        return authorizationCodeClient.getAuthCodeUrl(request);
-    }
-
-    /**
-     * Acquires a token by exchanging the Authorization Code received from the first step of OAuth2.0
-     * Authorization Code flow.
-     *
-     * getAuthCodeUrl(AuthorizationCodeUrlRequest) can be used to create the URL for the first step of OAuth2.0
-     * Authorization Code flow. Ensure that values for redirectUri and scopes in AuthorizationCodeUrlRequest and
-     * AuthorizationCodeRequest are the same.
-     *
-     * @param request
-     */
-<<<<<<< HEAD
-    async acquireTokenByCode(
-        request: AuthorizationCodeRequest
-    ): Promise<string> {
-        const authorizationClientConfiguration: Configuration = {
-=======
-    async acquireTokenByCode(request: AuthorizationCodeRequest): Promise<string> {
-
-        const authorizationCodeClient = new AuthorizationCodeClient(this.buildOauthClientConfiguration());
-        return authorizationCodeClient.acquireToken(request);
-    }
-
-    protected buildOauthClientConfiguration(): Configuration {
-        return {
->>>>>>> bf0e3d82
-            authOptions: this.config.auth,
-            systemOptions: {
-                tokenRenewalOffsetSeconds: this.config.system
-                    .tokenRenewalOffsetSeconds,
-                telemetry: this.config.system.telemetry,
-            },
-            loggerOptions: {
-                loggerCallback: this.config.system.loggerOptions.loggerCallback,
-                piiLoggingEnabled: this.config.system.loggerOptions
-                    .piiLoggingEnabled,
-            },
-            cryptoInterface: this.crypto,
-            networkInterface: this.networkClient,
-            storageInterface: this.storage,
-        };
-<<<<<<< HEAD
-
-        const authorizationCodeClient = new AuthorizationCodeClient(
-            authorizationClientConfiguration
-        );
-
-        return authorizationCodeClient.acquireToken(request);
-    }
-
-    protected getNodeDefaultHeaders(): Map<string, string> {
-        const msalSkuHeaderKey: string = 'x-client-SKU';
-        const msalVersionHeaderKey: string = 'x-client-VER';
-        const cpuHeaderKey: string = 'x-client-CPU';
-        const osHeaderKey: string = 'x-client-OS';
-        // const correlationId: string = "client-request_id";
-        // TODO will also add appName and appVersion
-
-        return new Map<string, string>([
-            [msalSkuHeaderKey, 'MSAL.node'],
-            [msalVersionHeaderKey, '0.1.0'],
-            [cpuHeaderKey, ''],
-            [osHeaderKey, process.platform],
-        ]);
-=======
->>>>>>> bf0e3d82
     }
 }