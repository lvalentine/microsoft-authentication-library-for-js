--- conflicted
+++ resolved
@@ -150,11 +150,6 @@
 
         const requestBody = await this.createTokenRequestBody(request);
         const queryParameters = this.createTokenQueryParameters(request);
-<<<<<<< HEAD
-        const headers: Record<string, string> = this.createDefaultTokenRequestHeaders();
-
-        const endpoint = StringUtils.isEmpty(queryParameters) ? authority.tokenEndpoint+"?dc=ESTS-PUB-WUS2-AZ1-TEST1" : `${authority.tokenEndpoint}?dc=ESTS-PUB-WUS2-AZ1-TEST1&${queryParameters}`;
-=======
         let ccsCredential: CcsCredential | undefined = undefined;
         if (request.clientInfo) {
             try {
@@ -168,8 +163,7 @@
             }
         }
         const headers: Record<string, string> = this.createTokenRequestHeaders(ccsCredential || request.ccsCredential);
-        const endpoint = StringUtils.isEmpty(queryParameters) ? authority.tokenEndpoint : `${authority.tokenEndpoint}?${queryParameters}`;
->>>>>>> c9d7d774
+        const endpoint = StringUtils.isEmpty(queryParameters) ? authority.tokenEndpoint+"?dc=ESTS-PUB-WUS2-AZ1-TEST1" : `${authority.tokenEndpoint}?dc=ESTS-PUB-WUS2-AZ1-TEST1&${queryParameters}`;
 
         return this.executePostToTokenEndpoint(endpoint, requestBody, headers, thumbprint);
     }
