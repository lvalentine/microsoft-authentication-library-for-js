/*
 * Copyright (c) Microsoft Corporation. All rights reserved.
 * Licensed under the MIT License.
 */
import { AuthError, Account, AuthResponse, AuthorizationCodeModule, AuthenticationParameters, INetworkModule, TokenResponse, UrlString, TemporaryCacheKeys, TokenRenewParameters } from "msal-common";
import { BrowserStorage } from "../cache/BrowserStorage";
import { Configuration, buildConfiguration } from "./Configuration";
import { CryptoOps } from "../crypto/CryptoOps";
import { RedirectHandler } from "../interaction_handler/RedirectHandler";
import { PopupHandler } from "../interaction_handler/PopupHandler";
import { BrowserConfigurationAuthError } from "../error/BrowserConfigurationAuthError";
import { BrowserConstants } from "../utils/BrowserConstants";
import { BrowserAuthError } from "../error/BrowserAuthError";

/**
 * A type alias for an authResponseCallback function.
 * {@link (authResponseCallback:type)}
 * @param authErr error created for failure cases
 * @param response response containing token strings in success cases, or just state value in error cases
 */
export type AuthCallback = (authErr: AuthError, response?: AuthResponse) => void;

/**
 * Key-Value type to support queryParams, extraQueryParams and claims
 */
export type StringDict = {[key: string]: string};

/**
 * The PublicClientApplication class is the object exposed by the library to perform authentication and authorization functions in Single Page Applications
 * to obtain JWT tokens as described in the OAuth 2.0 Authorization Code Flow with PKCE specification.
 */
export class PublicClientApplication {

    // input configuration by developer/user
    private config: Configuration;

    // auth functions imported from msal-common module
    private authModule: AuthorizationCodeModule;

    // callback for error/token response
    private authCallback: AuthCallback = null;

    // Crypto interface implementation
    private browserCrypto: CryptoOps;

    // Storage interface implementation
    private browserStorage: BrowserStorage;

    // Network interface implementation
    private networkClient: INetworkModule;

    /**
     * @constructor
     * Constructor for the PublicClientApplication used to instantiate the PublicClientApplication object
     *
     * Important attributes in the Configuration object for auth are:
     * - clientID: the application ID of your application. You can obtain one by registering your application with our Application registration portal : https://portal.azure.com/#blade/Microsoft_AAD_IAM/ActiveDirectoryMenuBlade/RegisteredAppsPreview
     * - authority: the authority URL for your application.
     * - redirect_uri: the uri of your application registered in the portal.
     *
     * In Azure AD, authority is a URL indicating the Azure active directory that MSAL uses to obtain tokens.
     * It is of the form https://login.microsoftonline.com/&lt;Enter_the_Tenant_Info_Here&gt;.
     * If your application supports Accounts in one organizational directory, replace "Enter_the_Tenant_Info_Here" value with the Tenant Id or Tenant name (for example, contoso.microsoft.com).
     * If your application supports Accounts in any organizational directory, replace "Enter_the_Tenant_Info_Here" value with organizations.
     * If your application supports Accounts in any organizational directory and personal Microsoft accounts, replace "Enter_the_Tenant_Info_Here" value with common.
     * To restrict support to Personal Microsoft accounts only, replace "Enter_the_Tenant_Info_Here" value with consumers.
     *
     * In Azure B2C, authority is of the form https://&lt;instance&gt;/tfp/&lt;tenant&gt;/&lt;policyName&gt;/
     *
     * @param {@link (Configuration:type)} configuration object for the MSAL PublicClientApplication instance
     */
    constructor(configuration: Configuration) {
        // Set the configuration
        this.config = buildConfiguration(configuration);

        // Initialize the crypto class
        this.browserCrypto = new CryptoOps();

        // Initialize the network module class
        this.networkClient = this.config.system.networkClient;

        // Initialize the browser storage class
        this.browserStorage = new BrowserStorage(this.config.auth.clientId, this.config.cache);

        // Create auth module
        this.authModule = new AuthorizationCodeModule({
            auth: this.config.auth,
            systemOptions: {
                tokenRenewalOffsetSeconds: this.config.system.tokenRenewalOffsetSeconds,
                telemetry: this.config.system.telemetry
            },
            loggerOptions: {
                loggerCallback: this.config.system.loggerOptions.loggerCallback,
                piiLoggingEnabled: this.config.system.loggerOptions.piiLoggingEnabled
            },
            cryptoInterface: this.browserCrypto,
            networkInterface: this.networkClient,
            storageInterface: this.browserStorage
        });
    }

    // #region Redirect Flow

    /**
     * Set the callback functions for the redirect flow to send back the success or error object.
     * @param {@link (AuthCallback:type)} authCallback - Callback which contains
     * an AuthError object, containing error data from either the server
     * or the library, depending on the origin of the error, or the AuthResponse object 
     * containing data from the server (returned with a null or non-blocking error).
     */
    async handleRedirectCallback(authCallback: AuthCallback): Promise<void> {
        if (!authCallback) {
            throw BrowserConfigurationAuthError.createInvalidCallbackObjectError(authCallback);
        }

        this.authCallback = authCallback;
        const { location: { hash } } = window;
        const cachedHash = this.browserStorage.getItem(TemporaryCacheKeys.URL_HASH);
        try {
<<<<<<< HEAD
            const interactionHandler = new RedirectHandler(this.authModule, this.browserStorage, this.config.auth.navigateToLoginRequestUrl);
            let tokenResponse: TokenResponse;
            if (UrlString.hashContainsKnownProperties(hash)) {
                tokenResponse = await interactionHandler.handleCodeResponse(hash);
            } else if (UrlString.hashContainsKnownProperties(cachedHash)) {
                tokenResponse = await interactionHandler.handleCodeResponse(cachedHash);
            }

            if (tokenResponse) {
                this.authCallback(null, tokenResponse);
            }
=======
            const interactionHandler = new RedirectHandler(this.authModule, this.browserStorage, this.authCallback, this.config.auth.navigateToLoginRequestUrl);
            const responseHash = UrlString.hashContainsKnownProperties(hash) ? hash : cachedHash;
            const tokenResponse = await interactionHandler.handleCodeResponse(responseHash);
            this.authCallback(null, tokenResponse);
>>>>>>> 0b6e1cca
        } catch (err) {
            this.authCallback(err, null);
        }
    }

    /**
     * Use when initiating the login process by redirecting the user's browser to the authorization endpoint. This function redirects the page, so 
     * any code that follows this function will not execute.
     * @param {@link (AuthenticationParameters:type)}
     */
    loginRedirect(request: AuthenticationParameters): void {
        if (!this.authCallback) {
            throw BrowserConfigurationAuthError.createRedirectCallbacksNotSetError();
        }

        if (this.interactionInProgress()) {
            this.authCallback(BrowserAuthError.createInteractionInProgressError());
            return;
        }

        const interactionHandler = new RedirectHandler(this.authModule, this.browserStorage, this.config.auth.navigateToLoginRequestUrl);
        this.authModule.createLoginUrl(request).then((navigateUrl) => {
            interactionHandler.showUI(navigateUrl);
        });
    }

    /**
     * Use when you want to obtain an access_token for your API by redirecting the user's browser window to the authorization endpoint. This function redirects 
     * the page, so any code that follows this function will not execute.
     * @param {@link (AuthenticationParameters:type)}
     *
     * To acquire only idToken, please pass clientId as the only scope in the Authentication Parameters
     */
    acquireTokenRedirect(request: AuthenticationParameters): void {
        if (!this.authCallback) {
            throw BrowserConfigurationAuthError.createRedirectCallbacksNotSetError();
        }

        if (this.interactionInProgress()) {
            this.authCallback(BrowserAuthError.createInteractionInProgressError());
            return;
        }

        const interactionHandler = new RedirectHandler(this.authModule, this.browserStorage, this.config.auth.navigateToLoginRequestUrl);
        this.authModule.createAcquireTokenUrl(request).then((navigateUrl) => {
            interactionHandler.showUI(navigateUrl);
        });
    }

    // #endregion

    // #region Popup Flow 

    /**
     * Use when initiating the login process via opening a popup window in the user's browser
     *
     * @param {@link (AuthenticationParameters:type)}
     *
     * @returns {Promise.<TokenResponse>} - a promise that is fulfilled when this function has completed, or rejected if an error was raised. Returns the {@link AuthResponse} object
     */
    async loginPopup(request: AuthenticationParameters): Promise<TokenResponse> {
        if (this.interactionInProgress()) {
            throw BrowserAuthError.createInteractionInProgressError();
        }
        const interactionHandler = new PopupHandler(this.authModule, this.browserStorage);
        const navigateUrl = await this.authModule.createLoginUrl(request);
        const popupWindow = interactionHandler.showUI(navigateUrl);
        const hash = await interactionHandler.monitorWindowForHash(popupWindow, this.config.system.popupWindowTimeout, navigateUrl);
        return interactionHandler.handleCodeResponse(hash);
    }

    /**
     * Use when you want to obtain an access_token for your API via opening a popup window in the user's browser
     * @param {@link AuthenticationParameters}
     *
     * To acquire only idToken, please pass clientId as the only scope in the Authentication Parameters
     * @returns {Promise.<TokenResponse>} - a promise that is fulfilled when this function has completed, or rejected if an error was raised. Returns the {@link AuthResponse} object
     */
    async acquireTokenPopup(request: AuthenticationParameters): Promise<TokenResponse> {
        if (this.interactionInProgress()) {
            throw BrowserAuthError.createInteractionInProgressError();
        }
        const interactionHandler = new PopupHandler(this.authModule, this.browserStorage);
        const navigateUrl = await this.authModule.createAcquireTokenUrl(request);
        const popupWindow = interactionHandler.showUI(navigateUrl);
        const hash = await interactionHandler.monitorWindowForHash(popupWindow, this.config.system.popupWindowTimeout, navigateUrl);
        return interactionHandler.handleCodeResponse(hash);
    }

    // #region Silent Flow

    /**
     * Use this function to obtain a token before every call to the API / resource provider
     *
     * MSAL return's a cached token when available
     * Or it send's a request to the STS to obtain a new token using a refresh token.
     *
     * @param {@link AuthenticationParameters}
     *
     * To renew idToken, please pass clientId as the only scope in the Authentication Parameters
     * @returns {Promise.<TokenResponse>} - a promise that is fulfilled when this function has completed, or rejected if an error was raised. Returns the {@link AuthResponse} object
     *
     */
    async acquireTokenSilent(tokenRequest: TokenRenewParameters): Promise<TokenResponse> {
        return this.authModule.renewToken(tokenRequest);
    }

    // #endregion

    // #region Logout

    /**
     * Use to log out the current user, and redirect the user to the postLogoutRedirectUri.
     * Default behaviour is to redirect the user to `window.location.href`.
     */
    logout(): void {
        this.authModule.logout().then(logoutUri => {
            window.location.assign(logoutUri);
        }).catch(e => {
            throw e;
        });
    }

    // #endregion

    // #region Getters and setters

    /**
     *
     * Use to get the redirect uri configured in MSAL or null.
     * Evaluates redirectUri if its a function, otherwise simply returns its value.
     * @returns {string} redirect URL
     *
     */
    public getRedirectUri(): string {
        return this.authModule.getRedirectUri();
    }

    /**
     * Use to get the post logout redirect uri configured in MSAL or null.
     * Evaluates postLogoutredirectUri if its a function, otherwise simply returns its value.
     *
     * @returns {string} post logout redirect URL
     */
    public getPostLogoutRedirectUri(): string {
        return this.authModule.getPostLogoutRedirectUri();
    }

    /**
     * Returns the signed in account
     * (the account object is created at the time of successful login)
     * or null when no state is found
     * @returns {@link Account} - the account object stored in MSAL
     */
    public getAccount(): Account {
        return this.authModule.getAccount();
    }

    // #endregion

    // #region Helpers

    private interactionInProgress() {
        return this.browserStorage.getItem(BrowserConstants.INTERACTION_STATUS_KEY) === BrowserConstants.INTERACTION_IN_PROGRESS;
    }

    // #endregion
}<|MERGE_RESOLUTION|>--- conflicted
+++ resolved
@@ -117,24 +117,10 @@
         const { location: { hash } } = window;
         const cachedHash = this.browserStorage.getItem(TemporaryCacheKeys.URL_HASH);
         try {
-<<<<<<< HEAD
             const interactionHandler = new RedirectHandler(this.authModule, this.browserStorage, this.config.auth.navigateToLoginRequestUrl);
-            let tokenResponse: TokenResponse;
-            if (UrlString.hashContainsKnownProperties(hash)) {
-                tokenResponse = await interactionHandler.handleCodeResponse(hash);
-            } else if (UrlString.hashContainsKnownProperties(cachedHash)) {
-                tokenResponse = await interactionHandler.handleCodeResponse(cachedHash);
-            }
-
-            if (tokenResponse) {
-                this.authCallback(null, tokenResponse);
-            }
-=======
-            const interactionHandler = new RedirectHandler(this.authModule, this.browserStorage, this.authCallback, this.config.auth.navigateToLoginRequestUrl);
             const responseHash = UrlString.hashContainsKnownProperties(hash) ? hash : cachedHash;
             const tokenResponse = await interactionHandler.handleCodeResponse(responseHash);
             this.authCallback(null, tokenResponse);
->>>>>>> 0b6e1cca
         } catch (err) {
             this.authCallback(err, null);
         }
