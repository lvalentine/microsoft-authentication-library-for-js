/*
* Copyright (c) Microsoft Corporation. All rights reserved.
* Licensed under the MIT License.
*/

import { AADServerParamKeys, SSOTypes } from "../utils/Constants";
import { Constants } from "../utils/Constants";
import { ScopeSet } from "../request/ScopeSet";
import { ClientConfigurationError } from "../error/ClientConfigurationError";

export class RequestParameterBuilder {

    private parameters: Map<string, string>;

    constructor(){
        this.parameters = new Map<string, string>();
    }

    /**
     * add response_type = code
     */
    addResponseTypeCode(): void {
        this.parameters.set(
            `${AADServerParamKeys.RESPONSE_TYPE}`,
            encodeURIComponent(Constants.CODE_RESPONSE_TYPE)
        );
    }

    /**
     * add response_mode. defaults to query.
     * @param responseMode
     */
    addResponseMode(responseMode?: string): void {
        this.parameters.set(
            `${AADServerParamKeys.RESPONSE_MODE}`,
            encodeURIComponent((responseMode) ? responseMode : Constants.QUERY_RESPONSE_MODE)
        );
    }

    /**
     * add scopes
     * @param scopeSet
     */
    addScopes(scopeSet: ScopeSet): void {
        this.parameters.set(
            `${AADServerParamKeys.SCOPE}`,
            encodeURIComponent(scopeSet.printScopes())
        );
    }

    /**
     * add clientId
     * @param clientId
     */
    addClientId(clientId: string): void {
        this.parameters.set(
            `${AADServerParamKeys.CLIENT_ID}`,
            encodeURIComponent(clientId)
        );
    }

    /**
     * add redirect_uri
     * @param redirectUri
     */
    addRedirectUri(redirectUri: string): void {
        this.parameters.set(
            `${AADServerParamKeys.REDIRECT_URI}`,
            encodeURIComponent(redirectUri)
        );
    }

    /**
     * add domain_hint
     * @param params
     * @param domainHint
     */
    addDomainHint(domainHint: string): void {
        this.parameters.set(`${SSOTypes.DOMAIN_HINT}`, encodeURIComponent(domainHint));
    }

    /**
     * add login_hint
     * @param loginHint
     */
    addLoginHint(loginHint: string): void {
        this.parameters.set(`${SSOTypes.LOGIN_HINT}`, encodeURIComponent(loginHint));
    }

    /**
     * add claims
     * @param claims
     */
    addClaims(claims: string): void {
        this.parameters.set(`${AADServerParamKeys.CLAIMS}`, encodeURIComponent(claims));
    }

    /**
     * add correlationId
     * @param params
     * @param correlationId
     */
    addCorrelationId(correlationId: string): void {
        this.parameters.set(
            `${AADServerParamKeys.CLIENT_REQUEST_ID}`,
            encodeURIComponent(correlationId)
        );
    }

    /**
     * add prompt
     * @param prompt
     */
    addPrompt(prompt: string): void {
        this.parameters.set(`${AADServerParamKeys.PROMPT}`, encodeURIComponent(prompt));
    }

    /**
     * add state
     * @param state
     */
    addState(state: string): void {
        this.parameters.set(`${AADServerParamKeys.STATE}`, encodeURIComponent(state));
    }

    /**
     * add nonce
     * @param nonce
     */
    addNonce(nonce: string): void {
        this.parameters.set(`${AADServerParamKeys.NONCE}`, encodeURIComponent(nonce));
    }

    /**
     * add code_challenge and code_challenge_method
     * - throw if either of them are not passed
     * @param codeChallenge
     * @param codeChallengeMethod
     */
    addCodeChallengeParams(
        codeChallenge: string,
        codeChallengeMethod: string
    ): void {
        if (codeChallenge && codeChallengeMethod) {
            this.parameters.set(
                `${AADServerParamKeys.CODE_CHALLENGE}`,
                encodeURIComponent(codeChallenge)
            );
            this.parameters.set(
                `${AADServerParamKeys.CODE_CHALLENGE_METHOD}`,
                encodeURIComponent(codeChallengeMethod)
            );
        } else {
            throw ClientConfigurationError.createInvalidCodeChallengeParamsError();
        }
    }

    /**
     * add the `authorization_code` passed by the user to exchange for a token
     * @param code
     */
    addAuthorizationCode(code: string): void {
        this.parameters.set(`${AADServerParamKeys.CODE}`, encodeURIComponent(code));
    }

    /**
     * add the `authorization_code` passed by the user to exchange for a token
     * @param code
     */
    addDeviceCode(code: string): void {
        this.parameters.set(`${AADServerParamKeys.DEVICE_CODE}`, encodeURIComponent(code));
    }

    /**
     * add the `code_verifier` passed by the user to exchange for a token
     * @param codeVerifier
     */
    addCodeVerifier(codeVerifier: string): void {
        this.parameters.set(`${AADServerParamKeys.CODE_VERIFIER}`, codeVerifier);
    }

    /**
     * add client_secret
     * @param clientSecret
     */
    // TODO uncomment when confidential client flow is added.
    // addClientSecret(clientSecret: string): void {
    //     params.set(`${AADServerParamKeys.CLIENT_SECRET}`, clientSecret);
    // }

<<<<<<< HEAD
    /**
     * add grant type
     * @param grantType
     */
=======
>>>>>>> 99757f34
    addGrantType(grantType: string): void {
        this.parameters.set(`${AADServerParamKeys.GRANT_TYPE}`, encodeURIComponent(grantType));
    }

    /**
     * Utility to create a URL from the params map
     */
    createQueryString(): string {
        const queryParameterArray: Array<string> = new Array<string>();

        this.parameters.forEach((value, key) => {
            const keyValuePair = key + "=" + value;
            queryParameterArray.push(keyValuePair);
        });

        return queryParameterArray.join("&");
    }
}<|MERGE_RESOLUTION|>--- conflicted
+++ resolved
@@ -188,13 +188,10 @@
     //     params.set(`${AADServerParamKeys.CLIENT_SECRET}`, clientSecret);
     // }
 
-<<<<<<< HEAD
     /**
      * add grant type
      * @param grantType
      */
-=======
->>>>>>> 99757f34
     addGrantType(grantType: string): void {
         this.parameters.set(`${AADServerParamKeys.GRANT_TYPE}`, encodeURIComponent(grantType));
     }
