--- conflicted
+++ resolved
@@ -98,12 +98,8 @@
         }
 
         req.session.nonce = authCodeUrlParameters.nonce //switch to a more persistent storage method.
-<<<<<<< HEAD
         req.session.state = authCodeUrlParameters.state
         
-=======
-
->>>>>>> 6220d0b1
         /**
          * MSAL Usage
          * The code below demonstrates the correct usage pattern of the ClientApplicaiton.getAuthCodeUrl API.
