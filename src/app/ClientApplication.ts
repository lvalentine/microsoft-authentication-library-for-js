/*
 * Copyright (c) Microsoft Corporation. All rights reserved.
 * Licensed under the MIT License.
 */

import { CryptoOps } from "../crypto/CryptoOps";
import { BrowserStorage } from "../cache/BrowserStorage";
import { Authority, TrustedAuthority, StringUtils, CacheSchemaType, UrlString, ServerAuthorizationCodeResponse, AuthorizationCodeRequest, AuthorizationUrlRequest, AuthorizationCodeClient, PromptValue, SilentFlowRequest, ServerError, InteractionRequiredAuthError, EndSessionRequest, AccountInfo, AuthorityFactory, ServerTelemetryManager, SilentFlowClient, ClientConfiguration, BaseAuthRequest, ServerTelemetryRequest, PersistentCacheKeys, IdToken, ProtocolUtils, ResponseMode, Constants, INetworkModule, AuthenticationResult, Logger, ThrottlingUtils, RefreshTokenClient } from "@azure/msal-common";
import { buildConfiguration, Configuration } from "../config/Configuration";
import { TemporaryCacheKeys, InteractionType, ApiId, BrowserConstants, DEFAULT_REQUEST } from "../utils/BrowserConstants";
import { BrowserUtils } from "../utils/BrowserUtils";
import { BrowserStateObject, BrowserProtocolUtils } from "../utils/BrowserProtocolUtils";
import { RedirectHandler } from "../interaction_handler/RedirectHandler";
import { PopupHandler } from "../interaction_handler/PopupHandler";
import { SilentHandler } from "../interaction_handler/SilentHandler";
import { RedirectRequest } from "../request/RedirectRequest";
import { PopupRequest } from "../request/PopupRequest";
import { BrowserAuthError } from "../error/BrowserAuthError";
import { SilentRequest } from "../request/SilentRequest";
import { SsoSilentRequest } from "../request/SsoSilentRequest";
import { version } from "../../package.json";

export abstract class ClientApplication {

    // Crypto interface implementation
    protected readonly browserCrypto: CryptoOps;

    // Storage interface implementation
    protected readonly browserStorage: BrowserStorage;

    // Network interface implementation
    protected readonly networkClient: INetworkModule;

    // Response promise
    protected readonly tokenExchangePromise: Promise<AuthenticationResult>;

    // Input configuration by developer/user
    protected config: Configuration;

    // Default authority
    protected defaultAuthority: Authority;

    // Logger
    protected logger: Logger;

    /**
     * @constructor
     * Constructor for the PublicClientApplication used to instantiate the PublicClientApplication object
     *
     * Important attributes in the Configuration object for auth are:
     * - clientID: the application ID of your application. You can obtain one by registering your application with our Application registration portal : https://portal.azure.com/#blade/Microsoft_AAD_IAM/ActiveDirectoryMenuBlade/RegisteredAppsPreview
     * - authority: the authority URL for your application.
     * - redirect_uri: the uri of your application registered in the portal.
     *
     * In Azure AD, authority is a URL indicating the Azure active directory that MSAL uses to obtain tokens.
     * It is of the form https://login.microsoftonline.com/{Enter_the_Tenant_Info_Here}
     * If your application supports Accounts in one organizational directory, replace "Enter_the_Tenant_Info_Here" value with the Tenant Id or Tenant name (for example, contoso.microsoft.com).
     * If your application supports Accounts in any organizational directory, replace "Enter_the_Tenant_Info_Here" value with organizations.
     * If your application supports Accounts in any organizational directory and personal Microsoft accounts, replace "Enter_the_Tenant_Info_Here" value with common.
     * To restrict support to Personal Microsoft accounts only, replace "Enter_the_Tenant_Info_Here" value with consumers.
     *
     * In Azure B2C, authority is of the form https://{instance}/tfp/{tenant}/{policyName}/
     * Full B2C functionality will be available in this library in future versions.
     *
     * @param {@link (Configuration:type)} configuration object for the MSAL PublicClientApplication instance
     */
    constructor(configuration: Configuration) {
        // Set the configuration.
        this.config = buildConfiguration(configuration);

        // Initialize the crypto class.
        this.browserCrypto = new CryptoOps();

        // Initialize the network module class.
        this.networkClient = this.config.system.networkClient;

        // Initialize the browser storage class.
        this.browserStorage = new BrowserStorage(this.config.auth.clientId, this.config.cache);

        // Initialize logger
        this.logger = new Logger(this.config.system.loggerOptions);

        // Initialize default authority instance
        TrustedAuthority.setTrustedAuthoritiesFromConfig(this.config.auth.knownAuthorities, this.config.auth.cloudDiscoveryMetadata);

        this.defaultAuthority = null;
    }

    // #region Redirect Flow
    
    /**
     * Event handler function which allows users to fire events after the PublicClientApplication object
     * has loaded during redirect flows. This should be invoked on all page loads involved in redirect
     * auth flows.
     * @returns {Promise.<AuthenticationResult | null>} token response or null. If the return value is null, then no auth redirect was detected.
     */
    async handleRedirectPromise(): Promise<AuthenticationResult | null> {
        return this.handleRedirectResponse();
    }

    /**
     * Checks if navigateToLoginRequestUrl is set, and:
     * - if true, performs logic to cache and navigate
     * - if false, handles hash string and parses response
     */
    private async handleRedirectResponse(): Promise<AuthenticationResult | null> {
        if (!this.interactionInProgress()) {
            this.logger.info("handleRedirectPromise called but there is no interaction in progress, returning null.");
            return null;
        }

        const responseHash = this.getRedirectResponseHash();
        if (StringUtils.isEmpty(responseHash)) {
            // Not a recognized server response hash or hash not associated with a redirect request
            return null;
        }

        // If navigateToLoginRequestUrl is true, get the url where the redirect request was initiated
        const loginRequestUrl = this.browserStorage.getItem(this.browserStorage.generateCacheKey(TemporaryCacheKeys.ORIGIN_URI), CacheSchemaType.TEMPORARY) as string;
        const loginRequestUrlNormalized = UrlString.removeHashFromUrl(loginRequestUrl || "");
        const currentUrlNormalized = UrlString.removeHashFromUrl(window.location.href);

        if (loginRequestUrlNormalized === currentUrlNormalized && this.config.auth.navigateToLoginRequestUrl) {
            if (loginRequestUrl.indexOf("#") > -1) {
                // Replace current hash with non-msal hash, if present
                BrowserUtils.replaceHash(loginRequestUrl);
            }
            // We are on the page we need to navigate to - handle hash
            return this.handleHash(responseHash);
        } else if (!this.config.auth.navigateToLoginRequestUrl) {
            return this.handleHash(responseHash);
        } else if (!BrowserUtils.isInIframe()) {
            /*
             * Returned from authority using redirect - need to perform navigation before processing response
             * Cache the hash to be retrieved after the next redirect
             */
            const hashKey = this.browserStorage.generateCacheKey(TemporaryCacheKeys.URL_HASH);
            this.browserStorage.setItem(hashKey, responseHash, CacheSchemaType.TEMPORARY);
            if (!loginRequestUrl || loginRequestUrl === "null") {
                // Redirect to home page if login request url is null (real null or the string null)
                const homepage = BrowserUtils.getHomepage();
                // Cache the homepage under ORIGIN_URI to ensure cached hash is processed on homepage
                this.browserStorage.setItem(this.browserStorage.generateCacheKey(TemporaryCacheKeys.ORIGIN_URI), homepage, CacheSchemaType.TEMPORARY);
                this.logger.warning("Unable to get valid login request url from cache, redirecting to home page");
                BrowserUtils.navigateWindow(homepage, true);
            } else {
                // Navigate to page that initiated the redirect request
                BrowserUtils.navigateWindow(loginRequestUrl, true);
            }
        }

        return null;
    }

    /**
     * Gets the response hash for a redirect request
     * Returns null if interactionType in the state value is not "redirect" or the hash does not contain known properties
     * @returns {string}
     */
    private getRedirectResponseHash(): string | null {
        // Get current location hash from window or cache.
        const { location: { hash } } = window;
        const isResponseHash: boolean = UrlString.hashContainsKnownProperties(hash);
        const cachedHash: string = this.browserStorage.getItem(this.browserStorage.generateCacheKey(TemporaryCacheKeys.URL_HASH), CacheSchemaType.TEMPORARY) as string;
        this.browserStorage.removeItem(this.browserStorage.generateCacheKey(TemporaryCacheKeys.URL_HASH));

        const responseHash: string = isResponseHash ? hash : cachedHash;
        if (responseHash) {
            // Deserialize hash fragment response parameters.
            const serverParams: ServerAuthorizationCodeResponse = UrlString.getDeserializedHash(responseHash);
            const platformStateObj: BrowserStateObject = BrowserProtocolUtils.extractBrowserRequestState(this.browserCrypto, serverParams.state);
            if (platformStateObj.interactionType !== InteractionType.REDIRECT) {
                return null;
            } else {
                BrowserUtils.clearHash();
                return responseHash;
            }
        }

        this.browserStorage.cleanRequest();
        return null;
    }

    /**
     * Checks if hash exists and handles in window.
     * @param responseHash
     * @param interactionHandler
     */
    private async handleHash(responseHash: string): Promise<AuthenticationResult> {
        const encodedTokenRequest = this.browserStorage.getItem(this.browserStorage.generateCacheKey(TemporaryCacheKeys.REQUEST_PARAMS), CacheSchemaType.TEMPORARY) as string;
        const cachedRequest = JSON.parse(this.browserCrypto.base64Decode(encodedTokenRequest)) as AuthorizationCodeRequest;
        const serverTelemetryManager = this.initializeServerTelemetryManager(ApiId.handleRedirectPromise, cachedRequest.correlationId);

        try {
            // Hash contains known properties - handle and return in callback
            const currentAuthority = this.browserStorage.getCachedAuthority();
            const authClient = await this.createAuthCodeClient(serverTelemetryManager, currentAuthority);
            const interactionHandler = new RedirectHandler(authClient, this.browserStorage);
            return await interactionHandler.handleCodeResponse(responseHash, this.browserCrypto, this.config.auth.clientId);
        } catch (e) {
            serverTelemetryManager.cacheFailedRequest(e);
            this.browserStorage.cleanRequest();
            throw e;
        }
    }

    /**
     * Use when you want to obtain an access_token for your API by redirecting the user's browser window to the authorization endpoint. This function redirects
     * the page, so any code that follows this function will not execute.
     *
     * IMPORTANT: It is NOT recommended to have code that is dependent on the resolution of the Promise. This function will navigate away from the current
     * browser window. It currently returns a Promise in order to reflect the asynchronous nature of the code running in this function.
     *
     * @param {@link (RedirectRequest:type)}
     */
    async acquireTokenRedirect(request: RedirectRequest): Promise<void> {
        // Preflight request
        const validRequest: AuthorizationUrlRequest = this.preflightInteractiveRequest(request, InteractionType.REDIRECT);
        const serverTelemetryManager = this.initializeServerTelemetryManager(ApiId.acquireTokenRedirect, validRequest.correlationId);
        
        try {
            // Create auth code request and generate PKCE params
            const authCodeRequest: AuthorizationCodeRequest = await this.initializeAuthorizationCodeRequest(validRequest);

            // Initialize the client
            const authClient: AuthorizationCodeClient = await this.createAuthCodeClient(serverTelemetryManager, validRequest.authority);

            // Create redirect interaction handler.
            const interactionHandler = new RedirectHandler(authClient, this.browserStorage);

            // Create acquire token url.
            const navigateUrl = await authClient.getAuthCodeUrl(validRequest);

            const redirectStartPage = (request && request.redirectStartPage) || window.location.href;
            // Show the UI once the url has been created. Response will come back in the hash, which will be handled in the handleRedirectCallback function.
            interactionHandler.initiateAuthRequest(navigateUrl, authCodeRequest, redirectStartPage, this.browserCrypto);
        } catch (e) {
            serverTelemetryManager.cacheFailedRequest(e);
            this.browserStorage.cleanRequest();
            throw e;
        }
    }

    // #endregion

    // #region Popup Flow

    /**
     * Use when you want to obtain an access_token for your API via opening a popup window in the user's browser
     * @param {@link (PopupRequest:type)}
     *
     * @returns {Promise.<AuthenticationResult>} - a promise that is fulfilled when this function has completed, or rejected if an error was raised. Returns the {@link AuthResponse} object
     */
    acquireTokenPopup(request: PopupRequest): Promise<AuthenticationResult> {
        // asyncPopups flag is true. Acquires token without first opening popup. Popup will be opened later asynchronously.
        if (this.config.system.asyncPopups) {
            return this.acquireTokenPopupAsync(request);
        } else {
            // asyncPopups flag is set to false. Opens popup before acquiring token.
            const popup = PopupHandler.openSizedPopup();
            return this.acquireTokenPopupAsync(request, popup);
        }
    }

    /**
     * Helper which obtains an access_token for your API via opening a popup window in the user's browser
     * @param {@link (PopupRequest:type)}
     *
     * @returns {Promise.<AuthenticationResult>} - a promise that is fulfilled when this function has completed, or rejected if an error was raised. Returns the {@link AuthResponse} object
     */
    private async acquireTokenPopupAsync(request: PopupRequest, popup?: Window|null): Promise<AuthenticationResult> {
        // Preflight request
        const validRequest: AuthorizationUrlRequest = this.preflightInteractiveRequest(request, InteractionType.POPUP);
        const serverTelemetryManager = this.initializeServerTelemetryManager(ApiId.acquireTokenPopup, validRequest.correlationId);
        
        try {
            // Create auth code request and generate PKCE params
            const authCodeRequest: AuthorizationCodeRequest = await this.initializeAuthorizationCodeRequest(validRequest);

            // Initialize the client
            const authClient: AuthorizationCodeClient = await this.createAuthCodeClient(serverTelemetryManager, validRequest.authority);

            // Create acquire token url.
            const navigateUrl = await authClient.getAuthCodeUrl(validRequest);

            // Create popup interaction handler.
            const interactionHandler = new PopupHandler(authClient, this.browserStorage);

            // Show the UI once the url has been created. Get the window handle for the popup.
            const popupWindow: Window = interactionHandler.initiateAuthRequest(navigateUrl, authCodeRequest, popup);

            // Monitor the window for the hash. Return the string value and close the popup when the hash is received. Default timeout is 60 seconds.
            const hash = await interactionHandler.monitorPopupForHash(popupWindow, this.config.system.windowHashTimeout);

            // Remove throttle if it exists
            ThrottlingUtils.removeThrottle(this.browserStorage, this.config.auth.clientId, authCodeRequest.authority, authCodeRequest.scopes);

            // Handle response from hash string.
            return await interactionHandler.handleCodeResponse(hash);
        } catch (e) {
            serverTelemetryManager.cacheFailedRequest(e);
            this.browserStorage.cleanRequest();
            throw e;
        }
    }

    // #endregion

    // #region Silent Flow

    /**
     * This function uses a hidden iframe to fetch an authorization code from the eSTS. There are cases where this may not work:
     * - Any browser using a form of Intelligent Tracking Prevention
     * - If there is not an established session with the service
     *
     * In these cases, the request must be done inside a popup or full frame redirect.
     *
     * For the cases where interaction is required, you cannot send a request with prompt=none.
     *
     * If your refresh token has expired, you can use this function to fetch a new set of tokens silently as long as
     * you session on the server still exists.
     * @param {@link AuthorizationUrlRequest}
     *
     * @returns {Promise.<AuthenticationResult>} - a promise that is fulfilled when this function has completed, or rejected if an error was raised. Returns the {@link AuthResponse} object
     */
    async ssoSilent(request: SsoSilentRequest): Promise<AuthenticationResult> {
        // block the reload if it occurred inside a hidden iframe
        BrowserUtils.blockReloadInHiddenIframes();

        // Check that we have some SSO data
        if (StringUtils.isEmpty(request.loginHint) && StringUtils.isEmpty(request.sid) && (!request.account || StringUtils.isEmpty(request.account.username))) {
            throw BrowserAuthError.createSilentSSOInsufficientInfoError();
        }

        // Check that prompt is set to none, throw error if it is set to anything else.
        if (request.prompt && request.prompt !== PromptValue.NONE) {
            throw BrowserAuthError.createSilentPromptValueError(request.prompt);
        }

        // Create silent request
        const silentRequest: AuthorizationUrlRequest = this.initializeAuthorizationRequest({
            ...request,
            prompt: PromptValue.NONE
        }, InteractionType.SILENT);

        const serverTelemetryManager = this.initializeServerTelemetryManager(ApiId.ssoSilent, silentRequest.correlationId);

        try {
            // Create auth code request and generate PKCE params
            const authCodeRequest: AuthorizationCodeRequest = await this.initializeAuthorizationCodeRequest(silentRequest);

            // Get scopeString for iframe ID
            const scopeString = silentRequest.scopes ? silentRequest.scopes.join(" ") : "";

            // Initialize the client
            const authClient: AuthorizationCodeClient = await this.createAuthCodeClient(serverTelemetryManager, silentRequest.authority);

            // Create authorize request url
            const navigateUrl = await authClient.getAuthCodeUrl(silentRequest);

            return await this.silentTokenHelper(navigateUrl, authCodeRequest, authClient, scopeString);
        } catch (e) {
            serverTelemetryManager.cacheFailedRequest(e);
            this.browserStorage.cleanRequest();
            throw e;
        }
    }

    /**
     * Use this function to obtain a token before every call to the API / resource provider
     *
     * MSAL return's a cached token when available
     * Or it send's a request to the STS to obtain a new token using a refresh token.
     *
     * @param {@link (SilentRequest:type)}
     *
     * To renew idToken, please pass clientId as the only scope in the Authentication Parameters
     * @returns {Promise.<AuthenticationResult>} - a promise that is fulfilled when this function has completed, or rejected if an error was raised. Returns the {@link AuthResponse} object
     *
     */
    protected async acquireTokenByRefreshToken(request: SilentRequest): Promise<AuthenticationResult> {
        // block the reload if it occurred inside a hidden iframe
        BrowserUtils.blockReloadInHiddenIframes();
        const silentRequest: SilentFlowRequest = {
            ...request,
            ...this.initializeBaseRequest(request)
        };
        const serverTelemetryManager = this.initializeServerTelemetryManager(ApiId.acquireTokenSilent_silentFlow, silentRequest.correlationId);
        try {
            const refreshTokenClient = await this.createRefreshTokenClient(serverTelemetryManager, silentRequest.authority);
            // Send request to renew token. Auth module will throw errors if token cannot be renewed.
            return await refreshTokenClient.acquireTokenByRefreshToken(silentRequest);
        } catch (e) {
            serverTelemetryManager.cacheFailedRequest(e);
            const isServerError = e instanceof ServerError;
            const isInteractionRequiredError = e instanceof InteractionRequiredAuthError;
            const isInvalidGrantError = (e.errorCode === BrowserConstants.INVALID_GRANT_ERROR);
            if (isServerError && isInvalidGrantError && !isInteractionRequiredError) {
<<<<<<< HEAD
                const silentAuthUrlRequest: AuthorizationUrlRequest = this.initializeAuthorizationRequest({
                    ...request,
                    redirectUri: request.redirectUri,
                    prompt: PromptValue.NONE
                }, InteractionType.SILENT);
                serverTelemetryManager = this.initializeServerTelemetryManager(ApiId.acquireTokenSilent_authCode, silentAuthUrlRequest.correlationId);

                try {
                    // Create auth code request and generate PKCE params
                    const authCodeRequest: AuthorizationCodeRequest = await this.initializeAuthorizationCodeRequest(silentAuthUrlRequest);

                    // Initialize the client
                    const authClient: AuthorizationCodeClient = await this.createAuthCodeClient(serverTelemetryManager, silentAuthUrlRequest.authority);

                    // Create authorize request url
                    const navigateUrl = await authClient.getAuthCodeUrl(silentAuthUrlRequest);

                    // Get scopeString for iframe ID
                    const scopeString = silentAuthUrlRequest.scopes ? silentAuthUrlRequest.scopes.join(" ") : "";

                    return await this.silentTokenHelper(navigateUrl, authCodeRequest, authClient, scopeString);
                } catch (e) {
                    serverTelemetryManager.cacheFailedRequest(e);
                    this.browserStorage.cleanRequest();
                    throw e;
                }
=======
                return await this.ssoSilent(request);
>>>>>>> cba66663
            }

            throw e;
        }
    }

    /**
     * Helper which acquires an authorization code silently using a hidden iframe from given url
     * using the scopes requested as part of the id, and exchanges the code for a set of OAuth tokens.
     * @param navigateUrl
     * @param userRequestScopes
     */
    private async silentTokenHelper(navigateUrl: string, authCodeRequest: AuthorizationCodeRequest, authClient: AuthorizationCodeClient, userRequestScopes: string): Promise<AuthenticationResult> {
        // Create silent handler
        const silentHandler = new SilentHandler(authClient, this.browserStorage, this.config.system.loadFrameTimeout);
        // Get the frame handle for the silent request
        const msalFrame = await silentHandler.initiateAuthRequest(navigateUrl, authCodeRequest, userRequestScopes);
        // Monitor the window for the hash. Return the string value and close the popup when the hash is received. Default timeout is 60 seconds.
        const hash = await silentHandler.monitorIframeForHash(msalFrame, this.config.system.iframeHashTimeout);
        // Handle response from hash string
        return silentHandler.handleCodeResponse(hash);
    }

    // #endregion

    // #region Logout

    /**
     * Use to log out the current user, and redirect the user to the postLogoutRedirectUri.
     * Default behaviour is to redirect the user to `window.location.href`.
     * @param {@link (EndSessionRequest:type)} 
     */
    async logout(logoutRequest?: EndSessionRequest): Promise<void> {
        const validLogoutRequest = this.initializeLogoutRequest(logoutRequest);
        const authClient = await this.createAuthCodeClient(null, validLogoutRequest && validLogoutRequest.authority);
        // create logout string and navigate user window to logout. Auth module will clear cache.
        const logoutUri: string = authClient.getLogoutUri(validLogoutRequest);
        BrowserUtils.navigateWindow(logoutUri);
    }

    // #endregion

    // #region Account APIs

    /**
     * Returns all accounts that MSAL currently has data for.
     * (the account object is created at the time of successful login)
     * or empty array when no accounts are found
     * @returns {@link AccountInfo[]} - Array of account objects in cache
     */
    getAllAccounts(): AccountInfo[] {
        return this.browserStorage.getAllAccounts();
    }

    /**
     * Returns the signed in account matching username.
     * (the account object is created at the time of successful login)
     * or null when no matching account is found.
     * This API is provided for convenience but getAccountById should be used for best reliability
     * @returns {@link AccountInfo} - the account object stored in MSAL
     */
    getAccountByUsername(userName: string): AccountInfo|null {
        const allAccounts = this.getAllAccounts();
        if (!StringUtils.isEmpty(userName) && allAccounts && allAccounts.length) {
            return allAccounts.filter(accountObj => accountObj.username.toLowerCase() === userName.toLowerCase())[0] || null;
        } else {
            return null;
        }
    }

    /**
     * Returns the signed in account matching homeAccountId.
     * (the account object is created at the time of successful login)
     * or null when no matching account is found
     * @returns {@link AccountInfo} - the account object stored in MSAL
     */
    getAccountByHomeId(homeAccountId: string): AccountInfo|null {
        const allAccounts = this.getAllAccounts();
        if (!StringUtils.isEmpty(homeAccountId) && allAccounts && allAccounts.length) {
            return allAccounts.filter(accountObj => accountObj.homeAccountId === homeAccountId)[0] || null;
        } else {
            return null;
        }
    }

    // #endregion

    // #region Helpers

    /**
     *
     * Use to get the redirect uri configured in MSAL or null.
     * @returns {string} redirect URL
     *
     */
    protected getRedirectUri(requestRedirectUri?: string): string {
        return requestRedirectUri || this.config.auth.redirectUri || BrowserUtils.getCurrentUri();
    }

    /**
     * Use to get the post logout redirect uri configured in MSAL or null.
     *
     * @returns {string} post logout redirect URL
     */
    protected getPostLogoutRedirectUri(requestPostLogoutRedirectUri?: string): string {
        return requestPostLogoutRedirectUri || this.config.auth.postLogoutRedirectUri || BrowserUtils.getCurrentUri();
    }

    /**
     * Used to get a discovered version of the default authority.
     */
    protected async getDiscoveredDefaultAuthority(): Promise<Authority> {
        if (!this.defaultAuthority) {
            this.defaultAuthority = await AuthorityFactory.createDiscoveredInstance(this.config.auth.authority, this.config.system.networkClient);
        }
        return this.defaultAuthority;
    }

    /**
     * Helper to check whether interaction is in progress.
     */
    protected interactionInProgress(): boolean {
        // Check whether value in cache is present and equal to expected value
        return (this.browserStorage.getItem(this.browserStorage.generateCacheKey(BrowserConstants.INTERACTION_STATUS_KEY), CacheSchemaType.TEMPORARY) as string) === BrowserConstants.INTERACTION_IN_PROGRESS_VALUE;
    }

    /**
     * Creates an Authorization Code Client with the given authority, or the default authority.
     * @param authorityUrl 
     */
    protected async createAuthCodeClient(serverTelemetryManager: ServerTelemetryManager, authorityUrl?: string): Promise<AuthorizationCodeClient> {
        // Create auth module.
        const clientConfig = await this.getClientConfiguration(serverTelemetryManager, authorityUrl);
        return new AuthorizationCodeClient(clientConfig);
    }

    /**
     * Creates an Silent Flow Client with the given authority, or the default authority.
     * @param authorityUrl 
     */
    protected async createSilentFlowClient(serverTelemetryManager: ServerTelemetryManager, authorityUrl?: string): Promise<SilentFlowClient> {
        // Create auth module.
        const clientConfig = await this.getClientConfiguration(serverTelemetryManager, authorityUrl);
        return new SilentFlowClient(clientConfig);
    }

    /**
     * Creates a Refresh Client with the given authority, or the default authority.
     * @param authorityUrl 
     */
    protected async createRefreshTokenClient(serverTelemetryManager: ServerTelemetryManager, authorityUrl?: string): Promise<RefreshTokenClient> {
        // Create auth module.
        const clientConfig = await this.getClientConfiguration(serverTelemetryManager, authorityUrl);
        return new RefreshTokenClient(clientConfig);
    }

    /**
     * Creates a Client Configuration object with the given request authority, or the default authority.
     * @param requestAuthority 
     */
    protected async getClientConfiguration(serverTelemetryManager: ServerTelemetryManager, requestAuthority?: string): Promise<ClientConfiguration> {
        // If the requestAuthority is passed and is not equivalent to the default configured authority, create new authority and discover endpoints. Return default authority otherwise.
        const discoveredAuthority = (!StringUtils.isEmpty(requestAuthority) && requestAuthority !== this.config.auth.authority) ? await AuthorityFactory.createDiscoveredInstance(requestAuthority, this.config.system.networkClient) 
            : await this.getDiscoveredDefaultAuthority();
        return {
            authOptions: {
                clientId: this.config.auth.clientId,
                authority: discoveredAuthority,
                knownAuthorities: this.config.auth.knownAuthorities,
                cloudDiscoveryMetadata: this.config.auth.cloudDiscoveryMetadata,
                clientCapabilities: this.config.auth.clientCapabilities
            },
            systemOptions: {
                tokenRenewalOffsetSeconds: this.config.system.tokenRenewalOffsetSeconds
            },
            loggerOptions: {
                loggerCallback: this.config.system.loggerOptions.loggerCallback,
                piiLoggingEnabled: this.config.system.loggerOptions.piiLoggingEnabled
            },
            cryptoInterface: this.browserCrypto,
            networkInterface: this.networkClient,
            storageInterface: this.browserStorage,
            serverTelemetryManager: serverTelemetryManager,
            libraryInfo: {
                sku: BrowserConstants.MSAL_SKU,
                version: version,
                cpu: "",
                os: ""
            }
        };
    }

    /**
     * Helper to validate app environment before making a request.
     */
    protected preflightInteractiveRequest(request: RedirectRequest|PopupRequest, interactionType: InteractionType): AuthorizationUrlRequest {
        // block the reload if it occurred inside a hidden iframe
        BrowserUtils.blockReloadInHiddenIframes();

        // Check if interaction is in progress. Throw error if true.
        if (this.interactionInProgress()) {
            throw BrowserAuthError.createInteractionInProgressError();
        }
        
        return this.initializeAuthorizationRequest(request, interactionType);
    }

    /**
     * Initializer function for all request APIs
     * @param request 
     */
    protected initializeBaseRequest(request: BaseAuthRequest): BaseAuthRequest {
        const validatedRequest: BaseAuthRequest = {
            ...request
        };

        if (StringUtils.isEmpty(validatedRequest.authority)) {
            validatedRequest.authority = this.config.auth.authority;
        }

        validatedRequest.correlationId = (request && request.correlationId) || this.browserCrypto.createNewGuid();

        return validatedRequest;
    }

    protected initializeServerTelemetryManager(apiId: number, correlationId: string, forceRefresh?: boolean): ServerTelemetryManager {
        const telemetryPayload: ServerTelemetryRequest = {
            clientId: this.config.auth.clientId,
            correlationId: correlationId,
            apiId: apiId,
            forceRefresh: forceRefresh || false
        };

        return new ServerTelemetryManager(telemetryPayload, this.browserStorage);
    }

    /**
     * Generates a request that will contain the openid and profile scopes.
     * @param request 
     */
    protected setDefaultScopes(request: AuthorizationUrlRequest|RedirectRequest|PopupRequest|SsoSilentRequest): AuthorizationUrlRequest {
        return {
            ...request,
            scopes: [...((request && request.scopes) || [])]
        };
    }

    /**
     * Helper to initialize required request parameters for interactive APIs and ssoSilent()
     * @param request
     */
    protected initializeAuthorizationRequest(request: AuthorizationUrlRequest|RedirectRequest|PopupRequest|SsoSilentRequest, interactionType: InteractionType): AuthorizationUrlRequest {
        let validatedRequest: AuthorizationUrlRequest = {
            ...request,
            ...this.setDefaultScopes(request)
        };

        validatedRequest.redirectUri = this.getRedirectUri(validatedRequest.redirectUri);

        // Check for ADAL SSO
        if (StringUtils.isEmpty(validatedRequest.loginHint)) {
            // Only check for adal token if no SSO params are being used
            const adalIdTokenString = this.browserStorage.getItem(PersistentCacheKeys.ADAL_ID_TOKEN, CacheSchemaType.TEMPORARY) as string;
            if (!StringUtils.isEmpty(adalIdTokenString)) {
                const adalIdToken = new IdToken(adalIdTokenString, this.browserCrypto);
                this.browserStorage.removeItem(PersistentCacheKeys.ADAL_ID_TOKEN);
                if (adalIdToken.claims && adalIdToken.claims.upn) {
                    validatedRequest.loginHint = adalIdToken.claims.upn;
                }
            }
        }

        const browserState: BrowserStateObject = {
            interactionType: interactionType
        };

        validatedRequest.state = ProtocolUtils.setRequestState(
            this.browserCrypto,
            (request && request.state) || "",
            browserState
        );

        if (StringUtils.isEmpty(validatedRequest.nonce)) {
            validatedRequest.nonce = this.browserCrypto.createNewGuid();
        }

        validatedRequest.responseMode = ResponseMode.FRAGMENT;

        validatedRequest = {	
            ...validatedRequest,	
            ...this.initializeBaseRequest(validatedRequest)	
        };

        this.browserStorage.updateCacheEntries(validatedRequest.state, validatedRequest.nonce, validatedRequest.authority);

        return validatedRequest;
    }

    /**
     * Generates an auth code request tied to the url request.
     * @param request 
     */
    protected async initializeAuthorizationCodeRequest(request: AuthorizationUrlRequest): Promise<AuthorizationCodeRequest> {
        const generatedPkceParams = await this.browserCrypto.generatePkceCodes();

        const authCodeRequest: AuthorizationCodeRequest = {
            ...request,
            redirectUri: request.redirectUri,
            code: "",
            codeVerifier: generatedPkceParams.verifier
        };

        request.codeChallenge = generatedPkceParams.challenge;
        request.codeChallengeMethod = Constants.S256_CODE_CHALLENGE_METHOD;

        return authCodeRequest;
    }

    /**
     * Initializer for the logout request.
     * @param logoutRequest 
     */
    protected initializeLogoutRequest(logoutRequest?: EndSessionRequest): EndSessionRequest {
        const validLogoutRequest = {
            ...logoutRequest
        };
        if (StringUtils.isEmpty(validLogoutRequest.authority)) {
            validLogoutRequest.authority = this.config.auth.authority;
        }

        validLogoutRequest.correlationId = (validLogoutRequest && validLogoutRequest.correlationId) || this.browserCrypto.createNewGuid();

        validLogoutRequest.postLogoutRedirectUri = this.getPostLogoutRedirectUri(logoutRequest ? logoutRequest.postLogoutRedirectUri : "");
        
        return validLogoutRequest;
    }

    // #endregion
}<|MERGE_RESOLUTION|>--- conflicted
+++ resolved
@@ -396,36 +396,7 @@
             const isInteractionRequiredError = e instanceof InteractionRequiredAuthError;
             const isInvalidGrantError = (e.errorCode === BrowserConstants.INVALID_GRANT_ERROR);
             if (isServerError && isInvalidGrantError && !isInteractionRequiredError) {
-<<<<<<< HEAD
-                const silentAuthUrlRequest: AuthorizationUrlRequest = this.initializeAuthorizationRequest({
-                    ...request,
-                    redirectUri: request.redirectUri,
-                    prompt: PromptValue.NONE
-                }, InteractionType.SILENT);
-                serverTelemetryManager = this.initializeServerTelemetryManager(ApiId.acquireTokenSilent_authCode, silentAuthUrlRequest.correlationId);
-
-                try {
-                    // Create auth code request and generate PKCE params
-                    const authCodeRequest: AuthorizationCodeRequest = await this.initializeAuthorizationCodeRequest(silentAuthUrlRequest);
-
-                    // Initialize the client
-                    const authClient: AuthorizationCodeClient = await this.createAuthCodeClient(serverTelemetryManager, silentAuthUrlRequest.authority);
-
-                    // Create authorize request url
-                    const navigateUrl = await authClient.getAuthCodeUrl(silentAuthUrlRequest);
-
-                    // Get scopeString for iframe ID
-                    const scopeString = silentAuthUrlRequest.scopes ? silentAuthUrlRequest.scopes.join(" ") : "";
-
-                    return await this.silentTokenHelper(navigateUrl, authCodeRequest, authClient, scopeString);
-                } catch (e) {
-                    serverTelemetryManager.cacheFailedRequest(e);
-                    this.browserStorage.cleanRequest();
-                    throw e;
-                }
-=======
                 return await this.ssoSilent(request);
->>>>>>> cba66663
             }
 
             throw e;
