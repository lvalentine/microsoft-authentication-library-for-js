/*
 * Copyright (c) Microsoft Corporation. All rights reserved.
 * Licensed under the MIT License.
 */
import { ICacheStorage } from "../cache/ICacheStorage";
import { INetworkModule } from "../network/INetworkModule";
import { ICrypto, PkceCodes } from "../crypto/ICrypto";
import { AuthError } from "../error/AuthError";
import { ILoggerCallback, LogLevel } from "../logger/Logger";

// Token renewal offset default in seconds
const DEFAULT_TOKEN_RENEWAL_OFFSET_SEC = 300;

/**
 * Use the configuration object to configure MSAL Modules and initialize the base interfaces for MSAL.
 *
 * This object allows you to configure important elements of MSAL functionality:
 * - logger: logging for application
 * - storage: this is where you configure storage implementation.
 * - network: this is where you can configure network implementation.
 * - crypto: implementation of crypto functions
 */
export type Configuration = {
    authOptions?: AuthOptions,
    systemOptions?: SystemOptions,
    loggerOptions?: LoggerOptions,
    storageInterface?: ICacheStorage,
    networkInterface?: INetworkModule,
    cryptoInterface?: ICrypto
};

/**
 * @type AuthOptions: Use this to configure the auth options in the Configuration object
 *
 *  - clientId                    - Client ID of your app registered with our Application registration portal : https://portal.azure.com/#blade/Microsoft_AAD_IAM/ActiveDirectoryMenuBlade/RegisteredAppsPreview in Microsoft Identity Platform
 *  - authority                   - You can configure a specific authority, defaults to " " or "https://login.microsoftonline.com/common"
 */
export type AuthOptions = {
    clientId: string;
    authority?: string;
    knownAuthorities?: Array<string>
};

/**
 * Telemetry Config Options
 * - applicationName              - Name of the consuming apps application
 * - applicationVersion           - Verison of the consuming application
 * - telemetryEmitter             - Function where telemetry events are flushed to
 */
export type TelemetryOptions = {
    applicationName: string;
    applicationVersion: string;
    // TODO, add onlyAddFailureTelemetry option
};

/**
 * Library Specific Options
 *
 * - tokenRenewalOffsetSeconds    - sets the window of offset needed to renew the token before expiry
 * - telemetry                    - Telemetry options for library network requests
 */
export type SystemOptions = {
    tokenRenewalOffsetSeconds?: number;
    telemetry?: TelemetryOptions
};

/**
 * Logger options to configure the logging that MSAL does.
 */
export type LoggerOptions = {
    loggerCallback?: ILoggerCallback,
    piiLoggingEnabled?: boolean,
    logLevel?: LogLevel
};

const DEFAULT_AUTH_OPTIONS: AuthOptions = {
    clientId: "",
    authority: null,
    knownAuthorities: []
};

// Default module system options
const DEFAULT_SYSTEM_OPTIONS: SystemOptions = {
    tokenRenewalOffsetSeconds: DEFAULT_TOKEN_RENEWAL_OFFSET_SEC,
    telemetry: null
};

// Default logger implementation
const DEFAULT_LOGGER_IMPLEMENTATION: LoggerOptions = {
    loggerCallback: () => {
<<<<<<< HEAD
        // allows users to not pass loggerCallback implementation
=======
        // allow users to not set loggerCallback
>>>>>>> f58fa412
    },
    piiLoggingEnabled: false,
    logLevel: LogLevel.Info
};

// Default storage implementation
const DEFAULT_STORAGE_IMPLEMENTATION: ICacheStorage = {
    clear: () => {
        const notImplErr = "Storage interface - clear() has not been implemented for the cacheStorage interface.";
        throw AuthError.createUnexpectedError(notImplErr);
    },
    containsKey: (): boolean => {
        const notImplErr = "Storage interface - containsKey() has not been implemented for the cacheStorage interface.";
        throw AuthError.createUnexpectedError(notImplErr);
    },
    getItem: (): string => {
        const notImplErr = "Storage interface - getItem() has not been implemented for the cacheStorage interface.";
        throw AuthError.createUnexpectedError(notImplErr);
    },
    getKeys: (): string[] => {
        const notImplErr = "Storage interface - getKeys() has not been implemented for the cacheStorage interface.";
        throw AuthError.createUnexpectedError(notImplErr);
    },
    removeItem: () => {
        const notImplErr = "Storage interface - removeItem() has not been implemented for the cacheStorage interface.";
        throw AuthError.createUnexpectedError(notImplErr);
    },
    setItem: () => {
        const notImplErr = "Storage interface - setItem() has not been implemented for the cacheStorage interface.";
        throw AuthError.createUnexpectedError(notImplErr);
    }
};

// Default network implementation
const DEFAULT_NETWORK_IMPLEMENTATION: INetworkModule = {
    async sendGetRequestAsync<T>(): Promise<T> {
        const notImplErr = "Network interface - sendGetRequestAsync() has not been implemented";
        throw AuthError.createUnexpectedError(notImplErr);
    },
    async sendPostRequestAsync<T>(): Promise<T> {
        const notImplErr = "Network interface - sendPostRequestAsync() has not been implemented";
        throw AuthError.createUnexpectedError(notImplErr);
    }
};

// Default crypto implementation
const DEFAULT_CRYPTO_IMPLEMENTATION: ICrypto = {
    createNewGuid: (): string => {
        const notImplErr = "Crypto interface - createNewGuid() has not been implemented";
        throw AuthError.createUnexpectedError(notImplErr);
    },
    base64Decode: (): string => {
        const notImplErr = "Crypto interface - base64Decode() has not been implemented";
        throw AuthError.createUnexpectedError(notImplErr);
    },
    base64Encode: (): string => {
        const notImplErr = "Crypto interface - base64Encode() has not been implemented";
        throw AuthError.createUnexpectedError(notImplErr);
    },
    async generatePkceCodes(): Promise<PkceCodes> {
        const notImplErr = "Crypto interface - generatePkceCodes() has not been implemented";
        throw AuthError.createUnexpectedError(notImplErr);
    }
};

/**
 * Function that sets the default options when not explicitly configured from app developer
 *
 * @param TStorageOptions
 * @param TSystemOptions
 * @param TFrameworkOptions
 *
 * @returns MsalConfiguration object
 */
export function buildConfiguration({ authOptions: authOptions, systemOptions: userSystemOptions, loggerOptions: userLoggerOption, storageInterface: storageImplementation, networkInterface: networkImplementation, cryptoInterface: cryptoImplementation }: Configuration): Configuration {
    const overlayedConfig: Configuration = {
        authOptions: authOptions || DEFAULT_AUTH_OPTIONS,
        systemOptions: userSystemOptions || DEFAULT_SYSTEM_OPTIONS,
        loggerOptions: userLoggerOption || DEFAULT_LOGGER_IMPLEMENTATION,
        storageInterface: storageImplementation || DEFAULT_STORAGE_IMPLEMENTATION,
        networkInterface: networkImplementation || DEFAULT_NETWORK_IMPLEMENTATION,
        cryptoInterface: cryptoImplementation || DEFAULT_CRYPTO_IMPLEMENTATION
    };
    return overlayedConfig;
}<|MERGE_RESOLUTION|>--- conflicted
+++ resolved
@@ -88,11 +88,7 @@
 // Default logger implementation
 const DEFAULT_LOGGER_IMPLEMENTATION: LoggerOptions = {
     loggerCallback: () => {
-<<<<<<< HEAD
-        // allows users to not pass loggerCallback implementation
-=======
         // allow users to not set loggerCallback
->>>>>>> f58fa412
     },
     piiLoggingEnabled: false,
     logLevel: LogLevel.Info
