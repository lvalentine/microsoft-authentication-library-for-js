--- conflicted
+++ resolved
@@ -5,10 +5,7 @@
     buildConfiguration,
 } from './config/ClientConfiguration';
 export { NodeStorage } from './cache/NodeStorage';
-<<<<<<< HEAD
-=======
 export { NodeCacheManager } from './cache/NodeCacheManager';
->>>>>>> 3371ff52
 
 // crypto
 export { CryptoProvider } from './crypto/CryptoProvider';
