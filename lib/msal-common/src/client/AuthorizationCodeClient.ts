--- conflicted
+++ resolved
@@ -26,12 +26,9 @@
 import { TimeUtils } from "../utils/TimeUtils";
 import { TokenClaims } from "../account/TokenClaims";
 import { AccountInfo } from "../account/AccountInfo";
-<<<<<<< HEAD
-import { KeyManager } from "../crypto/KeyManager";
-=======
 import { buildClientInfoFromHomeAccountId, buildClientInfo } from "../account/ClientInfo";
 import { CcsCredentialType, CcsCredential } from "../account/CcsCredential";
->>>>>>> 919d58eb
+import { KeyManager } from "../crypto/KeyManager";
 
 /**
  * Oauth2.0 Authorization Code client
