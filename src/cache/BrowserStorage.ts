/*
 * Copyright (c) Microsoft Corporation. All rights reserved.
 * Licensed under the MIT License.
 */

<<<<<<< HEAD
import { Constants, PersistentCacheKeys, StringUtils, CommonAuthorizationCodeRequest, ICrypto, AccountEntity, IdTokenEntity, AccessTokenEntity, RefreshTokenEntity, AppMetadataEntity, CacheManager, ServerTelemetryEntity, ThrottlingEntity, ProtocolUtils } from "@azure/msal-common";
import { CacheOptions } from "../config/Configuration";
import { CryptoOps } from "../crypto/CryptoOps";
import { BrowserAuthError } from "../error/BrowserAuthError";
=======
>>>>>>> 5073ed5c
import { BrowserConfigurationAuthError } from "../error/BrowserConfigurationAuthError";
import { BrowserCacheLocation } from "../utils/BrowserConstants";
import { IWindowStorage } from "./IWindowStorage";

export class BrowserStorage implements IWindowStorage {

    private _windowStorage: Storage;
    private cacheLocation: string;

    public get windowStorage(): Storage {
        if (!this._windowStorage) {
            this._windowStorage = window[this.cacheLocation];
        }

        return this._windowStorage;
    }

    constructor(cacheLocation: string) {
        this.validateWindowStorage(cacheLocation);
        this.cacheLocation = cacheLocation;
    }

    private validateWindowStorage(cacheLocation: string) {
        if (cacheLocation !== BrowserCacheLocation.LocalStorage && cacheLocation !== BrowserCacheLocation.SessionStorage) {
            throw BrowserConfigurationAuthError.createStorageNotSupportedError(cacheLocation);
        }
        const storageSupported = !!window[cacheLocation];
        if (!storageSupported) {
            throw BrowserConfigurationAuthError.createStorageNotSupportedError(cacheLocation);
        }
    }

    getItem(key: string): string {
        return this.windowStorage.getItem(key);
    }

    setItem(key: string, value: string): void {
        this.windowStorage.setItem(key, value);
    }

    removeItem(key: string): void {
        this.windowStorage.removeItem(key);
    }

    getKeys(): string[] {
        return Object.keys(this.windowStorage);
    }

<<<<<<< HEAD
    /**
     * Clears all cache entries created by MSAL (except tokens).
     */
    clear(): void {
        this.removeAllAccounts();
        this.removeAppMetadata();
        let key: string;
        for (key in this.windowStorage) {
            // Check if key contains msal prefix; For now, we are clearing all the cache items created by MSAL.js
            if (this.windowStorage.hasOwnProperty(key) && ((key.indexOf(Constants.CACHE_PREFIX) !== -1) || (key.indexOf(this.clientId) !== -1))) {
                this.removeItem(key);
            }
        }
    }

    /**
     * Add value to cookies
     * @param cookieName
     * @param cookieValue
     * @param expires
     */
    setItemCookie(cookieName: string, cookieValue: string, expires?: number): void {
        let cookieStr = `${encodeURIComponent(cookieName)}=${encodeURIComponent(cookieValue)};path=/;`;
        if (expires) {
            const expireTime = this.getCookieExpirationTime(expires);
            cookieStr += `expires=${expireTime};`;
        }

        document.cookie = cookieStr;
    }

    /**
     * Get one item by key from cookies
     * @param cookieName
     */
    getItemCookie(cookieName: string): string {
        const name = `${encodeURIComponent(cookieName)}=`;
        const cookieList = document.cookie.split(";");
        for (let i = 0; i < cookieList.length; i++) {
            let cookie = cookieList[i];
            while (cookie.charAt(0) === " ") {
                cookie = cookie.substring(1);
            }
            if (cookie.indexOf(name) === 0) {
                return decodeURIComponent(cookie.substring(name.length, cookie.length));
            }
        }
        return "";
    }

    /**
     * Clear an item in the cookies by key
     * @param cookieName
     */
    clearItemCookie(cookieName: string): void {
        this.setItemCookie(cookieName, "", -1);
    }

    /**
     * Clear all msal cookies
     */
    clearMsalCookie(stateString?: string): void {
        const nonceKey = stateString ? this.generateNonceKey(stateString) : this.generateStateKey(TemporaryCacheKeys.NONCE_IDTOKEN);
        this.clearItemCookie(this.generateStateKey(stateString));
        this.clearItemCookie(nonceKey);
        this.clearItemCookie(this.generateCacheKey(TemporaryCacheKeys.ORIGIN_URI));
    }

    /**
     * Get cookie expiration time
     * @param cookieLifeDays
     */
    getCookieExpirationTime(cookieLifeDays: number): string {
        const today = new Date();
        const expr = new Date(today.getTime() + cookieLifeDays * COOKIE_LIFE_MULTIPLIER);
        return expr.toUTCString();
    }

    /**
     * Gets the cache object referenced by the browser
     */
    getCache(): object {
        return this.windowStorage;
    }

    /**
     * interface compat, we cannot overwrite browser cache; Functionality is supported by individual entities in browser
     */
    setCache(): void {
        // sets nothing
    }

    /**
     * Prepend msal.<client-id> to each key; Skip for any JSON object as Key (defined schemas do not need the key appended: AccessToken Keys or the upcoming schema)
     * @param key
     * @param addInstanceId
     */
    generateCacheKey(key: string): string {
        try {
            // Defined schemas do not need the key migrated
            this.IsJSON(key);
            return key;
        } catch (e) {
            if (StringUtils.startsWith(key, Constants.CACHE_PREFIX) || StringUtils.startsWith(key, PersistentCacheKeys.ADAL_ID_TOKEN)) {
                return key;
            }
            return `${Constants.CACHE_PREFIX}.${this.clientId}.${key}`;
        }
    }

    /**
     * Create authorityKey to cache authority
     * @param state
     */
    generateAuthorityKey(stateString: string): string {
        const {
            libraryState: {
                id: stateId
            }
        } = ProtocolUtils.parseRequestState(this.cryptoImpl, stateString);

        return this.generateCacheKey(`${TemporaryCacheKeys.AUTHORITY}.${stateId}`);
    }

    /**
     * Create Nonce key to cache nonce
     * @param state
     */
    generateNonceKey(stateString: string): string {
        const {
            libraryState: {
                id: stateId
            }
        } = ProtocolUtils.parseRequestState(this.cryptoImpl, stateString);

        return this.generateCacheKey(`${TemporaryCacheKeys.NONCE_IDTOKEN}.${stateId}`);
    }

    /**
     * Creates full cache key for the request state
     * @param stateString State string for the request
     */
    generateStateKey(stateString: string): string {
        // Use the library state id to key temp storage for uniqueness for multiple concurrent requests
        const {
            libraryState: {
                id: stateId
            }
        } = ProtocolUtils.parseRequestState(this.cryptoImpl, stateString);

        return this.generateCacheKey(`${TemporaryCacheKeys.REQUEST_STATE}.${stateId}`);
    }

    /**
     * Sets the cacheKey for and stores the authority information in cache
     * @param state
     * @param authority
     */
    setAuthorityCache(authority: string, state: string): void {
        // Cache authorityKey
        const authorityCacheKey = this.generateAuthorityKey(state);
        this.setItem(authorityCacheKey, authority);
    }

    /**
     * Gets the cached authority based on the cached state. Returns empty if no cached state found.
     */
    getCachedAuthority(cachedState: string): string {
        const stateCacheKey = this.generateStateKey(cachedState);
        const state = this.getTemporaryCache(stateCacheKey);
        if (!state) {
            return null;
        }

        const authorityCacheKey = this.generateAuthorityKey(state);
        return this.getTemporaryCache(authorityCacheKey);
    }

    /**
     * Updates account, authority, and state in cache
     * @param serverAuthenticationRequest
     * @param account
     */
    updateCacheEntries(state: string, nonce: string, authorityInstance: string): void {
        // Cache the request state
        const stateCacheKey = this.generateStateKey(state);
        this.setTemporaryCache(stateCacheKey, state, false);

        // Cache the nonce
        const nonceCacheKey = this.generateNonceKey(state);
        this.setTemporaryCache(nonceCacheKey, nonce, false);

        // Cache authorityKey
        this.setAuthorityCache(authorityInstance, state);
    }

    /**
     * Reset all temporary cache items
     * @param state
     */
    resetRequestCache(state: string): void {
        // check state and remove associated cache items
        this.getKeys().forEach(key => {
            if (!StringUtils.isEmpty(state) && key.indexOf(state) !== -1) {
                this.removeItem(key);
            }
        });

        // delete generic interactive request parameters
        if (state) {
            this.removeItem(this.generateStateKey(state));
            this.removeItem(this.generateNonceKey(state));
            this.removeItem(this.generateAuthorityKey(state));
        }
        this.removeItem(this.generateCacheKey(TemporaryCacheKeys.REQUEST_PARAMS));
        this.removeItem(this.generateCacheKey(TemporaryCacheKeys.ORIGIN_URI));
        this.removeItem(this.generateCacheKey(TemporaryCacheKeys.URL_HASH));
    }

    cleanRequest(stateString?: string): void {
        // Interaction is completed - remove interaction status.
        this.removeItem(this.generateCacheKey(BrowserConstants.INTERACTION_STATUS_KEY));
        if (stateString) {
            const stateKey = this.generateStateKey(stateString);
            const cachedState = this.getItem(stateKey);
            this.resetRequestCache(cachedState || "");
        }
    }

    cacheCodeRequest(authCodeRequest: CommonAuthorizationCodeRequest, browserCrypto: ICrypto): void {
        const encodedValue = browserCrypto.base64Encode(JSON.stringify(authCodeRequest));
        this.setTemporaryCache(TemporaryCacheKeys.REQUEST_PARAMS, encodedValue, true);
    }

    /**
     * Gets the token exchange parameters from the cache. Throws an error if nothing is found.
     */
    getCachedRequest(state: string, browserCrypto: ICrypto): CommonAuthorizationCodeRequest {
        try {
            // Get token request from cache and parse as TokenExchangeParameters.
            const encodedTokenRequest = this.getTemporaryCache(TemporaryCacheKeys.REQUEST_PARAMS, true);

            const parsedRequest = JSON.parse(browserCrypto.base64Decode(encodedTokenRequest)) as CommonAuthorizationCodeRequest;
            this.removeItem(this.generateCacheKey(TemporaryCacheKeys.REQUEST_PARAMS));

            // Get cached authority and use if no authority is cached with request.
            if (StringUtils.isEmpty(parsedRequest.authority)) {
                const authorityCacheKey: string = this.generateAuthorityKey(state);
                const cachedAuthority: string = this.getTemporaryCache(authorityCacheKey);
                parsedRequest.authority = cachedAuthority;
            }
            return parsedRequest;
        } catch (err) {
            throw BrowserAuthError.createTokenRequestCacheError(err);
        }
=======
    containsKey(key: string): boolean {
        return this.windowStorage.hasOwnProperty(key);
>>>>>>> 5073ed5c
    }
}<|MERGE_RESOLUTION|>--- conflicted
+++ resolved
@@ -3,13 +3,6 @@
  * Licensed under the MIT License.
  */
 
-<<<<<<< HEAD
-import { Constants, PersistentCacheKeys, StringUtils, CommonAuthorizationCodeRequest, ICrypto, AccountEntity, IdTokenEntity, AccessTokenEntity, RefreshTokenEntity, AppMetadataEntity, CacheManager, ServerTelemetryEntity, ThrottlingEntity, ProtocolUtils } from "@azure/msal-common";
-import { CacheOptions } from "../config/Configuration";
-import { CryptoOps } from "../crypto/CryptoOps";
-import { BrowserAuthError } from "../error/BrowserAuthError";
-=======
->>>>>>> 5073ed5c
 import { BrowserConfigurationAuthError } from "../error/BrowserConfigurationAuthError";
 import { BrowserCacheLocation } from "../utils/BrowserConstants";
 import { IWindowStorage } from "./IWindowStorage";
@@ -58,265 +51,7 @@
         return Object.keys(this.windowStorage);
     }
 
-<<<<<<< HEAD
-    /**
-     * Clears all cache entries created by MSAL (except tokens).
-     */
-    clear(): void {
-        this.removeAllAccounts();
-        this.removeAppMetadata();
-        let key: string;
-        for (key in this.windowStorage) {
-            // Check if key contains msal prefix; For now, we are clearing all the cache items created by MSAL.js
-            if (this.windowStorage.hasOwnProperty(key) && ((key.indexOf(Constants.CACHE_PREFIX) !== -1) || (key.indexOf(this.clientId) !== -1))) {
-                this.removeItem(key);
-            }
-        }
-    }
-
-    /**
-     * Add value to cookies
-     * @param cookieName
-     * @param cookieValue
-     * @param expires
-     */
-    setItemCookie(cookieName: string, cookieValue: string, expires?: number): void {
-        let cookieStr = `${encodeURIComponent(cookieName)}=${encodeURIComponent(cookieValue)};path=/;`;
-        if (expires) {
-            const expireTime = this.getCookieExpirationTime(expires);
-            cookieStr += `expires=${expireTime};`;
-        }
-
-        document.cookie = cookieStr;
-    }
-
-    /**
-     * Get one item by key from cookies
-     * @param cookieName
-     */
-    getItemCookie(cookieName: string): string {
-        const name = `${encodeURIComponent(cookieName)}=`;
-        const cookieList = document.cookie.split(";");
-        for (let i = 0; i < cookieList.length; i++) {
-            let cookie = cookieList[i];
-            while (cookie.charAt(0) === " ") {
-                cookie = cookie.substring(1);
-            }
-            if (cookie.indexOf(name) === 0) {
-                return decodeURIComponent(cookie.substring(name.length, cookie.length));
-            }
-        }
-        return "";
-    }
-
-    /**
-     * Clear an item in the cookies by key
-     * @param cookieName
-     */
-    clearItemCookie(cookieName: string): void {
-        this.setItemCookie(cookieName, "", -1);
-    }
-
-    /**
-     * Clear all msal cookies
-     */
-    clearMsalCookie(stateString?: string): void {
-        const nonceKey = stateString ? this.generateNonceKey(stateString) : this.generateStateKey(TemporaryCacheKeys.NONCE_IDTOKEN);
-        this.clearItemCookie(this.generateStateKey(stateString));
-        this.clearItemCookie(nonceKey);
-        this.clearItemCookie(this.generateCacheKey(TemporaryCacheKeys.ORIGIN_URI));
-    }
-
-    /**
-     * Get cookie expiration time
-     * @param cookieLifeDays
-     */
-    getCookieExpirationTime(cookieLifeDays: number): string {
-        const today = new Date();
-        const expr = new Date(today.getTime() + cookieLifeDays * COOKIE_LIFE_MULTIPLIER);
-        return expr.toUTCString();
-    }
-
-    /**
-     * Gets the cache object referenced by the browser
-     */
-    getCache(): object {
-        return this.windowStorage;
-    }
-
-    /**
-     * interface compat, we cannot overwrite browser cache; Functionality is supported by individual entities in browser
-     */
-    setCache(): void {
-        // sets nothing
-    }
-
-    /**
-     * Prepend msal.<client-id> to each key; Skip for any JSON object as Key (defined schemas do not need the key appended: AccessToken Keys or the upcoming schema)
-     * @param key
-     * @param addInstanceId
-     */
-    generateCacheKey(key: string): string {
-        try {
-            // Defined schemas do not need the key migrated
-            this.IsJSON(key);
-            return key;
-        } catch (e) {
-            if (StringUtils.startsWith(key, Constants.CACHE_PREFIX) || StringUtils.startsWith(key, PersistentCacheKeys.ADAL_ID_TOKEN)) {
-                return key;
-            }
-            return `${Constants.CACHE_PREFIX}.${this.clientId}.${key}`;
-        }
-    }
-
-    /**
-     * Create authorityKey to cache authority
-     * @param state
-     */
-    generateAuthorityKey(stateString: string): string {
-        const {
-            libraryState: {
-                id: stateId
-            }
-        } = ProtocolUtils.parseRequestState(this.cryptoImpl, stateString);
-
-        return this.generateCacheKey(`${TemporaryCacheKeys.AUTHORITY}.${stateId}`);
-    }
-
-    /**
-     * Create Nonce key to cache nonce
-     * @param state
-     */
-    generateNonceKey(stateString: string): string {
-        const {
-            libraryState: {
-                id: stateId
-            }
-        } = ProtocolUtils.parseRequestState(this.cryptoImpl, stateString);
-
-        return this.generateCacheKey(`${TemporaryCacheKeys.NONCE_IDTOKEN}.${stateId}`);
-    }
-
-    /**
-     * Creates full cache key for the request state
-     * @param stateString State string for the request
-     */
-    generateStateKey(stateString: string): string {
-        // Use the library state id to key temp storage for uniqueness for multiple concurrent requests
-        const {
-            libraryState: {
-                id: stateId
-            }
-        } = ProtocolUtils.parseRequestState(this.cryptoImpl, stateString);
-
-        return this.generateCacheKey(`${TemporaryCacheKeys.REQUEST_STATE}.${stateId}`);
-    }
-
-    /**
-     * Sets the cacheKey for and stores the authority information in cache
-     * @param state
-     * @param authority
-     */
-    setAuthorityCache(authority: string, state: string): void {
-        // Cache authorityKey
-        const authorityCacheKey = this.generateAuthorityKey(state);
-        this.setItem(authorityCacheKey, authority);
-    }
-
-    /**
-     * Gets the cached authority based on the cached state. Returns empty if no cached state found.
-     */
-    getCachedAuthority(cachedState: string): string {
-        const stateCacheKey = this.generateStateKey(cachedState);
-        const state = this.getTemporaryCache(stateCacheKey);
-        if (!state) {
-            return null;
-        }
-
-        const authorityCacheKey = this.generateAuthorityKey(state);
-        return this.getTemporaryCache(authorityCacheKey);
-    }
-
-    /**
-     * Updates account, authority, and state in cache
-     * @param serverAuthenticationRequest
-     * @param account
-     */
-    updateCacheEntries(state: string, nonce: string, authorityInstance: string): void {
-        // Cache the request state
-        const stateCacheKey = this.generateStateKey(state);
-        this.setTemporaryCache(stateCacheKey, state, false);
-
-        // Cache the nonce
-        const nonceCacheKey = this.generateNonceKey(state);
-        this.setTemporaryCache(nonceCacheKey, nonce, false);
-
-        // Cache authorityKey
-        this.setAuthorityCache(authorityInstance, state);
-    }
-
-    /**
-     * Reset all temporary cache items
-     * @param state
-     */
-    resetRequestCache(state: string): void {
-        // check state and remove associated cache items
-        this.getKeys().forEach(key => {
-            if (!StringUtils.isEmpty(state) && key.indexOf(state) !== -1) {
-                this.removeItem(key);
-            }
-        });
-
-        // delete generic interactive request parameters
-        if (state) {
-            this.removeItem(this.generateStateKey(state));
-            this.removeItem(this.generateNonceKey(state));
-            this.removeItem(this.generateAuthorityKey(state));
-        }
-        this.removeItem(this.generateCacheKey(TemporaryCacheKeys.REQUEST_PARAMS));
-        this.removeItem(this.generateCacheKey(TemporaryCacheKeys.ORIGIN_URI));
-        this.removeItem(this.generateCacheKey(TemporaryCacheKeys.URL_HASH));
-    }
-
-    cleanRequest(stateString?: string): void {
-        // Interaction is completed - remove interaction status.
-        this.removeItem(this.generateCacheKey(BrowserConstants.INTERACTION_STATUS_KEY));
-        if (stateString) {
-            const stateKey = this.generateStateKey(stateString);
-            const cachedState = this.getItem(stateKey);
-            this.resetRequestCache(cachedState || "");
-        }
-    }
-
-    cacheCodeRequest(authCodeRequest: CommonAuthorizationCodeRequest, browserCrypto: ICrypto): void {
-        const encodedValue = browserCrypto.base64Encode(JSON.stringify(authCodeRequest));
-        this.setTemporaryCache(TemporaryCacheKeys.REQUEST_PARAMS, encodedValue, true);
-    }
-
-    /**
-     * Gets the token exchange parameters from the cache. Throws an error if nothing is found.
-     */
-    getCachedRequest(state: string, browserCrypto: ICrypto): CommonAuthorizationCodeRequest {
-        try {
-            // Get token request from cache and parse as TokenExchangeParameters.
-            const encodedTokenRequest = this.getTemporaryCache(TemporaryCacheKeys.REQUEST_PARAMS, true);
-
-            const parsedRequest = JSON.parse(browserCrypto.base64Decode(encodedTokenRequest)) as CommonAuthorizationCodeRequest;
-            this.removeItem(this.generateCacheKey(TemporaryCacheKeys.REQUEST_PARAMS));
-
-            // Get cached authority and use if no authority is cached with request.
-            if (StringUtils.isEmpty(parsedRequest.authority)) {
-                const authorityCacheKey: string = this.generateAuthorityKey(state);
-                const cachedAuthority: string = this.getTemporaryCache(authorityCacheKey);
-                parsedRequest.authority = cachedAuthority;
-            }
-            return parsedRequest;
-        } catch (err) {
-            throw BrowserAuthError.createTokenRequestCacheError(err);
-        }
-=======
     containsKey(key: string): boolean {
         return this.windowStorage.hasOwnProperty(key);
->>>>>>> 5073ed5c
     }
 }